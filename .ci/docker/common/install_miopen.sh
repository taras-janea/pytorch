#!/bin/bash
# Script used only in CD pipeline

set -ex

ROCM_VERSION=$1

if [[ -z $ROCM_VERSION ]]; then
    echo "missing ROCM_VERSION"
    exit 1;
fi

IS_UBUNTU=0
ID=$(grep -oP '(?<=^ID=).+' /etc/os-release | tr -d '"')
case "$ID" in
  ubuntu)
    IS_UBUNTU=1
    ;;
  centos)
    IS_UBUNTU=0
    ;;
  *)
    echo "Unable to determine OS..."
    exit 1
    ;;
esac

# To make version comparison easier, create an integer representation.
save_IFS="$IFS"
IFS=. ROCM_VERSION_ARRAY=(${ROCM_VERSION})
IFS="$save_IFS"
if [[ ${#ROCM_VERSION_ARRAY[@]} == 2 ]]; then
    ROCM_VERSION_MAJOR=${ROCM_VERSION_ARRAY[0]}
    ROCM_VERSION_MINOR=${ROCM_VERSION_ARRAY[1]}
    ROCM_VERSION_PATCH=0
elif [[ ${#ROCM_VERSION_ARRAY[@]} == 3 ]]; then
    ROCM_VERSION_MAJOR=${ROCM_VERSION_ARRAY[0]}
    ROCM_VERSION_MINOR=${ROCM_VERSION_ARRAY[1]}
    ROCM_VERSION_PATCH=${ROCM_VERSION_ARRAY[2]}
else
    echo "Unhandled ROCM_VERSION ${ROCM_VERSION}"
    exit 1
fi
ROCM_INT=$(($ROCM_VERSION_MAJOR * 10000 + $ROCM_VERSION_MINOR * 100 + $ROCM_VERSION_PATCH))

# Install custom MIOpen + COMgr for ROCm >= 4.0.1
if [[ $ROCM_INT -lt 40001 ]]; then
    echo "ROCm version < 4.0.1; will not install custom MIOpen"
    exit 0
fi

# Function to retry functions that sometimes timeout or have flaky failures
retry () {
    $*  || (sleep 1 && $*) || (sleep 2 && $*) || (sleep 4 && $*) || (sleep 8 && $*)
}

# Build custom MIOpen to use comgr for offline compilation.

## Need a sanitized ROCM_VERSION without patchlevel; patchlevel version 0 must be added to paths.
ROCM_DOTS=$(echo ${ROCM_VERSION} | tr -d -c '.' | wc -c)
if [[ ${ROCM_DOTS} == 1 ]]; then
    ROCM_VERSION_NOPATCH="${ROCM_VERSION}"
    ROCM_INSTALL_PATH="/opt/rocm-${ROCM_VERSION}.0"
else
    ROCM_VERSION_NOPATCH="${ROCM_VERSION%.*}"
    ROCM_INSTALL_PATH="/opt/rocm-${ROCM_VERSION}"
fi

# MIOPEN_USE_HIP_KERNELS is a Workaround for COMgr issues
MIOPEN_CMAKE_COMMON_FLAGS="
-DMIOPEN_USE_COMGR=ON
-DMIOPEN_BUILD_DRIVER=OFF
"
# Pull MIOpen repo and set DMIOPEN_EMBED_DB based on ROCm version
<<<<<<< HEAD
if [[ $ROCM_INT -ge 60200 ]] && [[ $ROCM_INT -lt 60300 ]]; then
=======
if [[ $ROCM_INT -ge 60300 ]]; then
    echo "ROCm 6.3+ MIOpen does not need any patches, do not build from source"
    exit 0
elif [[ $ROCM_INT -ge 60200 ]] && [[ $ROCM_INT -lt 60300 ]]; then
>>>>>>> 9b2e453e
    MIOPEN_BRANCH="release/rocm-rel-6.2-staging"
elif [[ $ROCM_INT -ge 60100 ]] && [[ $ROCM_INT -lt 60200 ]]; then
    echo "ROCm 6.1 MIOpen does not need any patches, do not build from source"
    exit 0
elif [[ $ROCM_INT -ge 60000 ]] && [[ $ROCM_INT -lt 60100 ]]; then
    echo "ROCm 6.0 MIOpen does not need any patches, do not build from source"
    exit 0
elif [[ $ROCM_INT -ge 50700 ]] && [[ $ROCM_INT -lt 60000 ]]; then
    echo "ROCm 5.7 MIOpen does not need any patches, do not build from source"
    exit 0
elif [[ $ROCM_INT -ge 50600 ]] && [[ $ROCM_INT -lt 50700 ]]; then
    MIOPEN_BRANCH="release/rocm-rel-5.6-staging"
elif [[ $ROCM_INT -ge 50500 ]] && [[ $ROCM_INT -lt 50600 ]]; then
    MIOPEN_BRANCH="release/rocm-rel-5.5-gfx11"
elif [[ $ROCM_INT -ge 50400 ]] && [[ $ROCM_INT -lt 50500 ]]; then
    MIOPEN_CMAKE_DB_FLAGS="-DMIOPEN_EMBED_DB=gfx900_56;gfx906_60;gfx90878;gfx90a6e;gfx1030_36 -DMIOPEN_USE_MLIR=Off"
    MIOPEN_BRANCH="release/rocm-rel-5.4-staging"
elif [[ $ROCM_INT -ge 50300 ]] && [[ $ROCM_INT -lt 50400 ]]; then
    MIOPEN_CMAKE_DB_FLAGS="-DMIOPEN_EMBED_DB=gfx900_56;gfx906_60;gfx90878;gfx90a6e;gfx1030_36 -DMIOPEN_USE_MLIR=Off"
    MIOPEN_BRANCH="release/rocm-rel-5.3-staging"
elif [[ $ROCM_INT -ge 50200 ]] && [[ $ROCM_INT -lt 50300 ]]; then
    MIOPEN_CMAKE_DB_FLAGS="-DMIOPEN_EMBED_DB=gfx900_56;gfx906_60;gfx90878;gfx90a6e;gfx1030_36 -DMIOPEN_USE_MLIR=Off"
    MIOPEN_BRANCH="release/rocm-rel-5.2-staging"
elif [[ $ROCM_INT -ge 50100 ]] && [[ $ROCM_INT -lt 50200 ]]; then
    MIOPEN_CMAKE_DB_FLAGS="-DMIOPEN_EMBED_DB=gfx900_56;gfx906_60;gfx90878;gfx90a6e;gfx1030_36"
    MIOPEN_BRANCH="release/rocm-rel-5.1-staging"
elif [[ $ROCM_INT -ge 50000 ]] && [[ $ROCM_INT -lt 50100 ]]; then
    MIOPEN_CMAKE_DB_FLAGS="-DMIOPEN_EMBED_DB=gfx900_56;gfx906_60;gfx90878;gfx90a6e;gfx1030_36"
    MIOPEN_BRANCH="release/rocm-rel-5.0-staging"
else
    echo "Unhandled ROCM_VERSION ${ROCM_VERSION}"
    exit 1
fi


if [[ ${IS_UBUNTU} == 1 ]]; then
  apt-get remove -y miopen-hip
else
  yum remove -y miopen-hip
fi

git clone https://github.com/ROCm/MIOpen -b ${MIOPEN_BRANCH}
pushd MIOpen
# remove .git to save disk space since CI runner was running out
rm -rf .git
# Don't build CK to save docker build time
if [[ $ROCM_INT -ge 60200 ]]; then
    sed -i '/composable_kernel/d' requirements.txt
fi
# Don't build MLIR to save docker build time
# since we are disabling MLIR backend for MIOpen anyway
if [[ $ROCM_INT -ge 50400 ]] && [[ $ROCM_INT -lt 50500 ]]; then
    sed -i '/rocMLIR/d' requirements.txt
elif [[ $ROCM_INT -ge 50200 ]] && [[ $ROCM_INT -lt 50400 ]]; then
    sed -i '/llvm-project-mlir/d' requirements.txt
fi
## MIOpen minimum requirements
cmake -P install_deps.cmake --minimum

# clean up since CI runner was running out of disk space
rm -rf /tmp/*
if [[ ${IS_UBUNTU} == 1 ]]; then
  apt-get autoclean && apt-get clean
  rm -rf /var/lib/apt/lists/* /tmp/* /var/tmp/*
else
  yum clean all
  rm -rf /var/cache/yum
  rm -rf /var/lib/yum/yumdb
  rm -rf /var/lib/yum/history
fi

## Build MIOpen
mkdir -p build
cd build
PKG_CONFIG_PATH=/usr/local/lib/pkgconfig CXX=${ROCM_INSTALL_PATH}/llvm/bin/clang++ cmake .. \
    ${MIOPEN_CMAKE_COMMON_FLAGS} \
    ${MIOPEN_CMAKE_DB_FLAGS} \
    -DCMAKE_PREFIX_PATH="${ROCM_INSTALL_PATH}/hip;${ROCM_INSTALL_PATH}"
make MIOpen -j $(nproc)

# Build MIOpen package
make -j $(nproc) package

# clean up since CI runner was running out of disk space
rm -rf /usr/local/cget

if [[ ${IS_UBUNTU} == 1 ]]; then
  sudo dpkg -i miopen-hip*.deb
else
  yum install -y miopen-*.rpm
fi

popd
rm -rf MIOpen<|MERGE_RESOLUTION|>--- conflicted
+++ resolved
@@ -72,14 +72,10 @@
 -DMIOPEN_BUILD_DRIVER=OFF
 "
 # Pull MIOpen repo and set DMIOPEN_EMBED_DB based on ROCm version
-<<<<<<< HEAD
-if [[ $ROCM_INT -ge 60200 ]] && [[ $ROCM_INT -lt 60300 ]]; then
-=======
 if [[ $ROCM_INT -ge 60300 ]]; then
     echo "ROCm 6.3+ MIOpen does not need any patches, do not build from source"
     exit 0
 elif [[ $ROCM_INT -ge 60200 ]] && [[ $ROCM_INT -lt 60300 ]]; then
->>>>>>> 9b2e453e
     MIOPEN_BRANCH="release/rocm-rel-6.2-staging"
 elif [[ $ROCM_INT -ge 60100 ]] && [[ $ROCM_INT -lt 60200 ]]; then
     echo "ROCm 6.1 MIOpen does not need any patches, do not build from source"
