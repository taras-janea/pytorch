--- conflicted
+++ resolved
@@ -159,11 +159,7 @@
 }
 
 function install_tlparse() {
-<<<<<<< HEAD
-  pip_install --user "tlparse==0.3.5"
-=======
   pip_install --user "tlparse==0.3.7"
->>>>>>> 22ba180e
   PATH="$(python -m site --user-base)/bin:$PATH"
 }
 
