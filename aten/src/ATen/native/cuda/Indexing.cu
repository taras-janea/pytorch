--- conflicted
+++ resolved
@@ -1518,11 +1518,7 @@
         out.scalar_type(),
         "index_select_cuda",
         AT_WRAP([&] { index_select_out_cuda_impl<scalar_t>(out, self, (uint64_t) dim, index); }),
-<<<<<<< HEAD
-        AT_EXPAND(AT_ALL_TYPES_AND_COMPLEX), AT_EXPAND(AT_BAREBONES_UNSIGNED_TYPES),
-=======
         AT_EXPAND(AT_ALL_TYPES_AND_COMPLEX), AT_EXPAND(AT_BAREBONES_UNSIGNED_TYPES), AT_EXPAND(AT_FLOAT8_TYPES),
->>>>>>> 9b2e453e
         kComplexHalf,
         kHalf,
         kBool,
