--- conflicted
+++ resolved
@@ -657,23 +657,6 @@
             m, inputs, correct_outputs = get_forced_getattr_module(f"cuda:{self.rank}")
             fsdp_m = FSDP(m, use_orig_params=True)
             fsdp_m = torch.compile(fsdp_m, backend="eager", fullgraph=False)
-<<<<<<< HEAD
-            outputs = fsdp_m(inputs)
-            self.assertTrue(same(correct_outputs, outputs))
-
-    @config.patch(enable_compiler_collectives=True)
-    @skip_if_lt_x_gpu(1)
-    def test_fsdp_unspecialized_forced_getattr_inline(self):
-        with _dynamo_dist_per_rank_init(self.rank, self.world_size):
-            # Test with basic FSDP wrapping (outer wrap around whole model)
-            from torch._dynamo.utils import counters
-
-            counters.clear()
-            m, inputs, correct_outputs = get_forced_getattr_module(f"cuda:{self.rank}")
-            fsdp_m = FSDP(m, use_orig_params=True)
-            fsdp_m = torch.compile(fsdp_m, backend="eager", fullgraph=False)
-=======
->>>>>>> 9b2e453e
             outputs = fsdp_m(inputs)
             self.assertTrue(same(correct_outputs, outputs))
 
@@ -967,11 +950,7 @@
             for r in res[1:]:
                 self.assertEqual(res[0], r)
 
-<<<<<<< HEAD
-    @unittest.skipIf(not has_triton(), "Inductor+gpu needs triton and recent GPU arch")
-=======
-    @unittest.skipIf(not HAS_GPU, "Inductor+gpu needs triton and recent GPU arch")
->>>>>>> 9b2e453e
+    @unittest.skipIf(not HAS_GPU, "Inductor+gpu needs triton and recent GPU arch")
     @config.patch(enable_compiler_collectives=True)
     def test_compiler_collectives_dim_mismatch(self):
         with _dynamo_dist_per_rank_init(self.rank, self.world_size):
@@ -1000,11 +979,7 @@
             for r in res[1:]:
                 self.assertEqual(res[0], r)
 
-<<<<<<< HEAD
-    @unittest.skipIf(not has_triton(), "Inductor+gpu needs triton and recent GPU arch")
-=======
-    @unittest.skipIf(not HAS_GPU, "Inductor+gpu needs triton and recent GPU arch")
->>>>>>> 9b2e453e
+    @unittest.skipIf(not HAS_GPU, "Inductor+gpu needs triton and recent GPU arch")
     @config.patch(enable_compiler_collectives=True)
     def test_compiler_collectives_missing_source(self):
         with _dynamo_dist_per_rank_init(self.rank, self.world_size):
@@ -1026,11 +1001,7 @@
             for r in res[1:]:
                 self.assertEqual(res[0], r)
 
-<<<<<<< HEAD
-    @unittest.skipIf(not has_triton(), "Inductor+gpu needs triton and recent GPU arch")
-=======
-    @unittest.skipIf(not HAS_GPU, "Inductor+gpu needs triton and recent GPU arch")
->>>>>>> 9b2e453e
+    @unittest.skipIf(not HAS_GPU, "Inductor+gpu needs triton and recent GPU arch")
     @config.patch(enable_compiler_collectives=True)
     def test_compiler_collectives_scalar_missing_source(self):
         with _dynamo_dist_per_rank_init(self.rank, self.world_size):
@@ -1052,11 +1023,7 @@
             for r in res[1:]:
                 self.assertEqual(res[0], r)
 
-<<<<<<< HEAD
-    @unittest.skipIf(not has_triton(), "Inductor+gpu needs triton and recent GPU arch")
-=======
-    @unittest.skipIf(not HAS_GPU, "Inductor+gpu needs triton and recent GPU arch")
->>>>>>> 9b2e453e
+    @unittest.skipIf(not HAS_GPU, "Inductor+gpu needs triton and recent GPU arch")
     @config.patch(enable_compiler_collectives=True)
     def test_compiler_collectives_type_mismatch(self):
         with _dynamo_dist_per_rank_init(self.rank, self.world_size):
@@ -1090,11 +1057,7 @@
             for r in res[1:]:
                 self.assertEqual(res[0], r)
 
-<<<<<<< HEAD
-    @unittest.skipIf(not has_triton(), "Inductor+gpu needs triton and recent GPU arch")
-=======
-    @unittest.skipIf(not HAS_GPU, "Inductor+gpu needs triton and recent GPU arch")
->>>>>>> 9b2e453e
+    @unittest.skipIf(not HAS_GPU, "Inductor+gpu needs triton and recent GPU arch")
     @patch.object(torch._inductor.config, "fx_graph_cache", False)
     @patch.object(torch._inductor.config, "fx_graph_remote_cache", False)
     def test_asymmetric_compilation(self):
@@ -1145,11 +1108,7 @@
             for r in res[1:]:
                 self.assertEqual(res[0], r)
 
-<<<<<<< HEAD
-    @unittest.skipIf(not has_triton(), "Inductor+gpu needs triton and recent GPU arch")
-=======
-    @unittest.skipIf(not HAS_GPU, "Inductor+gpu needs triton and recent GPU arch")
->>>>>>> 9b2e453e
+    @unittest.skipIf(not HAS_GPU, "Inductor+gpu needs triton and recent GPU arch")
     @patch.object(torch._inductor.config, "fx_graph_cache", True)
     @patch.object(torch._inductor.config, "fx_graph_remote_cache", False)
     @patch.object(torch._inductor.config, "sleep_sec_TESTING_ONLY", 10)
