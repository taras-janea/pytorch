--- conflicted
+++ resolved
@@ -84,6 +84,7 @@
             store=store,
         )
         enable_symm_mem_for_group(dist.group.WORLD.group_name)
+        torch.manual_seed(42 + self.rank)
 
     def _verify_symmetric_memory(self, symm_mem):
         self.assertEqual(symm_mem.world_size, 2)
@@ -439,129 +440,6 @@
 
         dist.destroy_process_group()
 
-    @skip_if_lt_x_gpu(2)
-    @requires_multicast_support()
-    @parametrize("dtype", [torch.float, torch.bfloat16])
-    @parametrize("align_bytes", [4, 8, 16])
-    @parametrize("size_bytes", [4, 8192, 8196])
-    def test_multimem_all_reduce(
-        self, dtype: torch.dtype, size_bytes: int, align_bytes: int
-    ) -> None:
-        self._init_process()
-        group_name = dist.group.WORLD.group_name
-
-        t = _SymmetricMemory.empty_strided_p2p(
-            size=(16384,),
-            stride=(1,),
-            dtype=dtype,
-            device=self.device,
-            group_name=group_name,
-        ).fill_(1)
-
-        self.assertTrue(t.data_ptr() % 16 == 0)
-        self.assertTrue(align_bytes % t.element_size() == 0)
-        self.assertTrue(size_bytes % t.element_size() == 0)
-
-        shift = align_bytes // t.element_size()
-        numel = size_bytes // t.element_size()
-        x = t[shift : shift + numel]
-
-        torch.ops.symm_mem.multimem_all_reduce_(x, "sum", group_name)
-        self.assertTrue(x.eq(self.world_size).all().item())
-
-        # Head and tail should not be written
-        self.assertTrue(t[:shift].eq(1).all().item())
-        self.assertTrue(t[shift + numel :].eq(1).all().item())
-        dist.destroy_process_group()
-
-    @skip_if_lt_x_gpu(2)
-    @requires_multicast_support()
-    @parametrize("dtype", [torch.float, torch.bfloat16])
-    @parametrize("align_bytes", [4, 8, 16])
-    @parametrize("size_bytes", [4, 8192, 8196])
-    def test_multimem_one_shot_all_reduce(
-        self, dtype: torch.dtype, size_bytes: int, align_bytes: int
-    ) -> None:
-        self._init_process()
-        group_name = dist.group.WORLD.group_name
-
-<<<<<<< HEAD
-=======
-        inp = _SymmetricMemory.empty_strided_p2p(
-            size=(size_bytes,),
-            stride=(1,),
-            dtype=dtype,
-            device=self.device,
-            group_name=group_name,
-        ).normal_()
-
-        res = torch.ops.symm_mem.multimem_one_shot_all_reduce(inp, "sum", group_name)
-
-        gathered_inps = all_gather_tensor(inp, 0, "0").view(self.world_size, -1)
-        # Only verify that the results are close to the sum of inputs across
-        # ranks (see Note [multimem_one_shot_all_reduce]).
-        torch.testing.assert_close(
-            gathered_inps.sum(dim=0), res, rtol=1e-03, atol=1e-05
-        )
-
-        dist.destroy_process_group()
-
-    @skip_if_lt_x_gpu(4)
-    @parametrize("dtype", [torch.float, torch.bfloat16])
-    @parametrize("align_bytes", [4, 8, 16])
-    @parametrize("size_bytes", [4, 8192, 8196])
-    def test_one_shot_all_reduce(
-        self, dtype: torch.dtype, size_bytes: int, align_bytes: int
-    ) -> None:
-        self._init_process()
-        group_name = dist.group.WORLD.group_name
-
-        inp = _SymmetricMemory.empty_strided_p2p(
-            size=(size_bytes,),
-            stride=(1,),
-            dtype=dtype,
-            device=self.device,
-            group_name=group_name,
-        ).normal_()
-
-        res = torch.ops.symm_mem.one_shot_all_reduce(inp, "sum", group_name)
-        self._verify_all_reduce_result(inp, res)
-
-        dist.destroy_process_group()
-
-    @skip_if_lt_x_gpu(4)
-    @parametrize("dtype", [torch.float, torch.bfloat16])
-    @parametrize("align_bytes", [4, 8, 16])
-    @parametrize("size_bytes", [4, 8192, 8196])
-    def test_two_shot_all_reduce(
-        self, dtype: torch.dtype, size_bytes: int, align_bytes: int
-    ) -> None:
-        self._init_process()
-        group_name = dist.group.WORLD.group_name
-
->>>>>>> 47c8aa80
-        t = _SymmetricMemory.empty_strided_p2p(
-            size=(16384,),
-            stride=(1,),
-            dtype=dtype,
-            device=self.device,
-            group_name=group_name,
-        ).fill_(0)
-
-        self.assertTrue(t.data_ptr() % 16 == 0)
-        self.assertTrue(align_bytes % t.element_size() == 0)
-        self.assertTrue(size_bytes % t.element_size() == 0)
-
-        shift = align_bytes // t.element_size()
-        numel = size_bytes // t.element_size()
-        x = t[shift : shift + numel]
-        x.fill_(1)
-
-        res = torch.ops.symm_mem.multimem_one_shot_all_reduce(x, "sum", group_name)
-        self.assertTrue(res.eq(self.world_size).all().item())
-        dist.destroy_process_group()
-
-<<<<<<< HEAD
     @skipIfRocm
     @skip_if_lt_x_gpu(2)
     def test_stream_write_value(self):
@@ -576,23 +454,185 @@
             group_name=group_name,
         ).fill_(self.rank + 42)
         symm_mem = _SymmetricMemory.rendezvous(t)
-=======
+
+        tensor = torch.zeros(4, dtype=torch.uint32, device=self.device)
+        expect = torch.tril(torch.ones(4, 4, device=self.device)).to(torch.uint32)
+
+        for i in range(4):
+            symm_mem.stream_write_value32(
+                int(tensor.data_ptr()) + i * tensor.element_size(), 1
+            )
+            torch.testing.assert_close(tensor, expect[i])
+
+
+@instantiate_parametrized_tests
+@requires_cuda_p2p_access()
+class SymmMemAllReduceTest(MultiProcessTestCase):
+    def setUp(self) -> None:
+        super().setUp()
+        self._spawn_processes()
+
+    @property
+    def world_size(self) -> int:
+        # world_size > 2 is needed to verify accumulation order
+        return 4
+
+    @property
+    def device(self) -> torch.device:
+        return torch.device(f"cuda:{self.rank}")
+
+    def _init_process(self):
+        torch.cuda.set_device(self.device)
+        store = dist.FileStore(self.file_name, self.world_size)
+        dist.init_process_group(
+            backend="nccl",
+            world_size=self.world_size,
+            rank=self.rank,
+            store=store,
+        )
+        enable_symm_mem_for_group(dist.group.WORLD.group_name)
+        torch.manual_seed(42 + self.rank)
+
+    @skip_if_lt_x_gpu(4)
+    @requires_multicast_support()
+    @parametrize("dtype", [torch.float, torch.bfloat16])
+    @parametrize("align_bytes", [4, 8, 16])
+    @parametrize("size_bytes", [4, 8192, 8196])
+    def test_multimem_all_reduce(
+        self, dtype: torch.dtype, size_bytes: int, align_bytes: int
+    ) -> None:
+        self._init_process()
+        group_name = dist.group.WORLD.group_name
+
+        t = _SymmetricMemory.empty_strided_p2p(
+            size=(16384,),
+            stride=(1,),
+            dtype=dtype,
+            device=self.device,
+            group_name=group_name,
+        ).fill_(0)
+
+        self.assertTrue(t.data_ptr() % 16 == 0)
+        self.assertTrue(align_bytes % t.element_size() == 0)
+        self.assertTrue(size_bytes % t.element_size() == 0)
+
+        shift = align_bytes // t.element_size()
+        numel = size_bytes // t.element_size()
+        res = t[shift : shift + numel]
+        res.normal_()
+        inp = res.clone()
+
+        torch.ops.symm_mem.multimem_all_reduce_(res, "sum", group_name)
+
+        # Head and tail should not be written
+        self.assertTrue(t[:shift].eq(0).all().item())
+        self.assertTrue(t[shift + numel :].eq(0).all().item())
+        self._verify_all_reduce_result(inp, res)
+
+        dist.destroy_process_group()
+
+    @skip_if_lt_x_gpu(4)
+    @requires_multicast_support()
+    @parametrize("dtype", [torch.float, torch.bfloat16])
+    @parametrize("align_bytes", [4, 8, 16])
+    @parametrize("size_bytes", [4, 8192, 8196])
+    def test_multimem_one_shot_all_reduce(
+        self, dtype: torch.dtype, size_bytes: int, align_bytes: int
+    ) -> None:
+        self._init_process()
+        group_name = dist.group.WORLD.group_name
+
+        inp = _SymmetricMemory.empty_strided_p2p(
+            size=(size_bytes,),
+            stride=(1,),
+            dtype=dtype,
+            device=self.device,
+            group_name=group_name,
+        ).normal_()
+
+        res = torch.ops.symm_mem.multimem_one_shot_all_reduce(inp, "sum", group_name)
+
+        gathered_inps = all_gather_tensor(inp, 0, "0").view(self.world_size, -1)
+        # Only verify that the results are close to the sum of inputs across
+        # ranks (see Note [multimem_one_shot_all_reduce]).
+        torch.testing.assert_close(
+            gathered_inps.sum(dim=0), res, rtol=1e-03, atol=1e-05
+        )
+
+        dist.destroy_process_group()
+
+    @skip_if_lt_x_gpu(4)
+    @parametrize("dtype", [torch.float, torch.bfloat16])
+    @parametrize("align_bytes", [4, 8, 16])
+    @parametrize("size_bytes", [4, 8192, 8196])
+    def test_one_shot_all_reduce(
+        self, dtype: torch.dtype, size_bytes: int, align_bytes: int
+    ) -> None:
+        self._init_process()
+        group_name = dist.group.WORLD.group_name
+
+        inp = _SymmetricMemory.empty_strided_p2p(
+            size=(size_bytes,),
+            stride=(1,),
+            dtype=dtype,
+            device=self.device,
+            group_name=group_name,
+        ).normal_()
+
+        res = torch.ops.symm_mem.one_shot_all_reduce(inp, "sum", group_name)
+        self._verify_all_reduce_result(inp, res)
+
+        dist.destroy_process_group()
+
+    @skip_if_lt_x_gpu(4)
+    @parametrize("dtype", [torch.float, torch.bfloat16])
+    @parametrize("align_bytes", [4, 8, 16])
+    @parametrize("size_bytes", [4, 8192, 8196])
+    def test_two_shot_all_reduce(
+        self, dtype: torch.dtype, size_bytes: int, align_bytes: int
+    ) -> None:
+        self._init_process()
+        group_name = dist.group.WORLD.group_name
+
+        t = _SymmetricMemory.empty_strided_p2p(
+            size=(16384,),
+            stride=(1,),
+            dtype=dtype,
+            device=self.device,
+            group_name=group_name,
+        ).fill_(0)
+
+        self.assertTrue(t.data_ptr() % 16 == 0)
+        self.assertTrue(align_bytes % t.element_size() == 0)
+        self.assertTrue(size_bytes % t.element_size() == 0)
+
+        shift = align_bytes // t.element_size()
+        numel = size_bytes // t.element_size()
+        res = t[shift : shift + numel]
+        res.normal_()
+        inp = res.clone()
+
+        torch.ops.symm_mem.two_shot_all_reduce_(res, "sum", group_name)
+
+        # Head and tail should not be written
+        self.assertTrue(t[:shift].eq(0).all().item())
+        self.assertTrue(t[shift + numel :].eq(0).all().item())
+        self._verify_all_reduce_result(inp, res)
+
+        dist.destroy_process_group()
+
     def _verify_all_reduce_result(self, inp, res):
         gathered_res = all_gather_tensor(res, 0, "0").view(self.world_size, -1)
         # Verify that the results across ranks are identical
         self.assertEqual(
             (gathered_res == gathered_res[0, :]).all(dim=0).sum(), inp.numel()
         )
->>>>>>> 47c8aa80
-
-        tensor = torch.zeros(4, dtype=torch.uint32, device=self.device)
-        expect = torch.tril(torch.ones(4, 4, device=self.device)).to(torch.uint32)
-
-        for i in range(4):
-            symm_mem.stream_write_value32(
-                int(tensor.data_ptr()) + i * tensor.element_size(), 1
-            )
-            torch.testing.assert_close(tensor, expect[i])
+
+        # Verify that the result are close to the sum of inputs across ranks
+        gathered_inps = all_gather_tensor(inp, 0, "0").view(self.world_size, -1)
+        torch.testing.assert_close(
+            gathered_inps.sum(dim=0), res, rtol=1e-01, atol=1e-01
+        )
 
 
 if __name__ == "__main__":
