--- conflicted
+++ resolved
@@ -334,8 +334,6 @@
             opt_f(torch.ones(3), i)
         self.assertEqual(counter.frame_count, 2)
 
-<<<<<<< HEAD
-=======
     def test_automatic_dynamic_on_closed_ints(self):
         def f(x):
             def g(y):
@@ -380,7 +378,6 @@
         self.assertEqual(opt_f(torch.ones(3), 1), torch.ones(3) + 5)
         self.assertEqual(counter.frame_count, 2)
 
->>>>>>> 9b2e453e
 
 if __name__ == "__main__":
     from torch._dynamo.test_case import run_tests
