--- conflicted
+++ resolved
@@ -25,7 +25,7 @@
             test_torchinductor_dynamic_shapes,
         )
     except ImportError:
-        import test_combo_kernels
+        import test_combo_kernels  # @manual=fbcode//caffe2/test/inductor:combo_kernels-library
 
         import test_foreach  # @manual=fbcode//caffe2/test/inductor:foreach-library
         import test_pattern_matcher  # @manual=fbcode//caffe2/test/inductor:pattern_matcher-library
@@ -173,14 +173,10 @@
         BaseTest("test_sum_dtype"),  # float64
         BaseTest("test_sum_int"),  # bool, int64, int8, uint8
         BaseTest("test_transpose"),  # multiple outputs, buffer clear
-<<<<<<< HEAD
-        BaseTest("test_unspec_inputs"),
-=======
         *[
             BaseTest(f"test_unspec_inputs_{str(dtype)[6:]}")
             for dtype in test_torchinductor.test_dtypes
         ],
->>>>>>> 47a515d2
         BaseTest("test_pointwise_hermite_polynomial_he"),
         BaseTest("test_pointwise_hermite_polynomial_h"),
         BaseTest(
