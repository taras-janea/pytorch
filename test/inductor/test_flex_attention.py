--- conflicted
+++ resolved
@@ -1219,12 +1219,8 @@
         def score_mod(score, b, h, m, n):
             return score + head_offset[h]
 
-<<<<<<< HEAD
-        self.run_test(score_mod, dtype)
-        self.run_test_with_paged_attention(score_mod, dtype)
-=======
         self.run_test(score_mod, dtype, 4, 8, 128, 128)
->>>>>>> a1b22e36
+        self.run_test_with_paged_attention(score_mod, dtype, 4, 8, 128, 128)
 
     @supported_platform
     @common_utils.parametrize("dtype", test_dtypes)
