# Owner(s): ["module: inductor"]
# flake8: noqa: B950

import functools
import random
import string
import unittest
from collections import namedtuple
from contextlib import contextmanager
from typing import Callable, List, Optional, Tuple, Union
from unittest import expectedFailure, skip, skipUnless
from unittest.mock import patch

import torch
from torch._dynamo.testing import CompileCounterWithBackend, normalize_gm
from torch._inductor import metrics
from torch._inductor.test_case import TestCase as InductorTestCase
from torch._inductor.utils import run_and_get_code
from torch.nn.attention.flex_attention import (
    _create_empty_block_mask,
    _DEFAULT_SPARSE_BLOCK_SIZE,
    _identity,
    _mask_mod_signature,
    _score_mod_signature,
    and_masks,
    BlockMask,
    create_block_mask,
    flex_attention,
    noop_mask,
    or_masks,
)
from torch.testing import FileCheck
from torch.testing._internal import common_utils
from torch.testing._internal.common_cuda import PLATFORM_SUPPORTS_BF16, TEST_MULTIGPU
from torch.testing._internal.common_utils import TEST_WITH_ROCM
from torch.utils._triton import has_triton


# Skip tests if Triton is not available
supported_platform = skipUnless(
    torch.cuda.is_available()
    and has_triton()
    and torch.cuda.get_device_capability() >= (8, 0),
    "Requires CUDA and Triton",
)

# Use this decorator only when hitting Triton bugs on H100
running_on_a100_only = skipUnless(
    torch.cuda.is_available()
    and has_triton()
    and torch.cuda.get_device_capability() == (8, 0),
    "Requires A100 and Triton",
)

Tolerances = namedtuple("Tolerances", ["atol", "rtol"])
torch.set_float32_matmul_precision("high")

index = torch.ops.aten.index
Tensor = torch.Tensor


@contextmanager
def temp_float32_matmul_precision(precision: str):
    """
    Temporarily set the float32 matmul precision and restore it after the context is exited.

    Args:
    precision (str): The precision to set ('highest', 'high', or 'medium').
    """
    original_precision = torch.get_float32_matmul_precision()
    try:
        torch.set_float32_matmul_precision(precision)
        yield
    finally:
        torch.set_float32_matmul_precision(original_precision)


def rmse(ref, res):
    """
    Calculate root mean squared error
    """
    return torch.sqrt(torch.mean(torch.square(ref - res)))


def create_attention(score_mod, block_mask, enable_gqa=False):
    return functools.partial(
        flex_attention,
        score_mod=score_mod,
        block_mask=block_mask,
        enable_gqa=enable_gqa,
    )


def create_block_mask_test(score_mod, query, key):
    block_mask = create_block_mask(
        score_mod,
        1,
        1,
        query.shape[-2],
        key.shape[-2],
        query.device,
    )
    return block_mask


test_dtypes = (
    [torch.float16, torch.bfloat16, torch.float32]
    if PLATFORM_SUPPORTS_BF16
    else [torch.float16, torch.float32]
)

test_dtypes_fast = [torch.float16]


# --------- Useful score mod functions for testing ---------
def _causal(
    score: Tensor,
    batch: Tensor,
    head: Tensor,
    token_q: Tensor,
    token_kv: Tensor,
) -> Tensor:
    return torch.where(token_q >= token_kv, score, float("-inf"))


def _rel_bias(
    score: Tensor,
    batch: Tensor,
    head: Tensor,
    token_q: Tensor,
    token_kv: Tensor,
) -> Tensor:
    return score + (token_q - token_kv)


def _rel_causal(
    score: Tensor,
    batch: Tensor,
    head: Tensor,
    token_q: Tensor,
    token_kv: Tensor,
) -> Tensor:
    return torch.where(token_q >= token_kv, score + (token_q - token_kv), float("-inf"))


def _generate_alibi_bias(num_heads: int):
    def _alibi_bias(
        score: Tensor,
        batch: Tensor,
        head: Tensor,
        token_q: Tensor,
        token_kv: Tensor,
    ) -> Tensor:
        scale = torch.exp2(-((head + 1) * 8.0 / num_heads))
        return score + (token_kv - token_q) * scale

    return _alibi_bias


def _inverse_causal(score, b, h, m, n):
    return torch.where(m <= n, score, float("-inf"))


def _times_two(score, b, h, m, n):
    """Joint graph needed for correctness"""
    return score * 2


def _squared(score, b, h, m, n):
    """Joint graph needed for correctness"""
    return score * score


def _head_offset(dtype: torch.dtype):
    """Captured Buffer"""
    head_offset = torch.rand(H, device="cuda", dtype=dtype)

    def score_mod(score, b, h, m, n):
        return score * head_offset[h]

    return score_mod


def _trig(score, b, h, m, n):
    """Joint graph needed for correctness"""
    return torch.sin(torch.cos(score)) + torch.tan(b)


def _trig2(score, b, h, m, n):
    """Branching joint graph"""
    cos_score = torch.cos(score)
    sin_score = torch.sin(score)
    z = cos_score * sin_score + torch.tan(b)
    return z


# --------- Useful mask mod functions for testing ---------
def _causal_mask(
    batch: Tensor,
    head: Tensor,
    token_q: Tensor,
    token_kv: Tensor,
) -> Tensor:
    return token_q >= token_kv


def _inverse_causal_mask(
    batch: Tensor,
    head: Tensor,
    token_q: Tensor,
    token_kv: Tensor,
) -> Tensor:
    return token_q <= token_kv


test_score_mods = [
    _identity,
    _times_two,
    _squared,
    _causal,
    _inverse_causal,
    _rel_bias,
    _rel_causal,
    _generate_alibi_bias(8),
]

test_score_mask_mod_map = {
    _identity: noop_mask,
    _times_two: noop_mask,
    _squared: noop_mask,
    _causal: _causal_mask,
    _inverse_causal: _inverse_causal_mask,
    _rel_bias: noop_mask,
    _rel_causal: _causal_mask,
    _generate_alibi_bias(8): noop_mask,
}

captured_buffers_map = {
    "_head_offset": _head_offset,
}

B = 4
H = 8
S = 2048
D = 64

test_Hq_Hkv = [
    (4, 2),
    (4, 1),
]

test_Bq_Bkv = [
    (3, 1),
    (4, 1),
    (5, 1),
]

test_block_size = [
    128,
    256,
    (128, 256),
    (256, 128),
]


def query_key_value_clones(
    query: torch.Tensor,
    key: torch.Tensor,
    value: torch.Tensor,
    dtype: torch.dtype = None,
):
    """Clones the query, key, and value tensors and moves them to the specified dtype."""
    if dtype is None:
        dtype = query.dtype
    query_ref = query.clone().detach().to(dtype).requires_grad_(query.requires_grad)
    key_ref = key.clone().detach().to(dtype).requires_grad_(key.requires_grad)
    value_ref = value.clone().detach().to(dtype).requires_grad_(value.requires_grad)
    return query_ref, key_ref, value_ref


class TestFlexAttention(InductorTestCase):
    def _check_equal(
        self,
        golden_out: torch.Tensor,
        ref_out: torch.Tensor,
        compiled_out: torch.Tensor,
        fudge_factor: float,
        tensor_name: Optional[str] = None,
    ):
        compiled_error = (golden_out - compiled_out).abs().mean()
        ref_error = (golden_out - ref_out).abs().mean()
        if torch.isnan(compiled_error).any() or torch.isnan(ref_error).any():
            self.assertTrue(False, "Output/Grad with NaN")
        if compiled_error > ref_error * fudge_factor:
            name = tensor_name if tensor_name is not None else ""
            msg = f"{name} Compiled error {compiled_error} is greater than ref error {ref_error} by more than {fudge_factor}X."
            self.assertTrue(False, msg)

    def _check_out_and_grad(
        self,
        golden_out: torch.Tensor,
        ref_out: torch.Tensor,
        compiled_out: torch.Tensor,
        q_gold: torch.Tensor,
        q_ref: torch.Tensor,
        q: torch.Tensor,
        k_gold: torch.Tensor,
        k_ref: torch.Tensor,
        k: torch.Tensor,
        v_gold: torch.Tensor,
        v_ref: torch.Tensor,
        v: torch.Tensor,
    ):
        dtype = ref_out.dtype
        with torch.no_grad():
            # Note, it seems like we really are less accurate than the float32
            # computation, likely due to the online softmax
            if dtype == torch.float32:
                fudge_factor = 10.0
            else:
                fudge_factor = 1.1

            # Checkout output
            self._check_equal(golden_out, ref_out, compiled_out, fudge_factor, "Out")

            # Check gradients
            q_fudge_factor = 1.0 * fudge_factor
            self._check_equal(
                q_gold.grad, q_ref.grad, q.grad, q_fudge_factor, "Grad_Query"
            )
            k_fudge_factor = 1.0 * fudge_factor
            self._check_equal(
                k_gold.grad, k_ref.grad, k.grad, k_fudge_factor, "Grad_Key"
            )
            v_fudge_factor = 1.0 * fudge_factor
            self._check_equal(
                v_gold.grad, v_ref.grad, v.grad, v_fudge_factor, "Grad_Value"
            )

    def run_test(
        self,
        score_mod: _score_mod_signature,
        dtype: torch.dtype = torch.float16,
        Q_B: int = B,
        Q_H: int = H,
        Q_S: int = S,
        Q_D: int = D,
        KV_B: Optional[int] = None,
        KV_H: Optional[int] = None,
        KV_S: Optional[int] = None,
        V_D: Optional[int] = None,
        block_mask: Optional[BlockMask] = None,
    ):
        if KV_B is None:
            KV_B = Q_B
        if KV_H is None:
            KV_H = Q_H
        if KV_S is None:
            KV_S = Q_S
        if V_D is None:
            V_D = Q_D
        if TEST_WITH_ROCM and Q_H != KV_H:
            self.skipTest("enable_gqa=True is unsupported on ROCM, for now")
        q = torch.randn(
            (Q_B, Q_H, Q_S, Q_D), dtype=dtype, device="cuda", requires_grad=True
        )
        k = torch.randn(
            (KV_B, KV_H, KV_S, Q_D), dtype=dtype, device="cuda", requires_grad=True
        )
        v = torch.randn(
            (KV_B, KV_H, KV_S, V_D), dtype=dtype, device="cuda", requires_grad=True
        )
        q_ref, k_ref, v_ref = query_key_value_clones(q, k, v)
        q_gold, k_gold, v_gold = query_key_value_clones(q, k, v, torch.float64)
        sdpa_partial = create_attention(
            score_mod, block_mask, enable_gqa=(not Q_H == KV_H)
        )
        compiled_sdpa = torch.compile(sdpa_partial)
        golden_out = sdpa_partial(q_gold, k_gold, v_gold)
        ref_out = sdpa_partial(q_ref, k_ref, v_ref)
        compiled_out = compiled_sdpa(q, k, v)

        backward_grad = torch.randn((Q_B, Q_H, Q_S, V_D), dtype=dtype, device="cuda")

        golden_out.backward(backward_grad.to(torch.float64))
        ref_out.backward(backward_grad)
        compiled_out.backward(backward_grad)

        self._check_out_and_grad(
            golden_out,
            ref_out,
            compiled_out,
            q_gold,
            q_ref,
            q,
            k_gold,
            k_ref,
            k,
            v_gold,
            v_ref,
            v,
        )

    def run_test_with_call(
        self,
        sdpa_call: Callable,
        dtype: torch.dtype = torch.float16,
        Q_B: int = B,
        Q_H: int = H,
        Q_S: int = S,
        Q_D: int = D,
        KV_B: int = B,
        KV_H: int = H,
        KV_S: int = S,
        V_D: int = D,
    ):
        q = torch.randn(
            (Q_B, Q_H, Q_S, Q_D), dtype=dtype, device="cuda", requires_grad=True
        )
        k = torch.randn(
            (KV_B, KV_H, KV_S, Q_D), dtype=dtype, device="cuda", requires_grad=True
        )
        v = torch.randn(
            (KV_B, KV_H, KV_S, V_D), dtype=dtype, device="cuda", requires_grad=True
        )
        q_ref, k_ref, v_ref = query_key_value_clones(q, k, v)
        q_gold, k_gold, v_gold = query_key_value_clones(q, k, v, torch.float64)
        compiled_sdpa = torch.compile(sdpa_call)
        golden_out = sdpa_call(q_gold, k_gold, v_gold)
        ref_out = sdpa_call(q_ref, k_ref, v_ref)
        compiled_out = compiled_sdpa(q, k, v)

        backward_grad = torch.randn((Q_B, Q_H, Q_S, V_D), dtype=dtype, device="cuda")

        golden_out.backward(backward_grad.to(torch.float64))
        ref_out.backward(backward_grad)
        compiled_out.backward(backward_grad)

        self._check_out_and_grad(
            golden_out,
            ref_out,
            compiled_out,
            q_gold,
            q_ref,
            q,
            k_gold,
            k_ref,
            k,
            v_gold,
            v_ref,
            v,
        )

    def run_dynamic_test(
        self,
        score_mask_mod: Tuple[Callable, Callable],
        dtype: torch.dtype = torch.float16,
        B: int = B,
        H: int = H,
        S: int = S,
        D: int = D,
    ):
        score_mod, mask_mod = score_mask_mod
        # If the seqlen becomes smaller than the seqlen of the previous batch,
        # we can still reuse the block_mask created from a larger seqlen.
        MAX_S = S
        block_mask = create_block_mask(mask_mod, 1, 1, MAX_S, MAX_S)
        sdpa_partial = create_attention(score_mod, block_mask=block_mask)
        # The first eager batch, shape (B, H, S, D)
        q1 = torch.randn((B, H, S, D), dtype=dtype, device="cuda", requires_grad=True)
        k1 = torch.randn((B, H, S, D), dtype=dtype, device="cuda", requires_grad=True)
        v1 = torch.randn((B, H, S, D), dtype=dtype, device="cuda", requires_grad=True)
        q1_ref, k1_ref, v1_ref = query_key_value_clones(q1, k1, v1)
        q1_gold, k1_gold, v1_gold = query_key_value_clones(q1, k1, v1, torch.float64)
        ref_out1 = sdpa_partial(q1_ref, k1_ref, v1_ref)
        golden_out1 = sdpa_partial(q1_gold, k1_gold, v1_gold)

        backward_grad1 = torch.randn((B, H, S, D), dtype=dtype, device="cuda")

        golden_out1.backward(backward_grad1.to(torch.float64))
        ref_out1.backward(backward_grad1)

        # The second eager batch, shape (B * 2, H, S / 2, D)
        B = int(B * 2)
        S = int(S / 2)
        q2 = torch.randn((B, H, S, D), dtype=dtype, device="cuda", requires_grad=True)
        k2 = torch.randn((B, H, S, D), dtype=dtype, device="cuda", requires_grad=True)
        v2 = torch.randn((B, H, S, D), dtype=dtype, device="cuda", requires_grad=True)
        q2_ref, k2_ref, v2_ref = query_key_value_clones(q2, k2, v2)
        q2_gold, k2_gold, v2_gold = query_key_value_clones(q2, k2, v2, torch.float64)
        ref_out2 = sdpa_partial(q2_ref, k2_ref, v2_ref)
        golden_out2 = sdpa_partial(q2_gold, k2_gold, v2_gold)

        backward_grad2 = torch.randn((B, H, S, D), dtype=dtype, device="cuda")

        golden_out2.backward(backward_grad2.to(torch.float64))
        ref_out2.backward(backward_grad2)

        # The third eager batch, shape (B * 2, H, S / 4, D)
        S = int(S / 2)
        q3 = torch.randn((B, H, S, D), dtype=dtype, device="cuda", requires_grad=True)
        k3 = torch.randn((B, H, S, D), dtype=dtype, device="cuda", requires_grad=True)
        v3 = torch.randn((B, H, S, D), dtype=dtype, device="cuda", requires_grad=True)
        q3_ref, k3_ref, v3_ref = query_key_value_clones(q3, k3, v3)
        q3_gold, k3_gold, v3_gold = query_key_value_clones(q3, k3, v3, torch.float64)
        ref_out3 = sdpa_partial(q3_ref, k3_ref, v3_ref)
        golden_out3 = sdpa_partial(q3_gold, k3_gold, v3_gold)

        backward_grad3 = torch.randn((B, H, S, D), dtype=dtype, device="cuda")

        golden_out3.backward(backward_grad3.to(torch.float64))
        ref_out3.backward(backward_grad3)

        # Need to clear dynamo counters, since flex attention eager mode also uses dynamo tracing.
        # We check dynamo counters["frames"]["ok"] to ensure there is no re-compilation.
        torch._dynamo.reset()
        # Compiling with dynamic shape in the first batch.
        compiled_sdpa = torch.compile(sdpa_partial, dynamic=True)
        compiled_out1 = compiled_sdpa(q1, k1, v1)
        compiled_out1.backward(backward_grad1)

        self._check_out_and_grad(
            golden_out1,
            ref_out1,
            compiled_out1,
            q1_gold,
            q1_ref,
            q1,
            k1_gold,
            k1_ref,
            k1,
            v1_gold,
            v1_ref,
            v1,
        )
        self.assertEqual(torch._dynamo.utils.counters["frames"]["ok"], 1)

        # Since current q_seqlen (MAX_S/2) is smaller than the seqlen from block_mask (MAX_S),
        # recompile to include the BlockMask._adjust part.
        compiled_out2 = compiled_sdpa(q2, k2, v2)
        compiled_out2.backward(backward_grad2)
        self._check_out_and_grad(
            golden_out2,
            ref_out2,
            compiled_out2,
            q2_gold,
            q2_ref,
            q2,
            k2_gold,
            k2_ref,
            k2,
            v2_gold,
            v2_ref,
            v2,
        )
        self.assertEqual(torch._dynamo.utils.counters["frames"]["ok"], 2)

        # No re-compilation, use the compiled dynamic shape version.
        # The current q_seqlen (MAX_S/4) is still smaller than the seqlen from block_mask (MAX_S),
        # we don't recompile since we can reuse the compiled graph, which already includes the BlockMask._adjust part.
        compiled_out3 = compiled_sdpa(q3, k3, v3)
        compiled_out3.backward(backward_grad3)
        self._check_out_and_grad(
            golden_out3,
            ref_out3,
            compiled_out3,
            q3_gold,
            q3_ref,
            q3,
            k3_gold,
            k3_ref,
            k3,
            v3_gold,
            v3_ref,
            v3,
        )
        self.assertEqual(torch._dynamo.utils.counters["frames"]["ok"], 2)

        # The forth iteration, shape (B * 2, H, S * 2, D)
        # Since seqlen is larger than the seqlen in block_mask, throw errors.
        S = int(S * 8)
        q3 = torch.randn((B, H, S, D), dtype=dtype, device="cuda", requires_grad=True)
        k3 = torch.randn((B, H, S, D), dtype=dtype, device="cuda", requires_grad=True)
        v3 = torch.randn((B, H, S, D), dtype=dtype, device="cuda", requires_grad=True)
        with self.assertRaisesRegex(
            torch._dynamo.exc.BackendCompilerFailed, "Q seqlen must be smaller than"
        ):
            compiled_sdpa(q3, k3, v3)

    def run_automatic_dynamic_test(
        self,
        score_mod: Callable,
        dtype: torch.dtype = torch.float16,
        B: int = B,
        H: int = H,
        S: int = S,
        D: int = D,
    ):
        MAX_S = S
        block_mask = create_block_mask(noop_mask, 1, 1, MAX_S, MAX_S)
        sdpa_partial = create_attention(score_mod, block_mask=block_mask)
        # The first eager batch, shape (B, H, S, D)
        q1 = torch.randn((B, H, S, D), dtype=dtype, device="cuda")
        k1 = torch.randn((B, H, S, D), dtype=dtype, device="cuda")
        v1 = torch.randn((B, H, S, D), dtype=dtype, device="cuda")
        golden_out1 = sdpa_partial(
            q1.to(torch.float64), k1.to(torch.float64), v1.to(torch.float64)
        )
        ref_out1 = sdpa_partial(q1, k1, v1)

        # The second eager batch, shape (B * 2, H, S / 2, D)
        B = int(B * 2)
        S = int(S / 2)
        q2 = torch.randn((B, H, S, D), dtype=dtype, device="cuda")
        k2 = torch.randn((B, H, S, D), dtype=dtype, device="cuda")
        v2 = torch.randn((B, H, S, D), dtype=dtype, device="cuda")
        golden_out2 = sdpa_partial(
            q2.to(torch.float64), k2.to(torch.float64), v2.to(torch.float64)
        )
        ref_out2 = sdpa_partial(q2, k2, v2)

        # The third eager batch, shape (B * 4, H, S / 4, D)
        B = int(B * 2)
        S = int(S / 2)
        q3 = torch.randn((B, H, S, D), dtype=dtype, device="cuda")
        k3 = torch.randn((B, H, S, D), dtype=dtype, device="cuda")
        v3 = torch.randn((B, H, S, D), dtype=dtype, device="cuda")
        golden_out3 = sdpa_partial(
            q3.to(torch.float64), k3.to(torch.float64), v3.to(torch.float64)
        )
        ref_out3 = sdpa_partial(q3, k3, v3)

        # Need to clear dynamo counters, since flex attention eager mode also uses dynamo tracing.
        # We check dynamo counters["frames"]["ok"] to ensure:
        # 1, the first batch is compiled with static shape
        # 2, the second batch is compiled with dynamic shape
        # 3, no re-compilation in the third batch
        torch._dynamo.reset()

        # Note, it seems like we really are less accurate than the float32
        # computation, likely due to the online softmax
        if dtype == torch.float32:
            fudge_factor = 10.0
        else:
            fudge_factor = 1.1

        # The first batch.
        compiled_sdpa = torch.compile(sdpa_partial)
        compiled_out1 = compiled_sdpa(q1, k1, v1)
        self._check_equal(golden_out1, ref_out1, compiled_out1, fudge_factor)
        self.assertEqual(torch._dynamo.utils.counters["frames"]["ok"], 1)

        # The second batch (automatic dynamic).
        compiled_out2 = compiled_sdpa(q2, k2, v2)
        self._check_equal(golden_out2, ref_out2, compiled_out2, fudge_factor)
        self.assertEqual(torch._dynamo.utils.counters["frames"]["ok"], 2)

        # The third batch (no re-compilation).
        compiled_out3 = compiled_sdpa(q3, k3, v3)
        self._check_equal(golden_out3, ref_out3, compiled_out3, fudge_factor)
        self.assertEqual(torch._dynamo.utils.counters["frames"]["ok"], 2)

    @supported_platform
    @common_utils.parametrize("dtype", test_dtypes)
    @common_utils.parametrize("score_mod", test_score_mods)
    def test_builtin_score_mods(self, dtype: torch.dtype, score_mod: Callable):
        self.run_test(score_mod, dtype)

    @running_on_a100_only
    @common_utils.parametrize("dtype", test_dtypes_fast)
    @common_utils.parametrize("score_mod", test_score_mods)
    def test_builtin_score_mods_seqlen_lt_default_sparse_block_size(
        self, dtype: torch.dtype, score_mod: Callable
    ):
        # _DEFAULT_SPARSE_BLOCK_SIZE is 128
        attention = functools.partial(
            flex_attention,
            score_mod=score_mod,
            kernel_options={"FORCE_USE_FLEX_ATTENTION": True},
        )
        self.run_test_with_call(attention, dtype, B, H, 64, D, B, H, 64, D)

    @running_on_a100_only
    @common_utils.parametrize("dtype", test_dtypes_fast)
    @common_utils.parametrize("score_mod", test_score_mods)
    def test_builtin_score_mods_seqlen_lt_custom_sparse_block_size(
        self, dtype: torch.dtype, score_mod: Callable
    ):
        def causal_mask(b, h, q, kv):
            return q >= kv

        block_mask = create_block_mask(causal_mask, 1, 1, 64, 64, BLOCK_SIZE=256)
        attention = functools.partial(
            flex_attention,
            score_mod=score_mod,
            block_mask=block_mask,
            kernel_options={"FORCE_USE_FLEX_ATTENTION": True},
        )
        self.run_test_with_call(attention, dtype, B, H, 64, D, B, H, 64, D)

    @supported_platform
    @common_utils.parametrize("dtype", test_dtypes_fast)
    @common_utils.parametrize("score_mask_mod", test_score_mask_mod_map.items())
    def test_builtin_score_mods_dynamic(
        self, dtype: torch.dtype, score_mask_mod: Tuple[Callable, Callable]
    ):
        if score_mask_mod[0].__name__ == "_alibi_bias":
            # TODO
            self.skipTest(
                "Alibi bias broken with dynamic shapes since we don't support capturing dynamic shapes"
            )
        self.run_dynamic_test(score_mask_mod, dtype)

    @supported_platform
    @common_utils.parametrize("dtype", test_dtypes_fast)
    @common_utils.parametrize("score_mod", test_score_mods)
    def test_builtin_score_mods_automatic_dynamic(
        self, dtype: torch.dtype, score_mod: Callable
    ):
        self.run_automatic_dynamic_test(score_mod, dtype)

    @supported_platform
    @common_utils.parametrize("dtype", test_dtypes_fast)
    @common_utils.parametrize("score_mod", test_score_mods)
    def test_builtin_score_mods_different_seqlen(
        self, dtype: torch.dtype, score_mod: Callable
    ):
        self.run_test(
            score_mod,
            dtype,
            B,
            H,
            S // 2,  # Seqlen of Q is different from seqlen of K/V
            D,
            B,
            H,
            S,
            D,
        )

    @supported_platform
    @common_utils.parametrize("dtype", test_dtypes)
    @common_utils.parametrize("score_mod", test_score_mods)
    @common_utils.parametrize("BLOCK_SIZE", test_block_size)
    def test_builtin_score_mods_different_block_size(
        self,
        dtype: torch.dtype,
        score_mod: Callable,
        BLOCK_SIZE: Union[int, Tuple[int, int]],
    ):
        block_mask = create_block_mask(noop_mask, B, H, S, S, BLOCK_SIZE=BLOCK_SIZE)
        self.run_test(score_mod, dtype, block_mask=block_mask)

    @supported_platform
    @common_utils.parametrize("dtype", test_dtypes_fast)
    @common_utils.parametrize("batch_dims", test_Bq_Bkv)
    @common_utils.parametrize("head_dims", test_Hq_Hkv)
    @common_utils.parametrize("score_mod", test_score_mods)
    def test_kv_batch_broadcast(
        self,
        dtype: torch.dtype,
        batch_dims: Tuple[int, int],
        head_dims: Tuple[int, int],
        score_mod: Callable,
    ):
        Hq, Hkv = head_dims
        assert Hq % Hkv == 0

        Bq, Bkv = batch_dims
        assert Bq > 1 and Bkv == 1

        self.run_test(
            score_mod,
            dtype,
            Bq,
            Hq,
            S,
            D,
            Bkv,
            Hkv,
            S,
            D,
        )

    @supported_platform
    @common_utils.parametrize("dtype", test_dtypes_fast)
    @common_utils.parametrize("batch_dims", test_Bq_Bkv)
    @common_utils.parametrize("head_dims", test_Hq_Hkv)
    @common_utils.parametrize("score_mod", test_score_mods)
    def test_kv_batch_broadcast_causal_mask(
        self,
        dtype: torch.dtype,
        batch_dims: Tuple[int, int],
        head_dims: Tuple[int, int],
        score_mod: Callable,
    ):
        Hq, Hkv = head_dims
        assert Hq % Hkv == 0

        Bq, Bkv = batch_dims
        assert Bq > 1 and Bkv == 1

        def mask_mod(b, h, q, kv):
            return q >= kv

        block_mask = create_block_mask(mask_mod, 1, 1, S, S)
        attention = functools.partial(
            flex_attention, block_mask=block_mask, enable_gqa=(not Hq == Hkv)
        )

        self.run_test_with_call(
            attention,
            torch.float16,
            Bq,
            Hq,
            S,
            D,
            Bkv,
            Hkv,
            S,
            D,
        )

    @supported_platform
    @common_utils.parametrize("dtype", test_dtypes_fast)
    @common_utils.parametrize("score_mod", test_score_mods)
    def test_GQA(self, dtype: torch.dtype, score_mod: Callable):
        self.run_test(
            score_mod,
            dtype,
            B,
            H * 4,  # Hq = 4*Hkv.
            S // 8,
            D,
            B,
            H,
            S,
            D,
        )

    test_strides = [
        ((H * S * D, S * D, D, 1), 997),  # offset
        ((H * D, D, B * H * D, 1), 499),  # transposed dimensions
        ((H * S * D, D, H * D, 1), 0),  # heads/sequence transposed
        (
            (S * (D + 1), B * S * (D + 1), (D + 1), 1),
            293,
        ),  # additional buffer on one dim
        (
            (1, D, (B + 1) * (H + 1) * D, 1),
            97,
        ),  # additional buffer on multiple dim + shared dimension
    ]

    @supported_platform
    @common_utils.parametrize("dtype", test_dtypes_fast)
    @common_utils.parametrize(
        "q_s", test_strides[:2]
    )  # TODO: fix layout for query braodcasting
    @common_utils.parametrize(
        "k_s,v_s",
        [
            (test_strides[0], test_strides[0]),
            (test_strides[0], test_strides[1]),
            (test_strides[2], test_strides[3]),
            (test_strides[3], test_strides[1]),
            # (test_strides[2], test_strides[4]), # TODO: Doesn't work for
            # broadcasting reasons i think
        ],
    )
    @common_utils.parametrize("do_s", test_strides[:3])
    def test_strided_inputs(self, dtype: torch.dtype, q_s, k_s, v_s, do_s):
        q1 = torch.randn((B * H * S * D * 2), dtype=dtype, device="cuda")
        k1 = torch.randn((B * H * S * D * 2), dtype=dtype, device="cuda")
        v1 = torch.randn((B * H * S * D * 2), dtype=dtype, device="cuda")
        do1 = torch.randn((B * H * S * D * 2), dtype=dtype, device="cuda")

        q_shape = (B, H, S // 2, D)
        k_shape = (B, H, S, D)
        v_shape = (B, H, S, D)
        do_shape = (B, H, S // 2, D)

        def coerce_to_strides(val, shape, strides):
            strides, offset = strides
            val_max = [x * (y - 1) for x, y in zip(strides, shape)]
            assert sum(val_max) + offset < B * H * S * D * 2
            assert strides[-1] == 1
            return torch.as_strided(val, shape, strides, offset).requires_grad_(True)

        q = coerce_to_strides(q1, q_shape, q_s)
        k = coerce_to_strides(k1, k_shape, k_s)
        v = coerce_to_strides(v1, v_shape, v_s)
        do = coerce_to_strides(do1, do_shape, do_s)

        block_mask = _create_empty_block_mask(q, k)
        sdpa_partial = create_attention(
            score_mod=_generate_alibi_bias(8), block_mask=block_mask
        )
        compiled_sdpa = torch.compile(sdpa_partial)
        ref_out = sdpa_partial(q, k, v)
        compiled_out = compiled_sdpa(q, k, v)

        tolerance = Tolerances(atol=2e-1, rtol=2e-1)
        torch.testing.assert_close(
            ref_out, compiled_out, atol=tolerance.atol, rtol=tolerance.rtol
        )
        ref_out.backward(do)
        ref_grads = [q.grad, k.grad, v.grad]
        q.grad = None
        k.grad = None
        v.grad = None

        compiled_out.backward(do)
        compiled_grads = [q.grad, k.grad, v.grad]
        q.grad = None
        k.grad = None
        v.grad = None
        torch.testing.assert_close(
            compiled_grads[0], ref_grads[0], atol=tolerance.atol, rtol=tolerance.rtol
        )
        torch.testing.assert_close(
            compiled_grads[1], ref_grads[1], atol=tolerance.atol, rtol=tolerance.rtol
        )
        torch.testing.assert_close(
            compiled_grads[2], ref_grads[2], atol=tolerance.atol, rtol=tolerance.rtol
        )

    @supported_platform
    def test_doc_mask_sparse(self):
        document_id = torch.zeros(S, dtype=torch.int, device="cuda")
        for i in range(0, S, 256):
            document_id[i : i + 256] = i // 256

        def document_masking_causal(score, b, h, q_idx, kv_idx):
            causal_mask = q_idx >= kv_idx
            document_mask = document_id[q_idx] == document_id[kv_idx]
            return torch.where(causal_mask & document_mask, score, -float("inf"))

        self.run_test(document_masking_causal, torch.float16)

    @supported_platform
    def test_index_multiple(self):
        bias = torch.randn(B, S, device="cuda")

        def index_multiple(score, b, h, q_idx, kv_idx):
            return score + bias[b][q_idx]

        self.run_test(index_multiple, torch.float16)

    @supported_platform
    def test_index_weird1(self):
        bias = torch.randn(4, B, H, S, device="cuda")

        def index_weird1(score, b, h, q_idx, kv_idx):
            return score + bias[0][b, h][q_idx]

        self.run_test(index_weird1, torch.float16)

    @supported_platform
    def test_index_weird2(self):
        bias = torch.randn(B, H, 4, S, device="cuda")
        which_bias = torch.tensor(0, device="cuda")

        def index_weird2(score, b, h, q_idx, kv_idx):
            return score + bias[b][h][which_bias, q_idx]

        self.run_test(index_weird2, torch.float16)

    @supported_platform
    @common_utils.parametrize("dtype", test_dtypes)
    def test_skip_odd_keys(self, dtype: torch.dtype):
        def score_mod(score, b, h, q, kv):
            return torch.where(kv % 2 == 0, score, float("-inf"))

        self.run_test(score_mod, dtype)

    @supported_platform
    @common_utils.parametrize("dtype", test_dtypes)
    def test_function_composition(self, dtype: torch.dtype):
        def score_mod_1(score, b, h, m, n):
            return score + (m - n)

        def score_mod_2(score, b, h, m, n):
            return torch.where(m <= n, score, float("-inf"))

        def composed_score_mod(score, b, h, m, n):
            return score_mod_2(score_mod_1(score, b, h, m, n), b, h, m, n)

        self.run_test(composed_score_mod, dtype)

    @supported_platform
    @expectedFailure  # TODO: Remove this after supporting compiled flex attention with training bias
    @common_utils.parametrize("dtype", test_dtypes)
    def test_captured_buffers_req_grad(self, dtype: torch.dtype):
        head_offset = torch.rand(8, device="cuda", dtype=dtype, requires_grad=True)

        def score_mod(score, b, h, m, n):
            return score + head_offset[h]

        self.run_test(score_mod, dtype, 4, 8, 128, 128)

    @supported_platform
    @common_utils.parametrize("dtype", test_dtypes)
    def test_captured_buffers_all_dims(self, dtype: torch.dtype):
        head_scale = torch.randn(H, device="cuda")
        batch_scale = torch.randn(B, device="cuda")
        tok_scale = torch.randn(S, device="cuda")

        def all_bias(score, batch, head, token_q, token_kv):
            score = score + tok_scale[token_q]
            score = score + batch_scale[batch]
            score = score + head_scale[head]
            return score

        self.run_test(all_bias, dtype)

    @supported_platform
    @common_utils.parametrize("dtype", test_dtypes_fast)
    def test_seq_masking(self, dtype):
        seq_idx = torch.zeros(S, device="cuda", dtype=torch.bool)
        seq_idx[S // 2 :] = 1

        def seq_mask_mod(score, b, h, q, kv):
            return torch.where(seq_idx[q] == seq_idx[kv], score, float("-inf"))

        self.run_test(seq_mask_mod, dtype)

    @supported_platform
    @common_utils.parametrize("dtype", test_dtypes_fast)
    def test_load_from_bias_seq_only(self, dtype):
        bias = torch.randn(S, S, device="cuda", dtype=dtype)

        def bias_mod(score, b, h, q, kv):
            return score + bias[q, kv]

        self.run_test(bias_mod, dtype)

    @supported_platform
    @common_utils.parametrize("dtype", test_dtypes_fast)
    def test_load_from_bias_seq_batch(self, dtype):
        bias = torch.randn(B, S, S, device="cuda", dtype=dtype)

        def bias_mod(score, b, h, q, kv):
            return score + bias[b, q, kv]

        self.run_test(bias_mod, dtype)

    @supported_platform
    def test_load_from_view_buffer(self):
        dtype = torch.float16
        device = "cuda"
        W = 8

        class SimpleAttention(torch.nn.Module):
            def __init__(self):
                super().__init__()
                self.rel_pos_h = torch.randn(2 * H - 1, D, device=device, dtype=dtype)

            def forward(self, q, k, v):
                q = q.view(B * H, H * W, -1)
                score_mod = self.generate_score_mod(q)
                q = q.view(B, H, H * W, -1)
                return flex_attention(q, k, v, score_mod=score_mod)

            def generate_score_mod(self, q):
                rel_h = self.add_decomposed_rel_pos(q)
                rel_h = rel_h.view(
                    B, H, rel_h.size(1), rel_h.size(2), rel_h.size(3)
                ).squeeze(-1)

                def score_mod(score, batch, head, q_idx, k_idx):
                    h_idx = k_idx // W
                    return score + rel_h[batch, head, q_idx, h_idx]

                return score_mod

            @torch.no_grad()
            def add_decomposed_rel_pos(self, q):
                q_coords = torch.arange(H, device=self.rel_pos_h.device)[:, None]
                k_coords = torch.arange(H, device=self.rel_pos_h.device)[None, :]
                relative_coords = (q_coords - k_coords) + (H - 1)
                Rh = self.rel_pos_h[relative_coords.long()]
                r_q = q.reshape(B * H, H, W, D)
                rel_h = torch.einsum("bhwc,hkc->bhwk", r_q, Rh)
                return rel_h.reshape(B * H, H * W, H, 1)

        m = SimpleAttention().to(device).eval()
        m = torch.compile(m, mode="max-autotune", fullgraph=True)
        q = torch.randn(B, H, H * W, D, device=device, dtype=dtype, requires_grad=True)
        k = torch.randn(B, H, H * W, D, device=device, dtype=dtype, requires_grad=True)
        v = torch.randn(B, H, H * W, D, device=device, dtype=dtype, requires_grad=True)
        out = m(q, k, v)
        out.sum().backward()

    @supported_platform
    @common_utils.parametrize("dtype", test_dtypes_fast)
    def test_load_from_bias_head_seq_batch(self, dtype):
        bias = torch.randn(B, H, S, S, device="cuda", dtype=dtype)

        def bias_mod(score, b, h, q, kv):
            return score + bias[b, h, q, kv]

        self.run_test(bias_mod, dtype)

    @supported_platform
    @common_utils.parametrize("dtype", test_dtypes_fast)
    def test_load_rel_bias(self, dtype):
        rel_bias = torch.randn(2 * S, device="cuda", dtype=dtype)

        def bias_mod(score, b, h, q, kv):
            return score + rel_bias[(q - kv) + S]

        self.run_test(bias_mod, dtype)

    @supported_platform
    @common_utils.parametrize("dtype", test_dtypes_fast)
    def test_dependent_causal_bidirectional(self, dtype):
        num_bidirectional = torch.randint(0, S, (B,), device="cuda", dtype=torch.int32)

        def bias_mod(score, b, h, q, kv):
            causal_attention = q >= kv
            cur_num_bidirectional = num_bidirectional[b]
            bidirectional_attention_on_video = (q <= cur_num_bidirectional) & (
                kv <= cur_num_bidirectional
            )
            return torch.where(
                bidirectional_attention_on_video | causal_attention,
                score,
                -float("inf"),
            )

        self.run_test(bias_mod, dtype)

    @supported_platform
    @common_utils.parametrize("dtype", test_dtypes_fast)
    def test_natten_2d(self, dtype):
        H = 32
        W = S // H
        WINDOW = 3
        assert W * H == S

        def get_x_y(idx):
            # This should be a floor divide, but we don't support that properly
            return idx / W, idx % W

        def natten_mask(score, b, h, q, kv):
            q_x, q_y = get_x_y(q)
            kv_x, kv_y = get_x_y(kv)
            return torch.where(
                ((q_x - kv_x).abs() <= WINDOW) | ((q_y - kv_y).abs() <= WINDOW),
                score,
                float("-inf"),
            )

        self.run_test(natten_mask, dtype)

    @supported_platform
    @common_utils.parametrize("dtype", test_dtypes_fast)
    def test_subgraph_respect_decompostion(self, dtype):
        from torch._decomp import core_aten_decompositions
        from torch.fx.experimental.proxy_tensor import make_fx

        def score_mod_func(score, b, h, q, kv):
            return score - q // (1 + kv)

        make_tensor = functools.partial(
            torch.randn,
            (2, 2, 128, 4),
            device="cuda",
            dtype=torch.float64,
            requires_grad=True,
        )
        query, key, value = make_tensor(), make_tensor(), make_tensor()
        # floor_div is not decomposed in decompostion_table is empty
        attention = functools.partial(flex_attention, score_mod=score_mod_func)
        gm = make_fx(attention, decomposition_table={})(query, key, value)
        self.assertExpectedInline(
            gm.sdpa_score0.code.strip(),
            """\
def forward(self, arg0_1, arg1_1, arg2_1, arg3_1, arg4_1):
    add = torch.ops.aten.add.Tensor(arg4_1, 1);  arg4_1 = None
    floor_divide = torch.ops.aten.floor_divide.default(arg3_1, add);  arg3_1 = add = None
    sub = torch.ops.aten.sub.Tensor(arg0_1, floor_divide);  arg0_1 = floor_divide = None
    return sub""",
        )

        # floor_div is decomposed for core_aten_decompositions
        gm = make_fx(attention, decomposition_table=core_aten_decompositions())(
            query, key, value
        )
        self.assertExpectedInline(
            gm.sdpa_score0.code.strip(),
            """\
def forward(self, arg0_1, arg1_1, arg2_1, arg3_1, arg4_1):
    add = torch.ops.aten.add.Tensor(arg4_1, 1);  arg4_1 = None
    div = torch.ops.aten.div.Tensor_mode(arg3_1, add, rounding_mode = 'floor');  arg3_1 = add = None
    sub = torch.ops.aten.sub.Tensor(arg0_1, div);  arg0_1 = div = None
    return sub""",
        )

    @supported_platform
    @common_utils.parametrize("dtype", test_dtypes_fast)
    def test_silu_on_score(self, dtype):
        def silu_score(score, b, h, q, kv):
            return torch.nn.functional.silu(score)

        self.run_test(silu_score, dtype)

    @supported_platform
    @common_utils.parametrize("dtype", test_dtypes_fast)
    def test_padded_dense_causal(self, dtype):
        seq_len = torch.arange(B, device="cuda", dtype=torch.int32) + 1

        def create_padded_dense_wrapper(orig_score_mod):
            def njt_score_mod(qk, b, h, q, kv):
                return torch.where(
                    qk <= seq_len[b], orig_score_mod(qk, b, h, q, kv), -float("inf")
                )

            return njt_score_mod

        causal_njt = create_padded_dense_wrapper(_causal)

        self.run_test(causal_njt, dtype)

    @supported_platform
    @common_utils.parametrize("dtype", test_dtypes_fast)
    def test_captured_scale(self, dtype):
        scale = torch.ones((), device="cuda", dtype=torch.int32)

        def score_mod_scale(qk, b, h, q, kv):
            return qk + scale

        self.run_test(score_mod_scale, dtype)

    @supported_platform
    @common_utils.parametrize("dtype", test_dtypes_fast)
    def test_recompile_changed_score_mod(self, dtype):
        scale = torch.ones((), device="cuda", dtype=torch.int32)
        ADD = True

        def score_mod_scale(qk, b, h, q, kv):
            if ADD:
                return qk + scale
            else:
                return qk * scale

        self.run_test(score_mod_scale, dtype)
        ADD = False
        self.run_test(score_mod_scale, dtype)

    @supported_platform
    @expectedFailure  # If we capture a tensor then we can perform a reduction on it, and that shouldn't be allowed
    @common_utils.parametrize("dtype", test_dtypes_fast)
    def test_captured_reduction(self, dtype):
        scale = torch.randn((B, 8), device="cuda")

        def score_mod_scale(qk, b, h, q, kv):
            return qk + scale[b].sum(dim=-1)

        self.run_test(score_mod_scale, dtype)

    @supported_platform
    def test_multiple_score_mod_calls(self):
        query = torch.randn((1, 8, 1024, 64), dtype=torch.float32, device="cuda")
        keys = [
            torch.randn((1, 8, 1024, 64), dtype=torch.float32, device="cuda")
            for _ in range(2)
        ]
        values = [
            torch.randn((1, 8, 1024, 64), dtype=torch.float32, device="cuda")
            for _ in range(2)
        ]

        def scoremod_1(qk, b, h, q, kv):
            return qk + (q - kv)

        def scoremod_2(qk, b, h, q, kv):
            return torch.where(q >= kv, qk, -float("inf"))

        def f(q, k1, k2, v1, v2):
            q2 = flex_attention(q, k1, v1, score_mod=scoremod_1)
            return flex_attention(q2, k2, v2, score_mod=scoremod_2)

        out = f(query, *keys, *values)
        out2 = torch.compile(f)(query, *keys, *values)
        tolerance = Tolerances(atol=2e-1, rtol=2e-1)
        torch.testing.assert_close(out, out2, atol=tolerance.atol, rtol=tolerance.rtol)

    @supported_platform
    def test_multiple_score_mod_calls2(self):
        query = torch.randn((1, 8, 1024, 64), dtype=torch.float32, device="cuda")
        keys = [
            torch.randn((1, 8, 1024, 64), dtype=torch.float32, device="cuda")
            for _ in range(3)
        ]
        values = [
            torch.randn((1, 8, 1024, 64), dtype=torch.float32, device="cuda")
            for _ in range(3)
        ]

        def scoremod_1(qk, b, h, q, kv):
            return qk + (q - kv)

        def scoremod_2(qk, b, h, q, kv):
            return torch.where(q >= kv, qk, -float("inf"))

        attention1 = functools.partial(flex_attention, score_mod=scoremod_1)

        def f(q, k1, k2, k3, v1, v2, v3):
            q2 = attention1(q, k1, v1)
            q3 = flex_attention(q2, k2, v2, score_mod=scoremod_2)
            return flex_attention(q3, k3, v3, score_mod=scoremod_1)

        out = f(query, *keys, *values)
        out2 = torch.compile(f)(query, *keys, *values)
        self.assertTrue((out - out2).abs().mean() < 1e-2)

    @supported_platform
    def test_inputs_are_realized(self):
        def f(q, k, v):
            x = torch.randn(1024, device="cuda")
            x = x * 2

            def func(qk, b, h, q, kv):
                return qk + x[q]

            return flex_attention(q.sin(), k, v, score_mod=func).cos()

        q, k, v = (
            torch.randn(1, 8, 1024, 64, device="cuda", requires_grad=True)
            for _ in range(3)
        )
        ref = f(q, k, v)
        out = torch.compile(f)(q, k, v)
        self.assertTrue((ref - out).abs().mean() < 1e-2)
        gradOut = torch.randn_like(q)

        ref_grads = torch.autograd.grad(ref, (q, k, v), gradOut)
        out_grads = torch.autograd.grad(out, (q, k, v), gradOut)
        for ref, out in zip(ref_grads, out_grads):
            self.assertTrue((ref - out).abs().mean() < 1e-2)

    @supported_platform
    def test_make_block_mask(self):
        def causal_mask(b, h, q_idx, kv_idx):
            return q_idx >= kv_idx

        block_mask_a = torch.compile(create_block_mask)(causal_mask, 1, 1, 512, 512)
        block_mask_b = create_block_mask(causal_mask, 1, 1, 512, 512)
        self.assertEqual(block_mask_a.kv_num_blocks, block_mask_b.kv_num_blocks)
        self.assertEqual(block_mask_a.kv_indices, block_mask_b.kv_indices)
        self.assertEqual(block_mask_a.q_num_blocks, block_mask_b.q_num_blocks)

    @supported_platform
    def test_mask_mod_combiners(self):
        def causal_mask(b, h, q, kv):
            return q >= kv

        def neg_causal_mask(b, h, q, kv):
            return q < kv

        def sliding_window(b, h, q, kv):
            return (q - kv) <= 512

        block_mask = create_block_mask(
            and_masks(causal_mask, sliding_window), 1, 1, S, S
        )
        self.assertExpectedInline(block_mask.kv_num_blocks.sum().item(), """28""")
        attention = functools.partial(flex_attention, block_mask=block_mask)
        self.run_test_with_call(attention)

        block_mask = create_block_mask(
            and_masks(causal_mask, neg_causal_mask), 1, 1, S, S
        )
        self.assertEqual(block_mask.kv_num_blocks.sum(), 0)

        block_mask1 = create_block_mask(
            or_masks(causal_mask, neg_causal_mask), 1, 1, S, S
        )
        block_mask2 = create_block_mask(noop_mask, 1, 1, S, S)
        self.assertEqual(block_mask1.sparsity(), block_mask2.sparsity())

    @supported_platform
    def test_epilogue_fused(self):
        @torch.compile
        def f(q, k, v):
            out = flex_attention(q, k, v)
            return out.cos()

        q, k, v = (torch.randn(1, 8, 1024, 64, device="cuda") for _ in range(3))
        metrics.reset()
        _, code = run_and_get_code(f, q, k, v)
        fc = FileCheck()
        fc.check("triton_tem_fused")  # template call
        fc.check_not("poi_fused_cos")  # No cos pointwise operation
        fc.run(code[0])
        accessed_bytes = 1 * 8 * 1024 * 64 * torch.float32.itemsize
        num_accesses = 4  # q, k, v reads, one output.
        # TODO: Get rid of this fudge factor
        # We need this fudge factor for now as we write the extraneous logsumexp
        num_accesses += 1
        self.assertLess(metrics.num_bytes_accessed, accessed_bytes * num_accesses)

    @supported_platform
    @common_utils.parametrize("dtype", test_dtypes)
    def test_njt_causal(self, dtype):
        offsets = torch.tensor(
            [0, 1024, 1024 + 512, S], device="cuda", dtype=torch.int32
        )
        seq_idx = torch.zeros(S, device="cuda", dtype=torch.int32)
        for idx in range(len(offsets) - 1):
            seq_idx[offsets[idx] : offsets[idx + 1]] = idx

        def create_njt_wrapper(orig_score_mod, offsets, seq_idx):
            def njt_score_mod(qk, b, h, q, kv):
                q_nested = q - offsets[seq_idx[q]]
                kv_nested = kv - offsets[seq_idx[kv]]
                return orig_score_mod(qk, b, h, q_nested, kv_nested)

            return njt_score_mod

        causal_njt = create_njt_wrapper(_causal, offsets, seq_idx)

        self.run_test(causal_njt, dtype)

    @supported_platform
    def test_mixed_dtypes_fails(self):
        query = torch.randn((1, 1, 1024, 64), dtype=torch.float32, device="cuda")
        key = torch.randn((1, 1, 1024, 64), dtype=torch.float16, device="cuda")
        value = torch.randn((1, 1, 1024, 64), dtype=torch.float16, device="cuda")
        with self.assertRaisesRegex(
            ValueError, "Expected query, key, and value to have the same dtype"
        ):
            flex_attention(query, key, value, _identity)

    @supported_platform
    @patch.object(torch._inductor.config, "max_autotune", True)
    def test_max_autotune(self):
        def score_mod(score, b, h, m, n):
            return score * 2

        self.run_test(score_mod)

    @supported_platform
    @skip("TODO: Figure out why this is erroring")
    @patch.object(torch._inductor.config, "max_autotune", True)
    def test_max_autotune_with_captured(self):
        head_scale = torch.randn(H, device="cuda")
        batch_scale = torch.randn(B, device="cuda")
        tok_scale = torch.randn(S, device="cuda")

        def bias_mod(score, batch, head, token_q, token_kv):
            score = score + tok_scale[token_q]
            score = score + batch_scale[batch]
            score = score + head_scale[head]
            return score

        self.run_test(bias_mod)

    @supported_platform
    @common_utils.parametrize("score_mod", test_score_mods)
    @common_utils.parametrize("dtype", test_dtypes)
    @common_utils.parametrize("head_dims", [(D, D // 2), (D // 2, D)])
    def test_non_equal_head_dims(self, dtype, score_mod, head_dims):
        qk_d, v_d = head_dims
        self.run_test(score_mod, dtype, B, H, S, qk_d, B, H, S, V_D=v_d)

    @supported_platform
    def test_autograd_function_in_score_mod(self):
        class ApplyMask(torch.autograd.Function):
            generate_vmap_rule = True

            @staticmethod
            def forward(a, mask):
                return torch.where(mask, a, -float("inf"))

            @staticmethod
            def setup_context(ctx, inputs, output):
                _, mask = inputs
                ctx.mark_non_differentiable(mask)

            @staticmethod
            def backward(ctx, i):
                return i, None

        def score_mod(score, b, h, q, kv):
            return ApplyMask.apply(score, q <= kv)

        func = torch.compile(flex_attention, fullgraph=True)

        q, k, v = (
            torch.randn(1, 8, 1024, 64, device="cuda", requires_grad=True)
            for _ in range(3)
        )

        # Just checking that it runs
        func(q, k, v)

        # expectedFailure
        # This doesn't work due to vmap + autograd.Function + torch.compile not composing
        # self.run_test(score_mod)

    @supported_platform
    def test_causal_block(self):
        def mask_mod(b, h, q, kv):
            return q >= kv

        block_mask = create_block_mask(mask_mod, 1, 1, S, S)
        attention = functools.partial(flex_attention, block_mask=block_mask)

        self.run_test_with_call(attention)

    @supported_platform
    def test_new_empty_mask_mod(self):
        S = 128
        q, k, v = (torch.randn(4, 1, S, 64, device="cuda") for _ in range(3))

        attn_mask = torch.ones(4, 1, S, S, dtype=torch.bool, device="cuda").tril()

        def score_mod(score, b, h, q_idx, kv_idx):
            h_ = h.new_zeros(h.shape)
            return score + attn_mask[b, h_, q_idx, kv_idx]

        def causal(b, h, q_idx, kv_idx):
            h_ = h.new_zeros(h.shape)
            return attn_mask[b, h_, q_idx, kv_idx]

        block_mask = create_block_mask(causal, B=4, H=None, Q_LEN=S, KV_LEN=S)
        torch.compile(flex_attention)(q, k, v, score_mod, block_mask=block_mask)

    @supported_platform
    def test_GQA_causal_mask(self):
        def mask_mod(b, h, q, kv):
            return q >= kv

        block_mask = create_block_mask(mask_mod, 1, 1, S // 8, S // 8)
        attention = functools.partial(
            flex_attention, block_mask=block_mask, enable_gqa=True
        )

        self.run_test_with_call(
            attention,
            torch.float16,
            B,
            H * 4,  # Hq = 4*Hkv.
            S // 8,
            D,
            B,
            H,
            S // 8,
            D,
        )

    @supported_platform
    def test_custom_block_mask_generator(self):
        def mask_mod(b, h, q, kv):
            return q >= kv

        auto_mask = create_block_mask(mask_mod, 1, 1, S, S)
        BLOCK_SIZE = 128

        def causal_constructor(S):
            num_blocks = torch.arange(S // BLOCK_SIZE, device="cuda") + 1
            indices = torch.arange(S // BLOCK_SIZE, device="cuda").expand(
                S // BLOCK_SIZE, S // BLOCK_SIZE
            )
            num_blocks = num_blocks[None, None, :]
            indices = indices[None, None, :]
            return BlockMask.from_kv_blocks(
                num_blocks, indices, BLOCK_SIZE=BLOCK_SIZE, mask_mod=mask_mod
            )

        manual_mask = causal_constructor(S)
        self.assertEqual(auto_mask.to_dense(), manual_mask.to_dense())

    @supported_platform
    @common_utils.parametrize("dtype", test_dtypes)
    @common_utils.parametrize("score_mod", [_identity, _causal])
    def test_logsumexp_correctness(self, dtype, score_mod):
        make_tensor = functools.partial(
            torch.randn,
            (B, H, S, D),
            dtype=dtype,
            device="cuda",
            requires_grad=True,
        )
        q, k, v = make_tensor(), make_tensor(), make_tensor()

        @torch.compile
        def sdpa_hop(q, k, v, score_mod):
            return flex_attention(q, k, v, score_mod, return_lse=True)

        @torch.compile(backend="aot_eager")
        def eager_sdpa_hop(q, k, v, score_mod):
            return flex_attention(q, k, v, score_mod, return_lse=True)

        ref_out, ref_lse = eager_sdpa_hop(
            q.to(torch.float64),
            k.to(torch.float64),
            v.to(torch.float64),
            score_mod,
        )
        compiled_out, compiled_lse = sdpa_hop(q, k, v, score_mod)

        self.assertTrue(ref_lse.dtype == torch.float64)
        self.assertTrue(compiled_lse.dtype == torch.float32)

        tolerance = Tolerances(atol=2e-2, rtol=2e-2)
        torch.testing.assert_close(
            ref_out.to(dtype=torch.float32),
            compiled_out.to(dtype=torch.float32),
            atol=tolerance.atol,
            rtol=tolerance.rtol,
        )
        torch.testing.assert_close(
            ref_lse.to(dtype=torch.float32),
            compiled_lse.to(dtype=torch.float32),
            atol=tolerance.atol,
            rtol=tolerance.rtol,
        )

    @supported_platform
    def test_logsumexp_only_return(self):
        make_tensor = functools.partial(
            torch.randn,
            (B, H, S, D),
            dtype=torch.float32,
            device="cuda",
            requires_grad=True,
        )
        q, k, v = make_tensor(), make_tensor(), make_tensor()

        @torch.compile
        def func(q, k, v, score_mod):
            _, lse = flex_attention(q, k, v, score_mod, return_lse=True)
            lse_2 = lse * 2
            return lse_2

        _, code = run_and_get_code(func, q, k, v, _identity)
        # Ensure that we're still generating the flexattention kernel
        FileCheck().check_count(".run(primals_1, primals_2, primals_3", 1, True).run(
            code[0]
        )

    @supported_platform
    @common_utils.parametrize(
        "score_mod", [_identity, _causal, _times_two, _squared, _trig, _trig2]
    )
    def test_aot_eager_gradcheck(self, score_mod):
        make_tensor = functools.partial(
            torch.randn,
            (2, 2, 11, 4),
            device="cuda",
            dtype=torch.float64,
            requires_grad=True,
        )
        query, key, value = make_tensor(), make_tensor(), make_tensor()

        func = torch.compile(flex_attention, backend="aot_eager", fullgraph=True)

        self.assertTrue(
            torch.autograd.gradcheck(
                func, (query, key, value, score_mod), raise_exception=True
            )
        )

    @supported_platform
    def test_eager_backward_strides(self):
        class Repro(torch.nn.Module):
            def __init__(self):
                super().__init__()
                self.qkv_proj = torch.nn.Linear(256, 256 * 3)
                self.n_head = 256 // 64
                self.d_attn = 256

            def forward(self, x):
                n_batch, n_ctx, _ = x.shape
                q, k, v = self.qkv_proj(x).split(
                    [self.d_attn, self.d_attn, self.d_attn], dim=2
                )
                q = q.reshape(n_batch, n_ctx, self.n_head, -1)
                k = k.reshape(n_batch, n_ctx, self.n_head, -1)
                v = v.reshape(n_batch, n_ctx, self.n_head, -1)
                q = q.transpose(1, 2)
                k = k.transpose(1, 2)
                v = v.transpose(1, 2)
                x = torch.nn.attention.flex_attention.flex_attention(q, k, v)
                return x

        model = Repro().cuda()
        x = torch.randn((1, 512, 256), device="cuda", requires_grad=True)
        out = torch.compile(model, backend="aot_eager")(x)
        out.backward(torch.ones_like(out))

    @supported_platform
    def test_differentiable_logsumexp_gradcheck(self):
        make_tensor = functools.partial(
            torch.randn,
            (2, 2, 128, 4),
            device="cuda",
            dtype=torch.float64,
            requires_grad=True,
        )
        query, key, value = make_tensor(), make_tensor(), make_tensor()

        def flex_attention_lse_only(q, k, v):
            return flex_attention(q, k, v, return_lse=True)[1]

        func = torch.compile(
            flex_attention_lse_only, backend="aot_eager", fullgraph=True
        )

        self.assertTrue(
            torch.autograd.gradcheck(func, (query, key, value), raise_exception=True)
        )

    @supported_platform
    def test_differentiable_logsumexp_compiled(self):
        make_tensor = functools.partial(
            torch.randn,
            (2, 2, 128, 64),
            device="cuda",
            dtype=torch.float32,
            requires_grad=True,
        )
        q, k, v = make_tensor(), make_tensor(), make_tensor()
        lse_mask = torch.randn(2, 2, 128, device="cuda")

        out, lse = flex_attention(q, k, v, return_lse=True)
        (out.mean() + (lse * lse_mask).sum()).backward()
        q_grad, k_grad, v_grad = q.grad, k.grad, v.grad
        q.grad = None
        k.grad = None
        v.grad = None

        out2, lse2 = torch.compile(flex_attention)(q, k, v, return_lse=True)
        (out2.mean() + (lse2 * lse_mask).sum()).backward()
        q_grad2, k_grad2, v_grad2 = q.grad, k.grad, v.grad
        tolerance = Tolerances(atol=1e-1, rtol=1e-1)

        torch.testing.assert_close(out, out2, atol=tolerance.atol, rtol=tolerance.rtol)
        torch.testing.assert_close(lse, lse2, atol=tolerance.atol, rtol=tolerance.rtol)
        torch.testing.assert_close(
            q_grad, q_grad2, atol=tolerance.atol, rtol=tolerance.rtol
        )
        torch.testing.assert_close(
            k_grad, k_grad2, atol=tolerance.atol, rtol=tolerance.rtol
        )
        torch.testing.assert_close(
            v_grad, v_grad2, atol=tolerance.atol, rtol=tolerance.rtol
        )

    # Use weird mask to test reusing block_mask does work well.
    @supported_platform
    def test_block_mask_reuse_with_weird_mask(self):
        def mask(b, h, q, kv):
            return (kv < 256) | (kv >= 2048)

        make_tensor = functools.partial(
            torch.randn,
            (4, 4, 4096, 64),
            device="cuda",
            dtype=torch.float32,
            requires_grad=True,
        )

        block_mask = create_block_mask(mask, None, None, 4096, 4096)
        # Compile 1st version with q/k/v(seqlen=4096) and block_mask(seqlen=4096)
        torch.compile(flex_attention, dynamic=True)(
            make_tensor(), make_tensor(), make_tensor(), block_mask=block_mask
        )

        make_tensor2 = functools.partial(
            torch.randn,
            (4, 4, 2048, 64),
            device="cuda",
            dtype=torch.float32,
            requires_grad=True,
        )
        q, k, v = make_tensor2(), make_tensor2(), make_tensor2()

        # Compile 2st version with q/k/v(seqlen=2048) and block_mask(seqlen=4096),
        # The graph includes the BlockMask._adjust part.
        out = torch.compile(flex_attention, dynamic=True)(
            q, k, v, block_mask=block_mask
        )
        out.sum().backward()
        q_grad, k_grad, v_grad = q.grad, k.grad, v.grad
        q.grad = None
        k.grad = None
        v.grad = None

        block_mask2 = create_block_mask(mask, None, None, 2048, 2048)
        # Reuse the 1st version with q/k/v(seqlen=2048) and block_mask(seqlen=2048)
        out2 = torch.compile(flex_attention, dynamic=True)(
            q, k, v, block_mask=block_mask2
        )
        out2.sum().backward()
        q_grad2, k_grad2, v_grad2 = q.grad, k.grad, v.grad
        tolerance = Tolerances(atol=1e-3, rtol=1e-3)

        torch.testing.assert_close(out, out2, atol=tolerance.atol, rtol=tolerance.rtol)
        torch.testing.assert_close(
            q_grad, q_grad2, atol=tolerance.atol, rtol=tolerance.rtol
        )
        torch.testing.assert_close(
            k_grad, k_grad2, atol=tolerance.atol, rtol=tolerance.rtol
        )
        torch.testing.assert_close(
            v_grad, v_grad2, atol=tolerance.atol, rtol=tolerance.rtol
        )

    @supported_platform
    def test_float32_matmul_precision(self):
        make_tensor = functools.partial(
            torch.zeros,
            (2, 2, 128, 32),
            device="cuda",
            dtype=torch.float32,
            requires_grad=False,
        )
        query, key, value = make_tensor(), make_tensor(), make_tensor()
        query.fill_(0.2)
        key.fill_(0.3)
        value.fill_(0.4)

        query.requires_grad = True
        key.requires_grad = True
        value.requires_grad = True

        def score_mod(score, b, h, q, kv):
            return score * 2

        with temp_float32_matmul_precision("highest"):
            out_eager = flex_attention(query, key, value, score_mod)
            flex_compiled = torch.compile(flex_attention, fullgraph=True)
            out_compiled = flex_compiled(query, key, value, score_mod)

            grads_eager = torch.autograd.grad(out_eager.sum(), (query, key, value))
            grads_compile = torch.autograd.grad(out_compiled.sum(), (query, key, value))

        torch.testing.assert_close(grads_eager, grads_compile)

    @supported_platform
    @common_utils.parametrize("score_mod_name", ["_head_offset"])
    @common_utils.parametrize("mode", ["eager", "aot_eager"])
    def test_captured_score_mod_aot_eager_gradcheck(
        self, score_mod_name: str, mode: str
    ):
        make_tensor = functools.partial(
            torch.randn,
            (2, 2, 128, 4),
            device="cuda",
            dtype=torch.float64,
            requires_grad=True,
        )
        query, key, value = make_tensor(), make_tensor(), make_tensor()

        func = torch.compile(flex_attention, backend=mode, fullgraph=True)
        score_mod = captured_buffers_map[score_mod_name](torch.float64)

        self.assertTrue(
            torch.autograd.gradcheck(
                func, (query, key, value, score_mod), raise_exception=True
            )
        )

    @supported_platform
    @common_utils.parametrize("mode", ["eager", "aot_eager"])
    def test_document_masking_edge_case(self, mode):
        document_masks = torch.full((2, 128), 0, dtype=torch.int32, device="cuda")
        document_masks[:, 64:] = 1

        def mask_mod(b, h, q, kv):
            same_doc = document_masks[b, q] == document_masks[b, kv]
            return same_doc

        make_tensor = functools.partial(
            torch.randn,
            (2, 1, 128, 4),
            device="cuda",
            dtype=torch.float64,
            requires_grad=True,
        )
        query, key, value = make_tensor(), make_tensor(), make_tensor()
        func = torch.compile(flex_attention, backend=mode, fullgraph=True)

        block_mask = create_block_mask(mask_mod, 2, 1, 128, 128)
        out = func(query, key, value, block_mask=block_mask)
        out.sum().backward()

    @supported_platform
    @common_utils.parametrize("mode", ["eager", "inductor"])
    @common_utils.parametrize(
        "permute_order",
        [
            (0, 1, 2, 3),  # Default order
            (1, 0, 2, 3),  # Reverse order
            (0, 2, 1, 3),  # Mixed order
            (2, 0, 1, 3),  # Another mixed order
        ],
    )
    @common_utils.parametrize("shape", [(2, 1, 128, 16), (4, 2, 64, 16)])
    def test_flex_attention_stride_ordering(self, mode, permute_order, shape):
        from torch._inductor.ir import get_stride_order

        # Setup
        make_tensor = functools.partial(
            torch.randn,
            shape,
            device="cuda",
            dtype=torch.float32,
            requires_grad=True,
        )

        # Create and permute tensors
        query, key, value = make_tensor(), make_tensor(), make_tensor()
        query = query.permute(permute_order)
        key = key.permute(permute_order)
        value = value.permute(permute_order)

        if mode == "inductor":
            func = torch.compile(flex_attention, backend=mode, fullgraph=True)
        else:
            func = flex_attention

        out = func(query, key, value)

        out_stride_order = get_stride_order(out.stride())
        query_stride_order = get_stride_order(query.stride())

        self.assertEqual(
            out_stride_order,
            query_stride_order,
            f"Stride order mismatch: out {out_stride_order}, query {query_stride_order}",
        )

    @supported_platform
    @common_utils.parametrize("compile", [True, False])
    def test_fully_masked_out_rows_0_check(self, compile: bool):
        # Ensure fully masked out rows won't cause NaNs.
        query = torch.randn(
            (B, H, S, D), dtype=torch.float32, device="cuda", requires_grad=True
        )
        key = torch.randn(
            (B, H, S, D), dtype=torch.float32, device="cuda", requires_grad=True
        )
        value = torch.randn(
            (B, H, S, D), dtype=torch.float32, device="cuda", requires_grad=True
        )

        M = S // 2

        def mask_mod(b, h, q, kv):
            return q < M

        block_mask = create_block_mask(mask_mod, 1, 1, S, S)

        flex = (
            torch.compile(flex_attention, dynamic=False) if compile else flex_attention
        )
        out, lse = flex(query, key, value, block_mask=block_mask, return_lse=True)
        self.assertEqual(out[:, :, M:, :].sum(), 0)
        self.assertTrue((lse[:, :, M:] == -float("inf")).all())

        loss = out.sum() + lse.sum()
        loss.backward()
        self.assertEqual(query.grad[:, :, M:, :].sum(), 0)

    @supported_platform
    @common_utils.parametrize("compile", [True, False])
    def test_fully_masked_out_rows(self, compile: bool):
        M = S // 2

        def mask_mod(b, h, q, kv):
            return q < M

        block_mask = create_block_mask(mask_mod, 1, 1, S, S)

        def noop_mod(score, b, h, q_idx, kv_idx):
            return score

        self.run_test(noop_mod, torch.float32, B, H, S, D, B, H, S, D, block_mask)

    @supported_platform
    def test_kernel_options_argument_is_respected(self):
        make_tensor = functools.partial(
            torch.randn,
            (2, 2, 128, 64),
            device="cuda",
            dtype=torch.float32,
            requires_grad=True,
        )
        q, k, v = make_tensor(), make_tensor(), make_tensor()

        # Ensure we respect user's input kernel options.
        _, code = run_and_get_code(
            torch.compile(flex_attention), q, k, v, kernel_options={"BLOCK_M": 16}
        )
        FileCheck().check("BLOCK_M : tl.constexpr = 16").run(code[0])

    @supported_platform
    def test_comparison_vs_sdpa(self):
        def causal(score, b, h, q_idx, kv_idx):
            return torch.where(q_idx >= kv_idx, score, -float("inf"))

        def causal_mask(b, h, q_idx, kv_idx):
            return q_idx >= kv_idx

        no_sparse_flex = functools.partial(flex_attention, score_mod=causal)
        score_mod_sparse_flex = functools.partial(
            flex_attention,
            score_mod=causal,
            block_mask=create_block_mask(causal_mask, 1, 1, 2048, 2048),
        )
        mask_mod_sparse_flex = functools.partial(
            flex_attention, block_mask=create_block_mask(causal_mask, 1, 1, 2048, 2048)
        )
        for attention_call in [
            no_sparse_flex,
            score_mod_sparse_flex,
            mask_mod_sparse_flex,
        ]:
            inputs = [
                torch.randn(
                    2,
                    2,
                    2048,
                    64,
                    device="cuda",
                    dtype=torch.float16,
                    requires_grad=True,
                )
                for _ in range(3)
            ]
            gradOut = torch.randn(2, 2, 2048, 64, device="cuda", dtype=torch.float16)
            out_ref = torch.nn.functional.scaled_dot_product_attention(
                *inputs, is_causal=True
            )
            out_ref.backward(gradOut)

            inputs_flex = [i.detach().clone().requires_grad_(True) for i in inputs]
            out_flex = torch.compile(attention_call)(*inputs_flex)
            out_flex.backward(gradOut)
            inputs_golden = [
                i.detach().clone().to(dtype=torch.float64).requires_grad_(True)
                for i in inputs
            ]
            out_golden = torch.nn.functional.scaled_dot_product_attention(
                *inputs_golden, is_causal=True
            )
            out_golden.backward(gradOut.to(dtype=torch.float64))

            for ref, flex, golden in [
                (out_ref, out_flex, out_golden),
                (inputs[0].grad, inputs_flex[0].grad, inputs_golden[0].grad),
                (inputs[1].grad, inputs_flex[1].grad, inputs_golden[1].grad),
                (inputs[2].grad, inputs_flex[2].grad, inputs_golden[2].grad),
            ]:
                ref_error = rmse(ref, golden)
                flex_error = rmse(flex, golden)
                # Note: This has been carefully tested that FlexAttention is within
                # 20% of the average error of SDPA! Do not bump this tolerance
                # unless you are absolutely sure you are not worsening the accuracy
                # of FlexAttention!
                self.assertTrue(
                    ref_error * 1.2 > flex_error,
                    f"Ref error: {ref_error}, Flex Error: {flex_error}",
                )

    @supported_platform
<<<<<<< HEAD
    def test_head_bias_req_grad(self):
        B, H, S, D = 1, 4, 256, 64
        bias = torch.randn(H, device="cuda", dtype=torch.float16, requires_grad=True)

        bias_flex = bias.detach().clone().requires_grad_(True)

        def head_bias(score, b, h, q_idx, kv_idx):
            return score + bias_flex[h]

        bias_sdpa_ref = bias.detach().clone().requires_grad_(True)
        implicit_bias_sdpa_ref = bias_sdpa_ref
        implicit_bias_sdpa_ref = implicit_bias_sdpa_ref.view(H, 1, 1).expand(H, S, S)
        bias_sdpa_gold = (
            bias.detach().clone().to(dtype=torch.float64).requires_grad_(True)
        )
        implicit_bias_sdpa_gold = bias_sdpa_gold
        implicit_bias_sdpa_gold = implicit_bias_sdpa_gold.view(H, 1, 1).expand(H, S, S)

        self._test_learnable_bias_inner(
            B,
            H,
            S,
            D,
            head_bias,
            bias_flex,
            implicit_bias_sdpa_ref,
            bias_sdpa_ref,
            implicit_bias_sdpa_gold,
            bias_sdpa_gold,
        )

    @supported_platform
    def test_comparison_vs_sdpa_with_learnable_bias(self):
        # 1-dimensional bias:
        B, H, S, D = 1, 1, 256, 64
        bias = torch.randn(
            2 * S, device="cuda", dtype=torch.float16, requires_grad=True
        )

        bias_flex = bias.detach().clone().requires_grad_(True)

        def rel_pos_1d(score, b, h, q_idx, kv_idx):
            return score + bias_flex[q_idx + kv_idx]

        bias_indices = torch.arange(S)[:, None] + torch.arange(S)
        bias_sdpa_ref = bias.detach().clone().requires_grad_(True)
        implicit_bias_sdpa_ref = bias_sdpa_ref[bias_indices]
        bias_sdpa_gold = (
            bias.detach().clone().to(dtype=torch.float64).requires_grad_(True)
        )
        implicit_bias_sdpa_gold = bias_sdpa_gold[bias_indices]

        self._test_learnable_bias_inner(
            B,
            H,
            S,
            D,
            rel_pos_1d,
            bias_flex,
            implicit_bias_sdpa_ref,
            bias_sdpa_ref,
            implicit_bias_sdpa_gold,
            bias_sdpa_gold,
        )

        # 2-dimensional bias:
        B, H, S, D = 1, 1, 256, 64
        bias = torch.randn(S, S, device="cuda", dtype=torch.float16, requires_grad=True)

        bias_flex = bias.detach().clone().requires_grad_(True)

        def rel_pos_2d(score, b, h, q_idx, kv_idx):
            return score + bias_flex[q_idx, kv_idx]

        bias_sdpa_ref = bias.detach().clone().requires_grad_(True)
        implicit_bias_sdpa_ref = bias_sdpa_ref
        bias_sdpa_gold = (
            bias.detach().clone().to(dtype=torch.float64).requires_grad_(True)
        )
        implicit_bias_sdpa_gold = bias_sdpa_gold

        self._test_learnable_bias_inner(
            B,
            H,
            S,
            D,
            rel_pos_2d,
            bias_flex,
            implicit_bias_sdpa_ref,
            bias_sdpa_ref,
            implicit_bias_sdpa_gold,
            bias_sdpa_gold,
        )

        # 2-dimensional bias + index multiple
        B, H, S, D = 1, 1, 256, 64
        bias = torch.randn(S, S, device="cuda", dtype=torch.float16, requires_grad=True)

        bias_flex = bias.detach().clone().requires_grad_(True)

        def rel_pos_2d(score, b, h, q_idx, kv_idx):
            return score + bias_flex[q_idx][kv_idx]

        bias_sdpa_ref = bias.detach().clone().requires_grad_(True)
        implicit_bias_sdpa_ref = bias_sdpa_ref
        bias_sdpa_gold = (
            bias.detach().clone().to(dtype=torch.float64).requires_grad_(True)
        )
        implicit_bias_sdpa_gold = bias_sdpa_gold

        self._test_learnable_bias_inner(
            B,
            H,
            S,
            D,
            rel_pos_2d,
            bias_flex,
            implicit_bias_sdpa_ref,
            bias_sdpa_ref,
            implicit_bias_sdpa_gold,
            bias_sdpa_gold,
        )

        # 2-dimensional bias + transposed:
        B, H, S, D = 1, 1, 256, 64
        bias = torch.randn(S, S, device="cuda", dtype=torch.float16, requires_grad=True)

        bias_flex = bias.detach().clone().requires_grad_(True)

        def rel_pos_2d_transposed(score, b, h, q_idx, kv_idx):
            return score + bias_flex[kv_idx, q_idx]

        bias_sdpa_ref = bias.detach().clone().requires_grad_(True)
        implicit_bias_sdpa_ref = bias_sdpa_ref.transpose(-1, -2)
        bias_sdpa_gold = (
            bias.detach().clone().to(dtype=torch.float64).requires_grad_(True)
        )
        implicit_bias_sdpa_gold = bias_sdpa_gold.transpose(-1, -2)

        self._test_learnable_bias_inner(
            B,
            H,
            S,
            D,
            rel_pos_2d_transposed,
            bias_flex,
            implicit_bias_sdpa_ref,
            bias_sdpa_ref,
            implicit_bias_sdpa_gold,
            bias_sdpa_gold,
        )

        # 3-dimensional bias + transposed
        B, H, S, D = 4, 8, 256, 64
        bias = torch.randn(
            H, S, S, device="cuda", dtype=torch.float16, requires_grad=True
        )

        bias_flex = bias.detach().clone().requires_grad_(True)

        def rel_pos_3d_transposed(score, b, h, q_idx, kv_idx):
            return score + bias_flex[h, kv_idx, q_idx]

        bias_sdpa_ref = bias.detach().clone().requires_grad_(True)
        implicit_bias_sdpa_ref = bias_sdpa_ref.transpose(-1, -2)
        bias_sdpa_gold = (
            bias.detach().clone().to(dtype=torch.float64).requires_grad_(True)
        )
        implicit_bias_sdpa_gold = bias_sdpa_gold.transpose(-1, -2)

        self._test_learnable_bias_inner(
            B,
            H,
            S,
            D,
            rel_pos_3d_transposed,
            bias_flex,
            implicit_bias_sdpa_ref,
            bias_sdpa_ref,
            implicit_bias_sdpa_gold,
            bias_sdpa_gold,
        )

    def _test_learnable_bias_inner(
        self,
        B,
        H,
        S,
        D,
        score_mod,
        bias_flex,
        implicit_bias_sdpa_ref,
        bias_sdpa_ref,
        implicit_bias_sdpa_gold,
        bias_sdpa_gold,
    ):
        make_tensor = functools.partial(
            torch.ones,
            (B, H, S, D),
            device="cuda",
            dtype=torch.float16,
            requires_grad=True,
        )
        q_ref, k_ref, v_ref = make_tensor(), make_tensor(), make_tensor()
        q_gold, k_gold, v_gold = query_key_value_clones(
            q_ref, k_ref, v_ref, torch.float64
        )
        q_flex, k_flex, v_flex = query_key_value_clones(q_ref, k_ref, v_ref)

        out_ref = torch.nn.functional.scaled_dot_product_attention(
            q_ref, k_ref, v_ref, attn_mask=implicit_bias_sdpa_ref
        )
        out_ref.sum().backward()
        out_gold = torch.nn.functional.scaled_dot_product_attention(
            q_gold, k_gold, v_gold, attn_mask=implicit_bias_sdpa_gold
        )
        out_gold.sum().backward()
        out_flex = flex_attention(q_flex, k_flex, v_flex, score_mod=score_mod)
        out_flex.sum().backward()

        name = score_mod.__name__
        for ref, flex, gold in [
            (out_ref, out_flex, out_gold),
            (q_ref.grad, q_flex.grad, q_gold.grad),
            (k_ref.grad, k_flex.grad, k_gold.grad),
            (v_ref.grad, v_flex.grad, v_gold.grad),
            (bias_sdpa_ref.grad, bias_flex.grad, bias_sdpa_gold.grad),
        ]:
            ref_error = rmse(ref, gold)
            flex_error = rmse(flex, gold)
            self.assertTrue(
                ref_error * 1.2 >= flex_error,
                f"{name} -> Ref error: {ref_error}, Flex eager Error: {flex_error}",
            )
=======
    def test_block_mask_non_divisible(self):
        seq = torch.arange(1023, device="cuda") // 128

        def mod(b, h, q, kv):
            return seq[q] == seq[kv]

        block_mask = create_block_mask(mod, None, None, 1023, 1023, device="cuda")
        torch.compile(create_block_mask)(mod, None, None, 1023, 1023, device="cuda")
        self.run_test_with_call(
            lambda q, k, v: flex_attention(q, k, v, block_mask=block_mask),
            Q_S=1023,
            KV_S=1023,
        )
>>>>>>> bfef5b81

    @supported_platform
    def test_causal_block_non_divisible(self):
        def mask_mod(b, h, q, kv):
            return q >= kv

        block_mask = create_block_mask(mask_mod, 1, 1, S - 1, S - 1)
        attention = functools.partial(flex_attention, block_mask=block_mask)

        self.run_test_with_call(attention, Q_S=S - 1, KV_S=S - 1)

    @supported_platform
    def test_modular_indexing(self):
        B, H, N, D = 100, 12, 128, 64
        dtype = torch.bfloat16
        device = torch.device("cuda")

        class Attention(torch.nn.Module):
            def __init__(self):
                super().__init__()
                self.bias = torch.randn(B, N, N, H, device=device, dtype=dtype)

            def forward(
                self, q: torch.Tensor, k: torch.Tensor, v: torch.Tensor
            ) -> torch.Tensor:
                score_mod = generate_score_mod(self.bias)
                o = flex_attention(q, k, v, score_mod=score_mod)
                return o

        def generate_score_mod(bias):
            bias = (2 * bias).view(B, H, N, N).contiguous()

            def score_mod(score, batch, head, q_idx, k_idx):
                attn_bias = bias[batch, head, q_idx, k_idx]
                return score + attn_bias

            return score_mod

        m = Attention().cuda().eval().to(dtype)
        m = torch.compile(m, mode="default", fullgraph=False)

        q = torch.randn(B, H, N, D, device=device, dtype=dtype)
        k = torch.randn(B, H, N, D, device=device, dtype=dtype)
        v = torch.randn(B, H, N, D, device=device, dtype=dtype)

        m(q, k, v)

    @supported_platform
    def test_force_write_lse(self):
        make_tensor = functools.partial(
            torch.randn,
            (2, 2, 128, 16),
            device="cuda",
            dtype=torch.float32,
            requires_grad=False,
        )
        query, key, value = make_tensor(), make_tensor(), make_tensor()
        out_eager, lse_eager = flex_attention(query, key, value, return_lse=True)

        flex_compile = torch.compile(flex_attention, fullgraph=True)
        out_compiled, lse_compiled = flex_compile(query, key, value, return_lse=True)

        torch.testing.assert_close(lse_eager, lse_compiled, atol=3e-3, rtol=0)

    @supported_platform
    @common_utils.parametrize("backend", ["flex_attention", "flex_decode", "eager"])
    def test_lse_masked_output(self, backend):
        if backend == "flex_decode":
            if TEST_WITH_ROCM:
                self.skipTest("backend=flex_decode is unsupported on ROCM, for now")
            kernel_options = {"FORCE_USE_FLEX_ATTENTION": False}
            flex_call = torch.compile(flex_attention, fullgraph=True)
            N_CTX = 96
        elif backend == "flex_attention":
            kernel_options = {"FORCE_USE_FLEX_ATTENTION": True}
            flex_call = torch.compile(flex_attention, fullgraph=True)
            N_CTX = 196
        else:
            kernel_options = {}
            flex_call = flex_attention
            N_CTX = 196

        SLIDING_WINDOW = 64
        make_tensor = functools.partial(
            torch.randn,
            (2, 2, N_CTX, 64),
            device="cuda",
            dtype=torch.float32,
            requires_grad=True,
        )

        def sliding_window_causal(b, h, q_idx, kv_idx):
            causal_mask = q_idx >= kv_idx
            window_mask = q_idx - kv_idx <= SLIDING_WINDOW
            return causal_mask & window_mask

        def global_causal(b, h, q_idx, kv_idx):
            causal_mask = q_idx >= kv_idx
            window_mask = q_idx - kv_idx > SLIDING_WINDOW
            return causal_mask & window_mask

        sliding_window_causal = torch.nn.attention.flex_attention.create_block_mask(
            sliding_window_causal, B=None, H=None, Q_LEN=N_CTX, KV_LEN=N_CTX
        )
        global_causal = torch.nn.attention.flex_attention.create_block_mask(
            global_causal, B=None, H=None, Q_LEN=N_CTX, KV_LEN=N_CTX
        )

        local_attn = functools.partial(
            flex_call,
            block_mask=sliding_window_causal,
            return_lse=True,
            kernel_options=kernel_options,
        )
        global_attn = functools.partial(
            flex_call,
            block_mask=global_causal,
            return_lse=True,
            kernel_options=kernel_options,
        )
        q, k, v = make_tensor(), make_tensor(), make_tensor()
        gradOut = make_tensor(requires_grad=False)

        x_local, lse_local = local_attn(q, k, v)
        x_global, lse_global = global_attn(q, k, v)

        max_lse = torch.maximum(lse_local, lse_global)
        lse_global = lse_global - max_lse
        lse_local = lse_local - max_lse
        lse_global = torch.exp(lse_global)
        lse_local = torch.exp(lse_local)
        x = ((x_local * lse_local[..., None]) + (x_global * lse_global[..., None])) / (
            lse_global[..., None] + lse_local[..., None]
        )
        x.backward(gradOut)
        flex_q_grad, flex_k_grad, flex_v_grad = q.grad, k.grad, v.grad
        q.grad = None
        k.grad = None
        v.grad = None

        out = torch.nn.functional.scaled_dot_product_attention(q, k, v, is_causal=True)
        out.backward(gradOut)

        torch.testing.assert_close(x, out, atol=3e-3, rtol=2e-3)
        torch.testing.assert_close(flex_q_grad, q.grad, atol=3e-3, rtol=2e-3)
        torch.testing.assert_close(flex_k_grad, k.grad, atol=3e-3, rtol=2e-3)
        torch.testing.assert_close(flex_v_grad, v.grad, atol=3e-3, rtol=2e-3)

    def test_cpu_error_message(self):
        make_tensor = functools.partial(
            torch.randn,
            (2, 2, 128, 16),
            device="cpu",
            dtype=torch.float32,
            requires_grad=False,
        )
        query, key, value = make_tensor(), make_tensor(), make_tensor()
        with self.assertRaisesRegex(
            ValueError,
            "FlexAttention is only supported on CUDA devices. Found input tensors on cpu device.",
        ):
            flex_attention(query, key, value)

    @supported_platform
    def test_mixed_device_error_message(self):
        # Create tensors on different devices
        cpu_tensor = torch.randn(2, 2, 128, 16, device="cpu")
        cuda_tensor = torch.randn(2, 2, 128, 16, device="cuda")

        # Use different devices for query, key, and value
        query, key, value = cpu_tensor, cuda_tensor, cpu_tensor

        expected_error_message = (
            "Expected query, key, and value to have the same device type, "
            f"but got query.device: {query.device}, key.device: {key.device}, "
            f"and value.device: {value.device} instead."
        )

        with self.assertRaisesRegex(ValueError, expected_error_message):
            flex_attention(query, key, value)

    @supported_platform
    def test_small_q_kv_len(self):
        make_tensor = functools.partial(
            torch.ones,
            (1, 1, 1, 16),
            device="cuda",
            dtype=torch.float32,
            requires_grad=True,
        )
        query, key, value = make_tensor(), make_tensor(), make_tensor()
        kernel_options = {"FORCE_USE_FLEX_ATTENTION": True}
        out_eager, lse_eager = flex_attention(
            query, key, value, return_lse=True, kernel_options=kernel_options
        )

        flex_compile = torch.compile(flex_attention, fullgraph=True)
        out_compiled, lse_compiled = flex_compile(
            query, key, value, return_lse=True, kernel_options=kernel_options
        )

        assert torch.equal(out_eager, out_compiled)
        assert torch.equal(lse_eager, lse_compiled)

        grads_eager = torch.autograd.grad(out_eager.sum(), (query, key, value))
        grads_compile = torch.autograd.grad(out_compiled.sum(), (query, key, value))

        torch.testing.assert_close(grads_eager, grads_compile)

    @supported_platform
    def test_causal_block_non_divisible_with_captured_buffer(self):
        Q_S = S - 3
        KV_S = S - 3
        offset_q = torch.randn(Q_S, device="cuda", dtype=torch.bfloat16)
        offset_kv = torch.randn(KV_S, device="cuda", dtype=torch.bfloat16)

        def score_mod(score, b, h, q, kv):
            return score + offset_q[q] + offset_kv[kv]

        def mask_mod(b, h, q, kv):
            return q >= kv

        block_mask = create_block_mask(mask_mod, 1, 1, Q_S, KV_S)
        # block_mask = None
        attention = functools.partial(flex_attention, block_mask=block_mask)

        self.run_test_with_call(attention, Q_S=Q_S, KV_S=KV_S)

    @unittest.skipIf(not TEST_MULTIGPU, "detected only one GPU")
    def test_qkv_and_block_mask_on_the_same_device(self):
        make_tensor = functools.partial(
            torch.ones,
            (2, 2, 256, 32),
            device="cuda:0",
            dtype=torch.float32,
            requires_grad=True,
        )
        query, key, value = make_tensor(), make_tensor(), make_tensor()

        def mask_mod(b, h, q, kv):
            return q >= kv

        block_mask = create_block_mask(mask_mod, 1, 1, 256, 256, device="cuda:1")
        with self.assertRaisesRegex(
            RuntimeError, "Expect q/k/v and block_mask to be on the same device"
        ):
            torch.compile(flex_attention)(query, key, value, block_mask=block_mask)

    @supported_platform
    def test_fw_bw_graph_correctness(self):
        cnt = CompileCounterWithBackend("aot_eager")
        make_tensor = functools.partial(
            torch.randn,
            (2, 2, 128, 4),
            device="cuda",
            dtype=torch.float64,
            requires_grad=True,
        )
        query, key, value = make_tensor(), make_tensor(), make_tensor()

        def causal_mask(b, h, q_idx, kv_idx):
            return q_idx >= kv_idx

        block_mask = create_block_mask(causal_mask, 1, 1, 128, 128)

        func = torch.compile(flex_attention, backend=cnt, fullgraph=True)
        out = func(query, key, value, _squared, block_mask=block_mask)
        out.sum().backward()
        self.assertEqual(cnt.frame_count, 1)
        self.assertEqual(len(cnt.graphs), 1)
        graph = cnt.graphs[0]
        norm_graph = normalize_gm(graph.print_readable(print_output=False))

        self.assertExpectedInline(
            norm_graph,
            """\
class GraphModule(torch.nn.Module):
    def forward(self, L_query_: "f64[2, 2, 128, 4]", L_key_: "f64[2, 2, 128, 4]", L_value_: "f64[2, 2, 128, 4]", L_block_mask_kv_num_blocks: "i32[1, 1, 1]", L_block_mask_kv_indices: "i32[1, 1, 1, 1]", L_block_mask_full_kv_num_blocks: "i32[1, 1, 1]", L_block_mask_full_kv_indices: "i32[1, 1, 1, 1]", L_block_mask_q_num_blocks: "i32[1, 1, 1]", L_block_mask_q_indices: "i32[1, 1, 1, 1]", L_block_mask_full_q_num_blocks: "i32[1, 1, 1]", L_block_mask_full_q_indices: "i32[1, 1, 1, 1]"):
        l_query_ = L_query_
        l_key_ = L_key_
        l_value_ = L_value_
        l_block_mask_kv_num_blocks = L_block_mask_kv_num_blocks
        l_block_mask_kv_indices = L_block_mask_kv_indices
        l_block_mask_full_kv_num_blocks = L_block_mask_full_kv_num_blocks
        l_block_mask_full_kv_indices = L_block_mask_full_kv_indices
        l_block_mask_q_num_blocks = L_block_mask_q_num_blocks
        l_block_mask_q_indices = L_block_mask_q_indices
        l_block_mask_full_q_num_blocks = L_block_mask_full_q_num_blocks
        l_block_mask_full_q_indices = L_block_mask_full_q_indices

        child_1: "i32[]" = l_query_.new_empty([], dtype = torch.int32);  child_1 = None
        child_2: "i32[]" = l_query_.new_empty([], dtype = torch.int32);  child_2 = None
        child_3: "i32[]" = l_query_.new_empty([], dtype = torch.int32);  child_3 = None
        child_4: "i32[]" = l_query_.new_empty([], dtype = torch.int32);  child_4 = None
        child: "f64[]" = l_query_.new_empty([], requires_grad = True);  child = None
        score_mod_0 = self.score_mod_0
        child_5: "i32[]" = l_query_.new_empty([], dtype = torch.int32);  child_5 = None
        child_6: "i32[]" = l_query_.new_empty([], dtype = torch.int32);  child_6 = None
        child_7: "i32[]" = l_query_.new_empty([], dtype = torch.int32);  child_7 = None
        child_8: "i32[]" = l_query_.new_empty([], dtype = torch.int32);  child_8 = None
        mask_fn_0 = self.mask_fn_0
        flex_attention = torch.ops.higher_order.flex_attention(l_query_, l_key_, l_value_, score_mod_0, (l_block_mask_kv_num_blocks, l_block_mask_kv_indices, l_block_mask_full_kv_num_blocks, l_block_mask_full_kv_indices, l_block_mask_q_num_blocks, l_block_mask_q_indices, l_block_mask_full_q_num_blocks, l_block_mask_full_q_indices, 128, 128, mask_fn_0), 0.5, {'ROWS_GUARANTEED_SAFE': False, 'PRESCALE_QK': False, 'OUTPUT_LOGSUMEXP': True}, (), ());  l_query_ = l_key_ = l_value_ = score_mod_0 = l_block_mask_kv_num_blocks = l_block_mask_kv_indices = l_block_mask_full_kv_num_blocks = l_block_mask_full_kv_indices = l_block_mask_q_num_blocks = l_block_mask_q_indices = l_block_mask_full_q_num_blocks = l_block_mask_full_q_indices = mask_fn_0 = None
        out: "f64[2, 2, 128, 4]" = flex_attention[0];  flex_attention = None
        return (out,)

    class score_mod_0(torch.nn.Module):
        def forward(self, child: "f64[]", child_1: "i32[]", child_2: "i32[]", child_3: "i32[]", child_4: "i32[]"):
            mul: "f64[]" = child * child;  child = None
            return mul

    class mask_fn_0(torch.nn.Module):
        def forward(self, child_5: "i32[]", child_6: "i32[]", child_7: "i32[]", child_8: "i32[]"):
            ge: "b8[]" = child_7 >= child_8;  child_7 = child_8 = None
            return ge
""",  # noqa: B950
        )
        # Save the AOT graphs
        aot_graphs = []
        from torch._inductor import compile_fx

        def debug_compile_fx_inner(graph, example_inputs, *args, **kwargs):
            aot_graphs.append(graph)
            return graph

        backend = functools.partial(
            compile_fx.compile_fx, inner_compile=debug_compile_fx_inner
        )
        func = torch.compile(func, backend=backend, fullgraph=True)
        out = func(query, key, value, _squared)
        out.sum().backward()

        joint_graph = normalize_gm(aot_graphs[1].print_readable(print_output=False))

        self.assertExpectedInline(
            joint_graph,
            """\
class GraphModule(torch.nn.Module):
    def forward(self, primals_1: "f64[2, 2, 128, 4]", primals_2: "f64[2, 2, 128, 4]", primals_3: "f64[2, 2, 128, 4]", full: "i32[1, 1, 1]", full_default: "i32[1, 1, 1, 1]", convert_element_type: "i32[1, 1, 1]", convert_element_type_1: "i32[1, 1, 1, 1]", getitem_2: "f64[2, 2, 128, 4]", getitem_3: "f32[2, 2, 128]", tangents_1: "f64[2, 2, 128, 4]"):
        full_default_4: "f32[2, 2, 128]" = torch.ops.aten.full.default([2, 2, 128], 0, dtype = torch.float32, layout = torch.strided, device = device(type='cuda', index=0), pin_memory = False)
        fw_graph = self.fw_graph
        joint_graph = self.joint_graph
        mask_graph = self.mask_graph
        flex_attention_backward = torch.ops.higher_order.flex_attention_backward(primals_1, primals_2, primals_3, getitem_2, getitem_3, tangents_1, full_default_4, fw_graph, joint_graph, (full, full_default, None, None, convert_element_type, convert_element_type_1, None, None, 1073741824, 1073741824, mask_graph), 0.5, {'ROWS_GUARANTEED_SAFE': False, 'PRESCALE_QK': False, 'OUTPUT_LOGSUMEXP': True}, (), ());  primals_1 = primals_2 = primals_3 = getitem_2 = getitem_3 = tangents_1 = full_default_4 = fw_graph = joint_graph = full = full_default = convert_element_type = convert_element_type_1 = mask_graph = None
        getitem_4: "f64[2, 2, 128, 4]" = flex_attention_backward[0]
        getitem_5: "f64[2, 2, 128, 4]" = flex_attention_backward[1]
        getitem_6: "f64[2, 2, 128, 4]" = flex_attention_backward[2];  flex_attention_backward = None
        return (getitem_4, getitem_5, getitem_6)

    class fw_graph(torch.nn.Module):
        def forward(self, arg0_1: "f64[]", arg1_1: "i32[]", arg2_1: "i32[]", arg3_1: "i32[]", arg4_1: "i32[]"):
            mul: "f64[]" = torch.ops.aten.mul.Tensor(arg0_1, arg0_1);  arg0_1 = None
            return mul

    class joint_graph(torch.nn.Module):
        def forward(self, arg0_1: "f64[]", arg1_1: "i32[]", arg2_1: "i32[]", arg3_1: "i32[]", arg4_1: "i32[]", arg5_1: "f64[]"):
            mul: "f64[]" = torch.ops.aten.mul.Tensor(arg0_1, arg0_1);  mul = None
            mul_1: "f64[]" = torch.ops.aten.mul.Tensor(arg5_1, arg0_1)
            mul_2: "f64[]" = torch.ops.aten.mul.Tensor(arg5_1, arg0_1);  arg5_1 = arg0_1 = None
            add: "f64[]" = torch.ops.aten.add.Tensor(mul_2, mul_1);  mul_2 = mul_1 = None
            return [add, None, None, None, None]

    class mask_graph(torch.nn.Module):
        def forward(self, arg0_1: "i32[]", arg1_1: "i32[]", arg2_1: "i32[]", arg3_1: "i32[]"):
            full: "b8[]" = torch.ops.aten.full.default([], True, dtype = torch.bool, layout = torch.strided, device = device(type='cuda', index=0), pin_memory = False)
            return full
""",  # noqa: B950
        )


class TestBlockMask(InductorTestCase):
    @supported_platform
    def test_block_mask_attributes(self):
        offset = torch.zeros(8, device="cuda")

        def causal_mask(b, h, q, kv):
            return (q + (offset[b] * 128)) >= kv

        block_mask = create_block_mask(causal_mask, 4, 2, 2048, 2048)
        self.assertEqual(block_mask.shape, (4, 2, 2048, 2048))
        self.assertEqual(block_mask[0].shape, (2, 2048, 2048))
        self.assertEqual(block_mask[0, 0].shape, (2048, 2048))
        self.assertEqual(block_mask.numel(), 4 * 2 * 2048 * 2048)
        self.assertEqual(block_mask.sparsity(), 46.875)
        self.assertEqual(block_mask[0].sparsity(), 46.875)
        self.assertEqual(block_mask[1, 0].sparsity(), 46.875)
        self.assertEqual(block_mask.sparsity(), block_mask[1].sparsity())

        offset = torch.arange(8, device="cuda")
        block_mask = create_block_mask(causal_mask, 8, 1, 2048, 2048)
        self.assertEqual(block_mask.sparsity(), 29.1015625)
        self.assertTrue(block_mask.sparsity() < block_mask[0].sparsity())
        self.assertTrue(block_mask[0].sparsity() > block_mask[1].sparsity())

    @supported_platform
    @common_utils.parametrize("BLOCK_SIZE", [32, 64, 128, 256, (32, 64), (64, 32)])
    def test_block_size_changes(self, BLOCK_SIZE: Union[int, Tuple[int, int]]):
        B, H, Q_LEN, KV_LEN = 4, 2, 2048, 2048

        if isinstance(BLOCK_SIZE, int):
            Q_BLOCK_SIZE = BLOCK_SIZE
            KV_BLOCK_SIZE = BLOCK_SIZE
        else:
            Q_BLOCK_SIZE, KV_BLOCK_SIZE = BLOCK_SIZE

        block_mask = create_block_mask(
            noop_mask, B, H, Q_LEN, KV_LEN, BLOCK_SIZE=BLOCK_SIZE
        )

        self.assertEqual(block_mask.BLOCK_SIZE, (Q_BLOCK_SIZE, KV_BLOCK_SIZE))
        self.assertEqual(block_mask.shape, (B, H, Q_LEN, KV_LEN))

    @supported_platform
    def test_getitem(self):
        offset = torch.zeros(8, device="cuda")

        def causal_mask(b, h, q, kv):
            return (q + (offset[b] * 128)) >= kv

        block_mask = create_block_mask(causal_mask, 4, 2, 512, 512)
        assert block_mask.kv_num_blocks.shape == (4, 2, 4)
        assert block_mask.kv_indices.shape == (4, 2, 4, 4)

        # Index on batch dimension
        new_block_mask = block_mask[0]
        assert new_block_mask.kv_num_blocks.shape == (2, 4)
        assert new_block_mask.kv_indices.shape == (2, 4, 4)

        # Index on batch and head dimension
        new_block_mask = block_mask[0, 1]
        assert new_block_mask.kv_num_blocks.shape == (4,)
        assert new_block_mask.kv_indices.shape == (4, 4)

        # slicing on batch and head dimension
        new_block_mask = block_mask[0:2, 1:2]
        assert new_block_mask.kv_num_blocks.shape == (2, 1, 4)
        assert new_block_mask.kv_indices.shape == (2, 1, 4, 4)

        # slicing on batch, head, and query dimension
        new_block_mask = block_mask[0:2, 1:2, torch.tensor([1], dtype=torch.int32)]
        assert new_block_mask.kv_num_blocks.shape == (2, 1, 1)
        assert new_block_mask.kv_indices.shape == (2, 1, 1, 4)

        # slicing on batch, head, and query dimension
        q_index = torch.tensor([0], dtype=torch.int32)
        new_block_mask = block_mask[:, :, q_index]

        self.assertEqual(new_block_mask.kv_num_blocks.ndim, 3)
        self.assertEqual(new_block_mask.kv_indices.ndim, 4)
        torch.testing.assert_close(
            new_block_mask.kv_num_blocks,
            block_mask.kv_num_blocks[:, :, q_index],
        )
        torch.testing.assert_close(
            new_block_mask.kv_indices, block_mask.kv_indices[:, :, q_index, :]
        )

        if block_mask.full_kv_num_blocks is not None:
            assert new_block_mask.full_kv_num_blocks is not None
            assert new_block_mask.full_kv_indices is not None
            torch.testing.assert_close(
                new_block_mask.full_kv_num_blocks,
                block_mask.full_kv_num_blocks[:, :, q_index],
            )
            torch.testing.assert_close(
                new_block_mask.full_kv_indices,
                block_mask.full_kv_indices[:, :, q_index, :],
            )

    @supported_platform
    def test_block_mask_device_change(self):
        offset = torch.zeros(8, device="cuda")

        def causal_mask(b, h, q, kv):
            return (q + (offset[b] * 128)) >= kv

        block_mask = create_block_mask(causal_mask, 1, 1, 512, 512)
        assert block_mask.kv_indices.is_cuda
        assert block_mask.kv_num_blocks.is_cuda
        assert block_mask.q_indices.is_cuda
        assert block_mask.q_num_blocks.is_cuda

        block_mask = block_mask.to("cpu")
        assert block_mask.kv_indices.is_cpu
        assert block_mask.kv_num_blocks.is_cpu
        assert block_mask.q_indices.is_cpu
        assert block_mask.q_num_blocks.is_cpu

        block_mask = block_mask.to("cuda")
        assert block_mask.kv_indices.is_cuda
        assert block_mask.kv_num_blocks.is_cuda
        assert block_mask.q_indices.is_cuda
        assert block_mask.q_num_blocks.is_cuda

    @supported_platform
    def test_compiling_create_block_mask(self):
        seq = torch.arange(512, device="cuda") // 127

        def mask_mod(b, h, q, kv):
            return (q >= kv) & (seq[q] == seq[kv])

        block_mask = torch.compile(create_block_mask, fullgraph=True)(
            mask_mod, 1, 1, 512, 512
        )
        self.assertIsInstance(block_mask, BlockMask)
        self.assertEqual(block_mask.kv_num_blocks.shape, torch.Size((1, 1, 4)))
        self.assertEqual(block_mask.kv_indices.shape, torch.Size((1, 1, 4, 4)))

    @supported_platform
    def test_compiling_create_block_mask_no_recompile(self):
        def mask_mod(b, h, q, kv):
            return q >= kv

        torch._dynamo.reset()
        block_mask = torch.compile(create_block_mask)(mask_mod, 2, 4, 1024, 1024)
        self.assertIsInstance(block_mask, BlockMask)
        self.assertEqual(block_mask.kv_num_blocks.shape, torch.Size((2, 4, 8)))
        self.assertEqual(block_mask.kv_indices.shape, torch.Size((2, 4, 8, 8)))
        self.assertEqual(torch._dynamo.utils.counters["aot_autograd"]["ok"], 1)

        # automatic dynamic shapes triggered and recompilation.
        block_mask = torch.compile(create_block_mask)(mask_mod, 4, 8, 2048, 2048)
        self.assertIsInstance(block_mask, BlockMask)
        self.assertEqual(block_mask.kv_num_blocks.shape, torch.Size((4, 8, 16)))
        self.assertEqual(block_mask.kv_indices.shape, torch.Size((4, 8, 16, 16)))
        self.assertEqual(torch._dynamo.utils.counters["aot_autograd"]["ok"], 2)

        # no recompilation.
        block_mask = torch.compile(create_block_mask)(mask_mod, 6, 16, 3072, 3072)
        self.assertIsInstance(block_mask, BlockMask)
        self.assertEqual(block_mask.kv_num_blocks.shape, torch.Size((6, 16, 24)))
        self.assertEqual(block_mask.kv_indices.shape, torch.Size((6, 16, 24, 24)))
        self.assertEqual(torch._dynamo.utils.counters["aot_autograd"]["ok"], 2)

    @supported_platform
    def test_block_mask_viz(self):
        def causal_mask(b, h, q, kv):
            return q >= kv

        block_mask = create_block_mask(causal_mask, 1, 1, 2048, 2048)

        def replace_non_printable(s):
            def replace(c):
                if c not in string.printable:
                    return "@"
                elif c == " ":
                    return "s"
                return c

            return "".join(replace(c) for c in s)

        self.assertExpectedInline(
            replace_non_printable(str(block_mask)),
            """\
BlockMask(shape=(1,s1,s2048,s2048),ssparsity=46.88%,s
(0,s0)
@@ssssssssssssssssssssssssssssss
@@@@ssssssssssssssssssssssssssss
@@@@@@ssssssssssssssssssssssssss
@@@@@@@@ssssssssssssssssssssssss
@@@@@@@@@@ssssssssssssssssssssss
@@@@@@@@@@@@ssssssssssssssssssss
@@@@@@@@@@@@@@ssssssssssssssssss
@@@@@@@@@@@@@@@@ssssssssssssssss
@@@@@@@@@@@@@@@@@@ssssssssssssss
@@@@@@@@@@@@@@@@@@@@ssssssssssss
@@@@@@@@@@@@@@@@@@@@@@ssssssssss
@@@@@@@@@@@@@@@@@@@@@@@@ssssssss
@@@@@@@@@@@@@@@@@@@@@@@@@@ssssss
@@@@@@@@@@@@@@@@@@@@@@@@@@@@ssss
@@@@@@@@@@@@@@@@@@@@@@@@@@@@@@ss
@@@@@@@@@@@@@@@@@@@@@@@@@@@@@@@@
)""",
        )

        offset = torch.arange(8, device="cuda")

        def causal_offset_mask(b, h, q, kv):
            return (q + offset[b] * 128) >= kv

        block_mask = create_block_mask(causal_offset_mask, 8, 1, 2048, 2048)
        str_block_mask = str(block_mask)
        self.assertTrue("sparsity=29.10" in str_block_mask)

    def generate_test_inputs(self, full_seq_len: bool, device):
        if full_seq_len:
            kv_num_blocks = torch.tensor([1], dtype=torch.int32, device=device).view(
                1, 1, 1
            )
            kv_indices = torch.tensor([1, -1], dtype=torch.int32, device=device).view(
                1, 1, 1, 2
            )
            full_kv_num_blocks = torch.tensor(
                [1], dtype=torch.int32, device=device
            ).view(1, 1, 1)
            full_kv_indices = torch.tensor(
                [0, -1], dtype=torch.int32, device=device
            ).view(1, 1, 1, 2)
        else:
            kv_num_blocks = torch.tensor([2], dtype=torch.int32, device=device).view(
                1, 1, 1
            )
            kv_indices = torch.tensor([0, 1], dtype=torch.int32, device=device).view(
                1, 1, 1, 2
            )
            full_kv_indices = None
            full_kv_num_blocks = None
        return kv_num_blocks, kv_indices, full_kv_num_blocks, full_kv_indices

    @supported_platform
    @common_utils.parametrize("full_indices", [False, True])
    def test_from_kv_blocks(self, full_indices: bool):
        device = torch.device("cuda" if torch.cuda.is_available() else "cpu")
        (
            kv_num_blocks,
            kv_indices,
            full_kv_num_blocks,
            full_kv_indices,
        ) = self.generate_test_inputs(full_indices, device=device)

        block_mask = BlockMask.from_kv_blocks(
            kv_num_blocks, kv_indices, full_kv_num_blocks, full_kv_indices
        )

        self.assertIsInstance(block_mask, BlockMask)
        torch.testing.assert_close(block_mask.kv_num_blocks, kv_num_blocks)
        torch.testing.assert_close(block_mask.kv_indices, kv_indices)

        if full_indices:
            torch.testing.assert_close(
                block_mask.full_kv_num_blocks, full_kv_num_blocks
            )
            torch.testing.assert_close(block_mask.full_kv_indices, full_kv_indices)
            torch.testing.assert_close(
                block_mask.q_num_blocks,
                torch.tensor([0, 1], dtype=torch.int32, device=device).view(1, 1, 2),
            )
            torch.testing.assert_close(
                block_mask.q_indices,
                torch.tensor([0, 0], dtype=torch.int32, device=device).view(1, 1, 2, 1),
            )
            torch.testing.assert_close(
                block_mask.full_q_num_blocks,
                torch.tensor([1, 0], dtype=torch.int32, device=device).view(1, 1, 2),
            )
            torch.testing.assert_close(
                block_mask.full_q_indices,
                torch.tensor([0, 0], dtype=torch.int32, device=device).view(1, 1, 2, 1),
            )

        else:
            torch.testing.assert_close(
                block_mask.q_num_blocks,
                torch.tensor([1, 1], dtype=torch.int32, device=device).view(1, 1, 2),
            )
            torch.testing.assert_close(
                block_mask.q_indices,
                torch.tensor([0, 0], dtype=torch.int32, device=device).view(1, 1, 2, 1),
            )
            self.assertIsNone(block_mask.full_kv_num_blocks)
            self.assertIsNone(block_mask.full_kv_indices)
            self.assertIsNone(block_mask.full_q_num_blocks)
            self.assertIsNone(block_mask.full_q_indices)

    @supported_platform
    def test_block_size(self):
        device = torch.device("cuda" if torch.cuda.is_available() else "cpu")
        kv_num_blocks, kv_indices, _, _ = self.generate_test_inputs(False, device)
        block_mask = BlockMask.from_kv_blocks(kv_num_blocks, kv_indices)
        self.assertEqual(
            block_mask.BLOCK_SIZE,
            (_DEFAULT_SPARSE_BLOCK_SIZE, _DEFAULT_SPARSE_BLOCK_SIZE),
        )

        custom_block_size = (64, 64)
        block_mask_custom = BlockMask.from_kv_blocks(
            kv_num_blocks, kv_indices, BLOCK_SIZE=custom_block_size
        )
        self.assertEqual(block_mask_custom.BLOCK_SIZE, custom_block_size)

    @supported_platform
    def test_init_mismatched_full_kv(self):
        device = torch.device("cuda" if torch.cuda.is_available() else "cpu")
        kv_num_blocks, kv_indices, full_kv_num_blocks, _ = self.generate_test_inputs(
            True, device
        )

        with self.assertRaises(AssertionError):
            BlockMask(
                kv_num_blocks=kv_num_blocks,
                kv_indices=kv_indices,
                full_kv_num_blocks=full_kv_num_blocks,
                full_kv_indices=None,  # Mismatched, should raise error
                q_num_blocks=kv_num_blocks,
                q_indices=kv_indices,
                full_q_num_blocks=None,
                full_q_indices=None,
                BLOCK_SIZE=(64, 64),
                mask_mod=noop_mask,
            )

    @supported_platform
    def test_init_mismatched_full_q(self):
        device = torch.device("cuda" if torch.cuda.is_available() else "cpu")
        kv_num_blocks, kv_indices, _, _ = self.generate_test_inputs(False, device)

        with self.assertRaises(AssertionError):
            BlockMask(
                kv_num_blocks=kv_num_blocks,
                kv_indices=kv_indices,
                full_kv_num_blocks=None,
                full_kv_indices=None,
                q_num_blocks=kv_num_blocks,
                q_indices=kv_indices,
                full_q_num_blocks=kv_num_blocks,
                full_q_indices=None,  # Mismatched, should raise error
                BLOCK_SIZE=(64, 64),
                mask_mod=noop_mask,
            )

    @supported_platform
    @common_utils.parametrize("compile", [False, True])
    def test_no_q_info(self, compile: bool):
        device = torch.device("cuda" if torch.cuda.is_available() else "cpu")

        def causal_mask(b, h, q_idx, kv_idx):
            return q_idx >= kv_idx

        block_mask = create_block_mask(causal_mask, 1, 1, 2048, 2048)
        # manually set q_num_blocks and q_indices to None
        block_mask.q_num_blocks = None
        block_mask.q_indices = None
        block_mask.full_q_num_blocks = None
        block_mask.full_q_indices = None

        mask_mod_sparse_flex = functools.partial(flex_attention, block_mask=block_mask)
        if compile:
            mask_mod_sparse_flex = torch.compile(
                mask_mod_sparse_flex, backend="inductor"
            )
        inputs = [
            torch.randn(
                2,
                2,
                2048,
                64,
                device="cuda",
                dtype=torch.float16,
                requires_grad=True,
            )
            for _ in range(3)
        ]

        causal_mask_out = mask_mod_sparse_flex(*inputs)
        sdpa_mask_out = torch.nn.functional.scaled_dot_product_attention(
            *inputs, is_causal=True
        )

        torch.testing.assert_close(causal_mask_out, sdpa_mask_out, atol=5e-3, rtol=0.0)

    @supported_platform
    def test_doc_mask_clamped_repro(self):
        def _offsets_to_doc_ids_tensor(offsets):
            device = offsets.device
            counts = offsets[1:] - offsets[:-1]
            return torch.repeat_interleave(
                torch.arange(len(counts), device=device, dtype=torch.int32), counts
            )

        def length_to_offsets(
            lengths: List[int], device: Union[str, torch.device]
        ) -> Tensor:
            offsets = [0]
            offsets.extend(lengths)
            offsets = torch.tensor(offsets, device=device, dtype=torch.int32)
            offsets = torch.cumsum(offsets, dim=-1)
            return offsets

        def generate_doc_mask_mod(offsets: Tensor) -> _mask_mod_signature:
            document_id = _offsets_to_doc_ids_tensor(offsets)

            def doc_mask_mod(b, h, q_idx, kv_idx):
                same_doc = document_id[q_idx] == document_id[kv_idx]
                return same_doc

            return doc_mask_mod

        random.seed(0)

        def generate_random_lengths(total_length, num_documents):
            lengths = [1] * num_documents
            remaining_length = total_length - num_documents
            for _ in range(remaining_length):
                index = random.randint(0, num_documents - 1)
                lengths[index] += 1
            return lengths

        device = "cuda"
        max_seq_len, doc_count = 128, 4
        B, H, SEQ_LEN, HEAD_DIM = 1, 1, max_seq_len, 8

        lengths = generate_random_lengths(max_seq_len, doc_count)
        offsets = length_to_offsets(lengths, device)

        document_causal_mask = generate_doc_mask_mod(offsets)
        block_mask_compiled = torch.compile(create_block_mask)(
            document_causal_mask,
            1,
            1,
            SEQ_LEN,
            SEQ_LEN,
            device=device,
        )
        block_mask = torch.compile(create_block_mask)(
            document_causal_mask,
            1,
            1,
            SEQ_LEN,
            SEQ_LEN,
            device=device,
        )
        self.assertEqual(block_mask_compiled.kv_indices, block_mask.kv_indices)
        self.assertEqual(
            block_mask_compiled.full_kv_indices, block_mask.full_kv_indices
        )
        for i in range(5):
            lengths = generate_random_lengths(1024 + i, 5)
            offsets = length_to_offsets(lengths, "cuda")
            doc_ids = _offsets_to_doc_ids_tensor(offsets)
            total_seq_len = 1024 + i

            def doc_mask_mod(b, h, q_idx, kv_idx):
                return (
                    doc_ids[q_idx.clamp(0, doc_ids.shape[0] - 1)]
                    == doc_ids[kv_idx.clamp(0, doc_ids.shape[0] - 1)]
                )

            q, k, v = (
                torch.randn(1, 12, 1024 + i, 64, device=device) for _ in range(3)
            )
            block_mask = create_block_mask(doc_mask_mod, None, None, 1024 + i, 1024 + i)
            torch.compile(flex_attention)(q, k, v, block_mask=block_mask)


common_utils.instantiate_parametrized_tests(TestFlexAttention)
common_utils.instantiate_parametrized_tests(TestBlockMask)

if __name__ == "__main__":
    from torch._inductor.test_case import run_tests

    run_tests()<|MERGE_RESOLUTION|>--- conflicted
+++ resolved
@@ -2070,7 +2070,21 @@
                 )
 
     @supported_platform
-<<<<<<< HEAD
+    def test_block_mask_non_divisible(self):
+        seq = torch.arange(1023, device="cuda") // 128
+
+        def mod(b, h, q, kv):
+            return seq[q] == seq[kv]
+
+        block_mask = create_block_mask(mod, None, None, 1023, 1023, device="cuda")
+        torch.compile(create_block_mask)(mod, None, None, 1023, 1023, device="cuda")
+        self.run_test_with_call(
+            lambda q, k, v: flex_attention(q, k, v, block_mask=block_mask),
+            Q_S=1023,
+            KV_S=1023,
+        )
+
+    @supported_platform
     def test_head_bias_req_grad(self):
         B, H, S, D = 1, 4, 256, 64
         bias = torch.randn(H, device="cuda", dtype=torch.float16, requires_grad=True)
@@ -2305,21 +2319,6 @@
                 ref_error * 1.2 >= flex_error,
                 f"{name} -> Ref error: {ref_error}, Flex eager Error: {flex_error}",
             )
-=======
-    def test_block_mask_non_divisible(self):
-        seq = torch.arange(1023, device="cuda") // 128
-
-        def mod(b, h, q, kv):
-            return seq[q] == seq[kv]
-
-        block_mask = create_block_mask(mod, None, None, 1023, 1023, device="cuda")
-        torch.compile(create_block_mask)(mod, None, None, 1023, 1023, device="cuda")
-        self.run_test_with_call(
-            lambda q, k, v: flex_attention(q, k, v, block_mask=block_mask),
-            Q_S=1023,
-            KV_S=1023,
-        )
->>>>>>> bfef5b81
 
     @supported_platform
     def test_causal_block_non_divisible(self):
