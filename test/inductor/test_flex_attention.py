--- conflicted
+++ resolved
@@ -2069,7 +2069,6 @@
                 )
 
     @supported_platform
-<<<<<<< HEAD
     def test_block_mask_non_divisible(self):
         seq = torch.arange(1023, device="cuda") // 128
 
@@ -2291,8 +2290,6 @@
             )
 
     @supported_platform
-=======
->>>>>>> 068f0af1
     def test_causal_block_non_divisible(self):
         def mask_mod(b, h, q, kv):
             return q >= kv
