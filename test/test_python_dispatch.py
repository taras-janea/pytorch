# Owner(s): ["module: __torch_dispatch__"]

import tempfile
import torch
from copy import deepcopy
from torch.library import Library, impl, fallthrough_kernel, _scoped_library
from torch.fx.experimental.symbolic_shapes import ShapeEnv
from torch import SymInt
from torch._subclasses.fake_tensor import FakeTensorMode
from torch.cuda.jiterator import _create_jit_fn
import unittest
from torch.testing._internal.common_utils import *  # noqa: F403
from torch.utils._mode_utils import no_dispatch, all_same_mode
from torch.testing._internal.logging_tensor import LoggingTensor, LoggingTensorReentrant, LoggingTensorMode, \
    log_input, capture_logs, capture_logs_with_logging_tensor_mode
from torch.testing._internal.two_tensor import TwoTensor
from torch.utils._pytree import tree_map, tree_map_only
from torch.utils import _pytree as pytree
from torch.utils._python_dispatch import TorchDispatchMode, _get_current_dispatch_mode, _get_current_dispatch_mode_stack
from torch._custom_op.functional import register_functional_op
from torch._C import DispatchKeySet, DispatchKey
from torch.fx.experimental.proxy_tensor import make_fx
from torch.testing._internal.common_device_type import ops
from torch.testing._internal.common_methods_invocations import op_db
from torch.testing._internal.custom_op_db import custom_op_db
from torch.testing._internal.common_device_type import instantiate_device_type_tests
from torch.multiprocessing.reductions import StorageWeakRef

import logging
import sys
import torch._dynamo


class TestDispatcherPythonBindings(TestCase):
    def test_call_boxed(self) -> None:
        sin = torch._C._dispatch_find_schema_or_throw("aten::sin", "")
        x = torch.randn(3)
        y = torch._C._dispatch_call_boxed(sin, x)
        self.assertEqual(y, x.sin())


class TestPythonRegistration(TestCase):
    test_ns = '_test_python_registration'

    def tearDown(self):
        if hasattr(torch.ops, self.test_ns):
            del torch.ops._test_python_registration

<<<<<<< HEAD
    def test_torch_compile_registration(self):
=======
    def test_torch_compile_override_cpu_registration(self):
>>>>>>> 68ecbb9e
        dynamic = True
        namespace_name = "aten"
        dispatch_key = "CPU"
        device = torch.device("cpu")
        # invoke_count is used to make sure we are calling the right function
        global invoke_count
        invoke_count = 0
        unary_op_set = [
            "abs",
            "acos"
        ]

        x = torch.randn(3, 4, device=device)

        def fn(x, op_name=""):
            return getattr(torch, op_name)(x)
        ref_array = []
        # Invoke torch.compile directly to get referent results
        for unary_op_name in unary_op_set:
            opt_fn = torch.compile(functools.partial(fn, op_name=unary_op_name))
            ref = opt_fn(x)
            ref_array.append(ref)

        torch_compile_op_lib_impl = torch.library.Library("aten", "IMPL")

        class WrapperFn:
            def __init__(self, op_name) -> None:
                self.op_name = op_name

            def __call__(self, *args: Any, **kwargs: Any) -> Any:
                global invoke_count
                # Just to make sure we are calling the right function
                invoke_count += 1
                with torch._C._SetExcludeDispatchKeyGuard(torch._C.DispatchKey.Python, False):
                    opt_fn = torch.compile(getattr(torch.ops.aten, self.op_name), dynamic=dynamic)
                    return opt_fn(*args, **kwargs)

        def make_elementwise(op_name):
            return WrapperFn(op_name)

        def register_ops(op_set):
            for _op_name in op_set:
                qualified_op_name = f"{namespace_name}::{_op_name}"
                _, overload_names = torch._C._jit_get_operation(qualified_op_name)
                for overload_name in overload_names:
                    try:
                        schema = torch._C._get_schema(qualified_op_name, overload_name)
                        reg_name = schema.name
                        if schema.overload_name:
                            reg_name = f"{reg_name}.{schema.overload_name}"
<<<<<<< HEAD
                        torch_compile_op_lib_impl.impl(  # noqa: F821
                            reg_name, make_elementwise(_op_name), dispatch_key, compile_mode=True
=======
                        torch_compile_op_lib_impl._impl_t_c(  # noqa: F821
                            reg_name,
                            make_elementwise(_op_name),
                            dispatch_key
>>>>>>> 68ecbb9e
                        )
                    except Exception as e:
                        continue

        register_ops(unary_op_set)

        res_array = []
        for unary_op_name in unary_op_set:
            res_array.append(getattr(torch, unary_op_name)(x))

        self.assertEqual(invoke_count, unary_op_set.__len__())
        for ref, res in zip(ref_array, res_array):
            self.assertEqual(ref, res)

        del torch_compile_op_lib_impl

    def test_override_aten_ops_with_multiple_libraries(self) -> None:
        x = torch.tensor([1, 2])
        with _scoped_library("aten", "IMPL") as my_lib2:
            with _scoped_library("aten", "IMPL") as my_lib1:
                # Example 1
                def my_neg(*args, **kwargs):
                    return args[0]._neg_view()

                # Now we are secretly making the operator a view op so autograd needs to know how
                # to handle it
                my_lib1.impl('neg', my_neg, "AutogradCPU")

                self.assertTrue(torch.neg(x).is_neg())

                # RuntimeError: impl("aten::neg", ...):
                # Explicitly provided namespace (aten) in operator name does not match ...
                with self.assertRaisesRegex(RuntimeError, "operator name does not match namespace"):
                    with _scoped_library("foo", "DEF") as my_lib3:
                        my_lib3.define("neg(Tensor self) -> Tensor")
                        my_lib3.impl(torch.ops.aten.neg.default, my_neg, "AutogradCPU")

                # Example 2
                def my_mul(*args, **kwargs):
                    return torch.zeros_like(args[0])

                # torch.ops.aten.mul.Tensor
                my_lib2.impl("aten::mul.Tensor", my_mul, "ZeroTensor")

                y = torch._efficientzerotensor(2)
                self.assertFalse(torch.mul(x, y)._is_zerotensor())

                # Assert that a user can't override the behavior of a (ns, op, dispatch_key)
                # combination if someone overrided the behavior for the same before them
                with self.assertRaisesRegex(RuntimeError, 'already a kernel registered from python'):
                    my_lib2.impl(torch.ops.aten.mul.Tensor, my_mul, "ZeroTensor")

            # Validate that lib2 is not affected by removing lib1
            self.assertFalse(torch.mul(x, y)._is_zerotensor())

        # Validate that the old behavior is restored for neg and mul
        self.assertFalse(torch.neg(x).is_neg())
        self.assertTrue(torch.mul(x, y)._is_zerotensor())

    def test_error_if_fn_not_callable(self):
        with self.assertRaisesRegex(TypeError, "Input function is required to be a callable"):
            with _scoped_library("aten", "IMPL") as my_lib:
                my_lib.impl(torch.ops.aten.neg.default, [], "AutogradCPU")

    def test_finalizer(self):
        impls_refcnt = sys.getrefcount(torch.library._impls)
        lib = Library(self.test_ns, "FRAGMENT")  # noqa: TOR901
        lib.define("foo123(Tensor x) -> Tensor")

        # 1 for `lib`, 1 for sys.getrefcount
        self.assertEqual(sys.getrefcount(lib), 2)
        # We gained an additional reference that gets cleared when the finalizer runs
        self.assertEqual(sys.getrefcount(torch.library._impls), impls_refcnt + 1)
        # 1 for `lib`
        # 1 for the finalizer
        # 1 for sys.getrefcount
        self.assertEqual(sys.getrefcount(lib._op_impls), 3)

        def foo123(x):
            pass

        lib.impl(f"{self.test_ns}::foo123", foo123, "CPU")
        key = f'{self.test_ns}/foo123/CPU'
        self.assertTrue(key in torch.library._impls)

        saved_op_impls = lib._op_impls

        # del will definitely work if the following passes
        self.assertEqual(sys.getrefcount(lib), 2)
        del lib

        # 1 for saved_op_impls
        # 1 for sys.getrefcount
        # This function should be the last user of lib._op_impls:
        # - lib should not have a reference anymore (it was del'ed)
        # - lib's finalizer should not have a reference anymore
        self.assertEqual(sys.getrefcount(saved_op_impls), 2)

        self.assertTrue(key not in torch.library._impls)

        # lib's finalizer should not have a reference anymore
        self.assertEqual(sys.getrefcount(torch.library._impls), impls_refcnt)

    def test_override_cpu_sum(self) -> None:
        # Example 1
        run = [False]

        def my_sum(*args, **kwargs):
            run[0] = True
            return args[0].clone()

        with _scoped_library("aten", "IMPL") as my_lib1:
            my_lib1.impl('aten::sum', my_sum, "CPU")
            x = torch.tensor([1, 2])
            self.assertEqual(torch.sum(x), x)
            self.assertTrue(run[0])
        # Validate that the old behavior is restored for sum
        self.assertEqual(torch.sum(x), torch.tensor(3))

    def test_override_cuda_with_jiterator(self) -> None:
        def override_where_cuda() -> None:
            # Example 1: Invert the behavior of where's condition input
            not_where_code_string = '''
            template <typename T> T inverted_where(bool cond, T a, T b){
                return !cond ? a : b;
            }
            '''
            jitted_where = _create_jit_fn(not_where_code_string)

            CALLED = [False]

            def inverted_where(*args, **kwargs):
                CALLED[0] = True
                return jitted_where(*args, **kwargs)

            # overriding where's cuda kernel with Jiterator generated kernel
            with _scoped_library("aten", "IMPL") as my_lib:
                my_lib.impl('aten::where.self', inverted_where, "CUDA")

                device = 'cuda'
                cond = torch.tensor([True, True, False], device=device, dtype=torch.bool)
                x = torch.tensor([1, 2, 3], device=device)
                y = torch.tensor([-1, -2, -3], device=device)

                self.assertEqual(torch.where(cond, x, y), torch.tensor([-1, -2, 3]))
                self.assertTrue(CALLED[0])

            # behavior restored after deregistration
            self.assertEqual(torch.where(cond, x, y), torch.tensor([1, 2, -3]))

        def override_gelu_cuda() -> None:
            # Example 2: Use relu to approximate gelu for faster compute
            fastest_gelu_code_string = '''
            template <typename T> T fast_gelu(T a){
                return a > 0 ? a : 0;
            }
            '''
            jitted_gelu = _create_jit_fn(fastest_gelu_code_string)

            CALLED = [False]

            def fast_gelu(*args, **kwargs):
                CALLED[0] = True
                return jitted_gelu(*args, **kwargs)

            # overriding gelu's cuda kernel with Jiterator generated relu kernel
            with _scoped_library("aten", "IMPL") as my_lib:
                my_lib.impl('aten::gelu', fast_gelu, "CUDA")

                x = torch.rand([3, 3], device='cuda', dtype=torch.float)
                self.assertEqual(torch.nn.functional.gelu(x), torch.nn.functional.relu(x))
                self.assertTrue(CALLED[0])

            # behavior restored after deregistration
            self.assertNotEqual(torch.nn.functional.gelu(x), torch.nn.functional.relu(x))

        def override_exp_cuda() -> None:
            # Example 3: Preventing exp from exploding for float16
            clipped_exp_code_string = '''
            template <typename T> T clipped_exp(T a){
                return a > T(10.0) ? T(22026.4657948) : exp(a);
            }
            '''
            jitted_exp = _create_jit_fn(clipped_exp_code_string)

            CALLED = [False]

            def clipped_exp(*args, **kwargs):
                CALLED[0] = True
                return jitted_exp(*args, **kwargs)

            # overriding exp's cuda kernel with clipped_exp kernel
            with _scoped_library("aten", "IMPL") as my_lib:
                my_lib.impl('aten::exp', clipped_exp, "CUDA")

                x = torch.tensor([0.0, 100.0], device='cuda', dtype=torch.float16)
                self.assertEqual(torch.exp(x), torch.tensor([1.0, 22026.4657948], dtype=torch.float16))
                self.assertTrue(CALLED[0])

            # behavior restored after deregistration
            self.assertEqual(torch.exp(x), torch.tensor([1.0, torch.inf], dtype=torch.float16))

        def override_add_cuda() -> None:
            # Example 4: simulate a hardware bug, where the adder is always off by 1
            buggy_add_code_string = '''
            template <typename T> T buggy_add(T a, T b){
                return a + b + T(1);
            }
            '''
            jitted_add = _create_jit_fn(buggy_add_code_string)

            CALLED = [False]

            def buggy_add(*args, **kwargs):
                CALLED[0] = True
                return jitted_add(*args, **kwargs)

            with _scoped_library("aten", "IMPL") as my_lib:
                my_lib.impl('aten::add.Tensor', buggy_add, "CUDA")

                x_cpu = torch.rand([3, 3], device='cpu')
                y_cpu = torch.rand([3], device='cpu')

                x_cuda = x_cpu.cuda()
                y_cuda = y_cpu.cuda()

                self.assertEqual(x_cuda + y_cuda, x_cpu + y_cpu + 1)
                self.assertTrue(CALLED[0])

            # behavior restored after deregistration
            self.assertEqual(x_cuda + y_cuda, x_cpu + y_cpu)

        if torch.cuda.is_available() and not TEST_WITH_ROCM:
            override_where_cuda()
            override_gelu_cuda()
            override_exp_cuda()
            override_add_cuda()

    def test_extend_library_with_dispatch_key_arg(self):
        def my_sum(*args, **kwargs):
            return args[0].clone()
        with _scoped_library("aten", "IMPL", dispatch_key="CPU") as my_lib1:
            # RuntimeError: Explicitly provided dispatch key (Conjugate) is
            # inconsistent with the dispatch key of the enclosing TORCH_LIBRARY_IMPL block
            with self.assertRaisesRegex(RuntimeError, "inconsistent with the dispatch key"):
                my_lib1.impl('sum', my_sum, "Conjugate")
            my_lib1.impl('aten::sum', my_sum)
            x = torch.tensor([1, 2])
            self.assertEqual(torch.sum(x), x)

    def test_create_new_library(self) -> None:
        with _scoped_library(self.test_ns, "DEF") as my_lib1:
            my_lib1.define("sum(Tensor self) -> Tensor")

            # Example 1
            @torch.library.impl(my_lib1, "sum", "CPU")
            def my_sum(*args, **kwargs):
                return args[0].clone()

            x = torch.tensor([1, 2])
            op = getattr(torch.ops, self.test_ns).sum
            self.assertEqual(op(x), x)

            with _scoped_library(self.test_ns, "IMPL") as my_lib2:
                # Example 2
                @torch.library.impl(my_lib2, op.default, "ZeroTensor")
                def my_sum_zt(*args, **kwargs):
                    if args[0]._is_zerotensor():
                        return torch._efficientzerotensor(args[0].shape)
                    else:
                        return args[0].clone()

                y = torch._efficientzerotensor(3)
                self.assertTrue(op(y)._is_zerotensor())
                self.assertEqual(op(x), x)

    def test_create_new_library_fragment_no_existing(self):
        with _scoped_library(self.test_ns, "FRAGMENT") as my_lib:
            my_lib.define("sum2(Tensor self) -> Tensor")

            @torch.library.impl(my_lib, "sum2", "CPU")
            def my_sum(*args, **kwargs):
                return args[0]

            x = torch.tensor([1, 2])
            self.assertEqual(getattr(torch.ops, self.test_ns).sum2(x), x)

    def test_create_new_library_fragment_with_existing(self):
        with _scoped_library(self.test_ns, "DEF") as my_lib1:
            # Create a fragment
            with _scoped_library(self.test_ns, "FRAGMENT") as my_lib2:
                my_lib2.define("sum4(Tensor self) -> Tensor")

                @torch.library.impl(my_lib2, "sum4", "CPU")
                def my_sum4(*args, **kwargs):
                    return args[0]

                x = torch.tensor([1, 2])
                self.assertEqual(getattr(torch.ops, self.test_ns).sum4(x), x)

                # Create another fragment
                with _scoped_library(self.test_ns, "FRAGMENT") as my_lib3:
                    my_lib3.define("sum3(Tensor self) -> Tensor")

                    @torch.library.impl(my_lib3, "sum3", "CPU")
                    def my_sum3(*args, **kwargs):
                        return args[0]

                    x = torch.tensor([1, 2])
                    self.assertEqual(getattr(torch.ops, self.test_ns).sum3(x), x)

    @unittest.skipIf(IS_WINDOWS, "Skipped under Windows")
    def test_alias_analysis(self):
        def test_helper(alias_analysis=""):
            my_lib1 = Library(self.test_ns, "DEF")  # noqa: TOR901

            called = [0]

            @torch.library.define(my_lib1, "_op() -> None", alias_analysis=alias_analysis)
            def _op(*args, **kwargs):
                called[0] += 1

            @torch.jit.script
            def _test():
                torch.ops._test_python_registration._op()

            assert "_test_python_registration::_op" in str(_test.graph)

        with self.assertRaises(AssertionError):
            test_helper("")  # alias_analysis="FROM_SCHEMA"

        test_helper("CONSERVATIVE")

    def test_error_for_unsupported_ns_or_kind(self) -> None:
        with self.assertRaisesRegex(ValueError, "Unsupported kind"):
            my_lib1 = Library("myns", "BLA")  # noqa: TOR901

        for kind in ('DEF', 'FRAGMENT'):
            with self.assertRaisesRegex(ValueError, "reserved namespace"):
                my_lib1 = Library("prim", kind)  # noqa: TOR901

    def test_returning_symint(self) -> None:
        shape_env = ShapeEnv()
        fake_tensor_mode = FakeTensorMode(shape_env=shape_env)

        ft = fake_tensor_mode.from_tensor(torch.rand(2, 3))

        s0, s1 = ft.shape

        with _scoped_library(self.test_ns, "DEF") as tlib:
            tlib.define("sqsum(SymInt a, SymInt b) -> SymInt")

            @impl(tlib, "sqsum", "CompositeExplicitAutograd")
            def sqsum(a: SymInt, b: SymInt):
                return a * a + b * b

            out = getattr(torch.ops, self.test_ns).sqsum.default(s0, s1)
            out_val = shape_env.evaluate_expr(out.node.expr)
        self.assertEqual(out_val, 13)

    def test_register_functional_op_error_cases(self):
        with _scoped_library(self.test_ns, "FRAGMENT") as lib:
            with self.assertRaisesRegex(TypeError, "instance of OpOverload"):
                register_functional_op(lib, "abs", torch.ops.aten.abs_)
            with self.assertRaisesRegex(RuntimeError, "Expected op to be mutable"):
                register_functional_op(lib, "abs", torch.ops.aten.abs_.default)
            with self.assertRaisesRegex(RuntimeError, "Expected op to be mutable"):
                register_functional_op(lib, "abs", torch.ops.aten.abs.out)

            schemas = [
                'foo(Tensor x, Tensor(a!)[] y) -> ()',
                'foo(Tensor x, Tensor(a!) y, Tensor(b) z) -> Tensor(b)',
                'foo(Tensor x, Tensor(a!) y) -> (Tensor, Tensor(a))',
            ]

        for schema in schemas:
            with _scoped_library(self.test_ns, "FRAGMENT") as lib:
                lib.define(schema)
                with self.assertRaisesRegex(RuntimeError, "NYI"):
                    register_functional_op(
                        lib,
                        "foo_functional",
                        getattr(torch.ops, self.test_ns).foo.default)

    def _check_is_functional_variant(self, mutable_op, functional_op, args):
        # functional op should not mutate
        cloned_args = pytree.tree_map_only(torch.Tensor, torch.clone, args)
        functional_result = functional_op(*cloned_args)
        self.assertEqual(cloned_args, args)

        # check functional_result includes mutable_result
        mutable_result = mutable_op(*cloned_args)
        if mutable_result is None:
            flat_mutable_result = []
        else:
            flat_mutable_result = pytree.tree_leaves(mutable_result)
        flat_functional_result = pytree.tree_leaves(functional_result)
        assert len(flat_functional_result) > len(flat_mutable_result)
        self.assertEqual(flat_functional_result[:len(flat_mutable_result)], flat_mutable_result)

        # check rest of functional_result is the mutated args
        mutated_args = [maybe_mutated_arg for maybe_mutated_arg, arg in zip(cloned_args, args)
                        if not (maybe_mutated_arg is not None and arg is not None and torch.allclose(maybe_mutated_arg, arg))]
        self.assertEqual(flat_functional_result[len(flat_mutable_result):], mutated_args)

        # check that functionalization kernel was indeed registered
        def fn(*args):
            cloned_args = pytree.tree_map_only(torch.Tensor, torch.clone, args)
            mutable_op(*cloned_args)
            return cloned_args

        gm = make_fx(torch.func.functionalize(fn))(*args)
        has_functional_op = False
        for node in gm.graph.nodes:
            self.assertFalse(node.target is mutable_op)
            if node.target is functional_op:
                has_functional_op = True
        self.assertTrue(has_functional_op)

    def test_register_functional_op_no_returns(self):
        with _scoped_library(self.test_ns, "FRAGMENT") as lib:
            lib.define('foo(Tensor x, Tensor(a!) y, Tensor z, Tensor(b!) w) -> ()')

            def foo_impl(x, y, z, w):
                y.fill_(3.14)
                w.fill_(2.71)

            lib.impl('foo', foo_impl, 'CPU')
            register_functional_op(
                lib,
                'foo_functional',
                getattr(torch.ops, self.test_ns).foo.default)
            x = torch.randn([])
            y = torch.randn([])
            z = torch.randn([])
            w = torch.randn([])
            self._check_is_functional_variant(
                getattr(torch.ops, self.test_ns).foo.default,
                getattr(torch.ops, self.test_ns).foo_functional.default, (x, y, z, w))

    def test_register_functional_op_with_optional(self):
        with _scoped_library(self.test_ns, "FRAGMENT") as lib:
            lib.define('foo(Tensor x, Tensor(a!) y, Tensor (b!) z, Tensor(c!)? w) -> ()')

            def foo_impl(x, y, z, w):
                y.fill_(3.14)
                z.fill_(2.71)
                if w is not None:
                    w.fill_(1.618)

            lib.impl('foo', foo_impl, 'CPU')
            register_functional_op(
                lib,
                'foo_functional',
                getattr(torch.ops, self.test_ns).foo.default)
            x = torch.randn([])
            y = torch.randn([])
            z = torch.randn([])
            w = torch.randn([])
            self._check_is_functional_variant(
                getattr(torch.ops, self.test_ns).foo.default,
                getattr(torch.ops, self.test_ns).foo_functional.default, (x, y, z, w))
            self._check_is_functional_variant(
                getattr(torch.ops, self.test_ns).foo.default,
                getattr(torch.ops, self.test_ns).foo_functional.default, (x, y, z, None))

    def test_register_functional_op_one_return(self):
        with _scoped_library(self.test_ns, "FRAGMENT") as lib:
            lib.define('foo(Tensor x, Tensor(a!) y, Tensor(c!) z, Tensor(b!) w) -> Tensor')

            def foo_impl(x, y, z, w):
                y.fill_(3.14)
                w.fill_(2.71)
                z.fill_(0.99)
                return x.clone()

            lib.impl('foo', foo_impl, 'CPU')
            register_functional_op(
                lib,
                "foo_functional",
                getattr(torch.ops, self.test_ns).foo.default)
            x = torch.randn([])
            y = torch.randn([])
            z = torch.randn([])
            w = torch.randn([])
            self._check_is_functional_variant(
                getattr(torch.ops, self.test_ns).foo.default,
                getattr(torch.ops, self.test_ns).foo_functional.default, (x, y, z, w))

    def test_register_functional_op_multiple_returns(self):
        with _scoped_library(self.test_ns, "FRAGMENT") as lib:
            lib.define('foo(Tensor x, Tensor(a!) y, Tensor z, Tensor(b!) w) -> (Tensor, Tensor)')

            def foo_impl(x, y, z, w):
                y.fill_(3.14)
                w.fill_(2.71)
                return x.clone(), z.clone()

            lib.impl('foo', foo_impl, 'CPU')
            register_functional_op(
                lib,
                'foo_functional',
                getattr(torch.ops, self.test_ns).foo.default)

            x = torch.randn([])
            y = torch.randn([])
            z = torch.randn([])
            w = torch.randn([])
            self._check_is_functional_variant(
                getattr(torch.ops, self.test_ns).foo.default,
                getattr(torch.ops, self.test_ns).foo_functional.default, (x, y, z, w))

    def test_register_fallthrough(self):
        with _scoped_library('aten', 'IMPL') as my_lib:
            my_lib.impl("mm", fallthrough_kernel, "AutocastCPU")

            a = torch.randn(2, 3, device='cpu', dtype=torch.float32)
            b = torch.randn(3, 2, device='cpu', dtype=torch.float32)
            with torch.autocast(device_type="cpu", dtype=torch.bfloat16):
                # dtype for mm should be float32 since we registered a fallthrough
                self.assertEqual(torch.mm(a, b).dtype, torch.float32)
                # ops that don't have a fallthrough registered should not be affected
                self.assertEqual(torch.matmul(a, b).dtype, torch.bfloat16)

        with torch.autocast(device_type="cpu", dtype=torch.bfloat16):
            # default behavior should have been restored
            self.assertEqual(torch.mm(a, b).dtype, torch.bfloat16)

class TestPythonDispatch(TestCase):
    def test_basic(self) -> None:
        with capture_logs() as logs:
            x = LoggingTensor(torch.tensor([3.0]), requires_grad=True)
            log_input("x", x)
            y = x * x
            saved_x = y.grad_fn._saved_self
            grad_y = LoggingTensor(torch.tensor([1.0]))
            log_input("grad_y", grad_y)
            g, = torch.autograd.grad((y,), (x,), (grad_y,))

        self.assertEqual(g.elem, torch.tensor([6.0]))
        with torch.no_grad():
            self.assertEqual(saved_x, x)
            self.assertEqual(saved_x._version, x._version)
            x.add_(2)
            self.assertEqual(saved_x, x)
            # TODO: figure out why broken
            # self.assertEqual(saved_x._version, x._version)
        self.assertExpectedInline('\n'.join(logs), '''\
$0: f32[1] = input('x')
$1: f32[1] = torch._ops.aten.mul.Tensor($0, $0)
$2: f32[1] = input('grad_y')
$3: f32[1] = torch._ops.aten.mul.Tensor($2, $0)
$4: f32[1] = torch._ops.aten.mul.Tensor($2, $0)
$5: f32[1] = torch._ops.aten.add.Tensor($4, $3)''')

    def test_out(self) -> None:
        with capture_logs() as logs:
            x = LoggingTensor(torch.ones(1))
            y = LoggingTensor(torch.zeros(1))
            log_input("x", x)
            log_input("y", y)
            torch.abs(x, out=y)

        self.assertEqual(y.elem, torch.ones(1))
        # TODO: arguably this shouldn't pass and we should complain
        # that out isn't a kwarg
        self.assertExpectedInline('\n'.join(logs), '''\
$0: f32[1] = input('x')
$1: f32[1] = input('y')
$2: f32[1] = torch._ops.aten.abs.out($0, out=$1)''')

    def test_kwarg_only(self) -> None:
        with capture_logs() as logs:
            x = LoggingTensor(torch.ones(1))
            y = LoggingTensor(torch.ones(1, 1))
            z = LoggingTensor(torch.ones(1))
            log_input("x", x)
            log_input("y", y)
            log_input("z", z)
            torch.addmv(x, y, z)
            torch.addmv(x, y, z, beta=1)
            torch.addmv(x, y, z, beta=2)
            torch.addmv(x, y, z, alpha=2)
            torch.addmv(x, y, z, beta=2, alpha=2)

        # The expectation is that beta/alpha don't show up when they're
        # defaulted.  This is even if the user explicitly specified it.
        self.assertExpectedInline('\n'.join(logs), '''\
$0: f32[1] = input('x')
$1: f32[1, 1] = input('y')
$2: f32[1] = input('z')
$3: f32[1] = torch._ops.aten.addmv.default($0, $1, $2)
$4: f32[1] = torch._ops.aten.addmv.default($0, $1, $2)
$5: f32[1] = torch._ops.aten.addmv.default($0, $1, $2, beta=2)
$6: f32[1] = torch._ops.aten.addmv.default($0, $1, $2, alpha=2)
$7: f32[1] = torch._ops.aten.addmv.default($0, $1, $2, beta=2, alpha=2)''')

    def test_kwarg_only_and_positional_default(self) -> None:
        with capture_logs() as logs:
            x = LoggingTensor(torch.ones(1))
            log_input("x", x)
            torch.ops.aten._foobar(x)
            torch.ops.aten._foobar(x, False)
            torch.ops.aten._foobar(x, arg3=False)
            torch.ops.aten._foobar(x, False, arg3=False)

        # What we are testing here is that we omit arg2
        # if it is defaulted, even if a kwarg is set
        self.assertExpectedInline('\n'.join(logs), '''\
$0: f32[1] = input('x')
$1: f32[1] = torch._ops.aten._foobar.default($0)
$2: f32[1] = torch._ops.aten._foobar.default($0, False)
$3: f32[1] = torch._ops.aten._foobar.default($0, arg3=False)
$4: f32[1] = torch._ops.aten._foobar.default($0, False, arg3=False)''')

    def test_produce_real_type(self) -> None:
        with capture_logs() as logs:
            x = LoggingTensor(torch.ones(2, 2))
            log_input("x", x)
            x.to(dtype=torch.double)  # non-optional dtype
            torch.cumprod(x, 0, dtype=torch.double)  # optional dtype
            x[:, 1].contiguous(memory_format=torch.contiguous_format)  # optional memory format
            # There doesn't appear to be any layout signatures which are
            # triggerable using tensor subclasses (need to use a mode)

        self.assertExpectedInline('\n'.join(logs), '''\
$0: f32[2, 2] = input('x')
$1: f64[2, 2] = torch._ops.aten._to_copy.default($0, dtype=torch.float64)
$2: f64[2, 2] = torch._ops.aten.cumprod.default($0, 0, dtype=torch.float64)
$3: f32[2, 2] = torch._ops.aten.slice.Tensor($0, 0, 0, 9223372036854775807)
$4: f32[2] = torch._ops.aten.select.int($3, 1, 1)
$5: f32[2] = torch._ops.aten.clone.default($4, memory_format=torch.contiguous_format)''')

    def test_optional_tensor_list(self) -> None:
        def weird(xs):
            print("woof")
            return torch.empty(())

        with _scoped_library("my_lib", "DEF") as my_lib:
            my_lib.define("weird(Tensor?[] self) -> Tensor")
            my_lib.impl("weird", weird, "CPU")
            with capture_logs() as logs:
                x = LoggingTensor(torch.ones(2, 2))
                log_input("x", x)
                torch.ops.my_lib.weird.default([None, x])

        self.assertExpectedInline('\n'.join(logs), '''\
$0: f32[2, 2] = input('x')
$1: f32[] = torch._ops.my_lib.weird.default(['None', '$0'])''')

    def test_list_ret(self) -> None:
        # test all sequence types are permissible returns
        for list_type in (list, tuple):
            class A(torch._C.TensorBase):
                @staticmethod
                def __new__(cls, elem):
                    return torch.Tensor._make_subclass(cls, elem, elem.requires_grad)

                @classmethod
                def __torch_dispatch__(cls, func, types, args=(), kwargs=None):
                    if func.overloadpacket == torch.ops.aten.split:
                        with no_dispatch():
                            return list_type(torch.split(*args))
                    else:
                        raise AssertionError(f"unrecognized func: {func}")

            self.assertEqual(
                torch.split(A(torch.tensor([0, 1])), 2),
                torch.split(torch.tensor([0, 1]), 2)
            )

    def test_invalid_ret(self) -> None:
        # test invalid return gets reasonable error message
        class A(torch._C.TensorBase):
            @staticmethod
            def __new__(cls, elem):
                return torch.Tensor._make_subclass(cls, elem, elem.requires_grad)

            @classmethod
            def __torch_dispatch__(cls, func, types, args=(), kwargs=None):
                return "arf"

        # Wobbles depending on NDEBUG mode of pybind11
        self.assertRaisesRegex(
            RuntimeError, "Unable to cast", lambda: A(torch.zeros(1)).neg(),
        )
        self.assertRaisesRegex(
            RuntimeError, "Unable to cast", lambda: A(torch.zeros(1)).detach(),
        )

    def test_detach_appears_twice_when_called_once(self) -> None:
        with capture_logs() as logs:
            x = LoggingTensor(torch.tensor([3.0]), requires_grad=True)
            log_input("x", x)
            x.detach()
        # FIXME: We actually want this to emit a single detach. However,
        # it currently emits two, for reasons unclear to us. Leaving
        # this test here to make sure we don't regress even further (it
        # would be bad if calling .detach() once emits 3+ detaches).
        self.assertExpectedInline('\n'.join(logs), '''\
$0: f32[1] = input('x')
$1: f32[1] = torch._ops.aten.detach.default($0)
$2: f32[1] = torch._ops.aten.detach.default($1)''')

    def test_storage(self) -> None:
        # For now, just make sure it doesn't crash.  Ideally, we should
        # return some virtual storage that is safe to work with
        x = LoggingTensor(torch.ones(1))
        storage = x.untyped_storage()
        self.assertRaises(RuntimeError, lambda: storage.data_ptr())

    def test_make_wrapper_subclass_noalloc(self) -> None:
        # This is ludicrously big (8TB) and this should pass because wrapper
        # subclasses don't allocate
        torch.Tensor._make_wrapper_subclass(LoggingTensor, (1000000000000,))

    def test_version(self) -> None:
        x = LoggingTensor(torch.ones(1))
        prev_vc = x._version
        x.detach().add_(2)
        cur_vc = x._version
        self.assertNotEqual(prev_vc, cur_vc)
        x.data.add_(2)
        self.assertEqual(cur_vc, x._version)

    def test_subclass_priority(self) -> None:
        class ErrorA(RuntimeError):
            pass

        class ErrorB(RuntimeError):
            pass

        # The big tests for code coverage are test_precedence_semantics in
        # test_overrides.py; this is just to make sure it is wired up at all
        # correctly for __torch_dispatch__
        class A(torch.Tensor):
            @staticmethod
            def __new__(cls, elem):
                return torch.Tensor._make_subclass(cls, elem, elem.requires_grad)

            @classmethod
            def __torch_dispatch__(cls, func, types, args=(), kwargs=None):
                raise ErrorA

        class B(A):
            @staticmethod
            def __new__(cls, elem):
                return torch.Tensor._make_subclass(cls, elem, elem.requires_grad)

            @classmethod
            def __torch_dispatch__(cls, func, types, args=(), kwargs=None):
                raise ErrorB

        self.assertRaises(ErrorA, lambda: torch.add(A(torch.empty(1)), A(torch.empty(1))))
        self.assertRaises(ErrorB, lambda: torch.add(A(torch.empty(1)), B(torch.empty(1))))
        self.assertRaises(ErrorB, lambda: torch.add(B(torch.empty(1)), A(torch.empty(1))))
        self.assertRaises(ErrorB, lambda: torch.add(B(torch.empty(1)), B(torch.empty(1))))

    def test_format(self) -> None:
        x = LoggingTensor(torch.ones(1))
        s1 = str(x)
        s2 = repr(x)
        s3 = f"{x}"
        self.assertExpectedInline(s1, """LoggingTensor(tensor([1.]))""")
        self.assertEqual(s1, s2)
        self.assertEqual(s1, s3)

    def test_custom_autograd(self) -> None:
        escape = [None]

        class Square(torch.autograd.Function):
            @staticmethod
            def forward(ctx, x):
                y = x ** 2
                ctx.save_for_backward(x)
                return y

            @staticmethod
            def backward(ctx, grad_output):
                assert isinstance(grad_output, LoggingTensor)
                x, = ctx.saved_tensors
                assert isinstance(x, LoggingTensor)
                escape[0] = x
                return grad_output * 2 * x

        with capture_logs() as logs:
            x = LoggingTensor(torch.ones(1), requires_grad=True)
            log_input("x", x)
            x.grad = LoggingTensor(torch.zeros(1))
            log_input("x.grad", x.grad)
            y = Square.apply(x)
            grad_output = LoggingTensor(torch.ones(1))
            log_input("grad_output", grad_output)
            y.backward(grad_output)

        with torch.no_grad():
            self.assertEqual(escape[0], x)
            self.assertEqual(escape[0]._version, x._version)
            # TODO: figure out why x.requires_grad = False doesn't
            # trigger an error for LoggingTensor
            x.add_(2)
            self.assertEqual(escape[0], x)
            # TODO: figure out why this is broken
            # self.assertEqual(escape[0]._version, x._version)

        self.assertExpectedInline('\n'.join(logs), '''\
$0: f32[1] = input('x')
$1: f32[1] = input('x.grad')
$2: f32[1] = torch._ops.aten.pow.Tensor_Scalar($0, 2)
$3: f32[1] = input('grad_output')
$4: f32[1] = torch._ops.aten.mul.Tensor($3, 2)
$5: f32[1] = torch._ops.aten.mul.Tensor($4, $0)
$6: f32[1] = torch._ops.aten.add_.Tensor($1, $5)''')

    def test_subclass_creation(self):
        # Make sure these statements runs without error
        # In particular checking that when internal detach returns
        # subclasses, these are cleanly overwritten.
        class Foo(torch.Tensor):
            pass

        err_msg = "subclass Foo but.*already associated to a python object of type LoggingTensor"
        with self.assertRaisesRegex(RuntimeError, err_msg):
            a = torch.Tensor._make_subclass(Foo, LoggingTensor(torch.rand(2)))
        with self.assertRaisesRegex(RuntimeError, err_msg):
            b = LoggingTensor(torch.rand(2)).as_subclass(Foo)
        with self.assertRaisesRegex(RuntimeError, err_msg):
            Foo(LoggingTensor(torch.rand(2)))

        with self.assertRaisesRegex(TypeError, "Foo must define __torch_dispatch__"):
            torch.Tensor._make_wrapper_subclass(Foo, (2, 2))

    def test_new_ones(self) -> None:
        class MyTensor(torch.Tensor):
            __torch_function__ = torch._C._disabled_torch_function_impl

            @classmethod
            def __torch_dispatch__(cls, func, types, args=(), kwargs=None):
                return MyTensor(3)

        self.assertEqual(type(MyTensor(2).new_ones(3)), MyTensor)

    def test_like(self) -> None:
        class MyTensor(torch.Tensor):
            __torch_function__ = torch._C._disabled_torch_function_impl

            @classmethod
            def __torch_dispatch__(cls, func, types, args=(), kwargs=None):
                return MyTensor(3)

        for f in ["empty", "ones", "rand", "randn", "zeros"]:
            f_name = f + "_like"
            self.assertEqual(type(getattr(torch, f_name)(MyTensor(2))), MyTensor)

        self.assertEqual(type(torch.full_like(MyTensor(2), 1.)), MyTensor)
        self.assertEqual(type(torch.randint_like(MyTensor(2), high=3)), MyTensor)

    def test_make_fx_with_subclass(self) -> None:
        def f(x, y):
            # Returns (TwoTensor, Tensor)
            return x * y, y + y
        x_a = torch.zeros(4)
        x_b = torch.zeros(4)
        y = torch.ones(4)

        # make_fx() is not responsible for unwrapping tensor subclass inputs,
        # so we do it manually here.
        # Why? In general, make_fx(f)(*args) promises that the graph returned has the same calling
        # convention as f(*args). Unwrapping tensor subclass inputs can potentially change
        # the number of input args to the graph, breaking that assumption
        def f_to_trace(x_a, x_b, y):
            x = TwoTensor(x_a, x_b)
            out1, out2 = f(x, y)
            out1_unwrapped_attrs, _ = out1.__tensor_flatten__()
            return (*[getattr(out1, attr) for attr in out1_unwrapped_attrs], out2)
        fx_g = make_fx(f_to_trace, tracing_mode='fake')(x_a, x_b, y)
        self.assertExpectedInline(fx_g.code, """\



def forward(self, x_a_1, x_b_1, y_1):
    mul = torch.ops.aten.mul.Tensor(x_a_1, y_1);  x_a_1 = None
    mul_1 = torch.ops.aten.mul.Tensor(x_b_1, y_1);  x_b_1 = None
    add = torch.ops.aten.add.Tensor(y_1, y_1);  y_1 = None
    return (mul, mul_1, add)
    """)

    # See https://github.com/pytorch/pytorch/issues/117794
    def test_return_and_correct_aliasing_gives_correct_stride(self):
        t = TwoTensor(torch.randn(2, 2), torch.randn(2, 2))
        x = torch.randn(2, 2)
        # slicing should result in the same stride for TwoTensor as a dense tensor would give
        self.assertEqual(t[:, 0].stride(), x[:, 0].stride())

    def test_make_wrapper_subclass_propagates_metadata(self) -> None:
        class WrapperTensor(torch.Tensor):
            elem: torch.Tensor

            __slots__ = ['elem']

            @staticmethod
            def __new__(cls, elem, *args, **kwargs):
                r = torch.Tensor._make_wrapper_subclass(  # type: ignore[attr-defined]
                    cls, elem.size(),
                    dtype=elem.dtype, layout=elem.layout,
                    device=elem.device, requires_grad=elem.requires_grad,
                    strides=elem.stride(), storage_offset=elem.storage_offset())
                r.elem = elem
                return r

            @classmethod
            def __torch_dispatch__(cls, func, types, args=(), kwargs=None):
                raise RuntimeError("NYI")

        # non-contiguous strides, non-zero storage offset
        x = torch.randn(4, 6).t().diagonal(offset=2)
        y = WrapperTensor(x)
        self.assertEqual(y.size(), x.size())
        self.assertEqual(y.stride(), x.stride())
        self.assertEqual(y.storage_offset(), x.storage_offset())

    def test_wrapper_subclass_serializes(self) -> None:
        with tempfile.TemporaryFile() as f:
            x = LoggingTensor(torch.randn(3))
            torch.save(x, f)
            f.seek(0)
            x_loaded = torch.load(f)
            self.assertTrue(type(x_loaded) is type(x))
            self.assertEqual(x.elem, x_loaded.elem)
            self.assertFalse(x is x_loaded)

    def test_deepcopy_wrapper_subclass(self) -> None:
        x = LoggingTensor(torch.randn(3))
        x_copy = deepcopy(x)
        self.assertTrue(type(x_copy) is type(x))
        self.assertEqual(x.elem, x_copy.elem)
        self.assertFalse(x is x_copy)

    def test_deepcopy_wrapper_subclass_with_clone_returning_different_type(self) -> None:

        class MyWrapperTensor(torch.Tensor):
            elem: torch.Tensor

            __slots__ = ['elem']

            @staticmethod
            def __new__(cls, elem, *args, **kwargs):
                r = torch.Tensor._make_wrapper_subclass(  # type: ignore[attr-defined]
                    cls, elem.size(),
                    dtype=elem.dtype, layout=elem.layout,
                    device=elem.device, requires_grad=elem.requires_grad,
                    strides=elem.stride(), storage_offset=elem.storage_offset())
                r.elem = elem
                return r

            @classmethod
            def __torch_dispatch__(cls, func, types, args=(), kwargs=None):
                if func.overloadpacket.__name__ == "clone":
                    # Return a plain tensor from clone().
                    return args[0].elem.clone()
                raise RuntimeError("NYI")

            # NB: The default Tensor.__torch_function__ implementation called for deepcopy
            # disables __torch_function__ by the time we get to clone(), so there is no need to
            # explicitly disable __torch_function__ for this subclass.

        x = MyWrapperTensor(torch.randn(3))
        with self.assertRaisesRegex(RuntimeError,
                                    "for which cloning returns another instance of the same subclass"):
            x_copy = deepcopy(x)

    def test_deepcopy_non_wrapper_subclass(self) -> None:

        # Ensure correct error is thrown for common error cases.
        class SubTensorError1(torch.Tensor):
            # Default implementation of new_empty() returns a plain tensor.
            pass

        class SubTensorError2(torch.Tensor):
            # new_empty() incorrectly returns a different type (i.e. a plain tensor).
            def new_empty(self, shape):
                return torch.Tensor(shape)

        for error_cls in [SubTensorError1, SubTensorError2]:
            x = error_cls(3)
            with self.assertRaisesRegex(RuntimeError,
                                        "for which that function returns another instance of the same subclass"):
                x_copy = deepcopy(x)

        # Ensure a correctly implemented new_empty() causes deepcopy() to work.
        class SubTensorSuccess(torch.Tensor):
            def new_empty(self, shape):
                return type(self)(shape)

        x = SubTensorSuccess(3)
        x_copy = deepcopy(x)
        self.assertIs(type(x_copy), type(x))

    def test_wrapper_subclass_extra_dispatch_keys(self) -> None:
        class ExtraKeysTensor(torch.Tensor):
            @staticmethod
            def __new__(cls, elem, *args, **kwargs):
                # NB: only the non-kwarg overload of _make_wrapper_subclass supports
                #     extra dispatch keys. We probably want to unify the two APIs
                #     in the future.
                r = torch.Tensor._make_wrapper_subclass(  # type: ignore[attr-defined]
                    cls, elem.size(), elem.stride(), elem.storage_offset(),
                    torch.contiguous_format,
                    elem.dtype, elem.layout,
                    elem.device, False, False, None, False, False,
                    DispatchKeySet(DispatchKey.NestedTensor))
                return r

            @classmethod
            def __torch_dispatch__(cls, func, types, args=(), kwargs=None):
                pass

        x = ExtraKeysTensor(torch.randn(3))
        self.assertTrue(torch._C._dispatch_keys(x).has(DispatchKey.NestedTensor))
        self.assertFalse(torch._C._dispatch_keys(x).has(DispatchKey.AutogradNestedTensor))

    def test_index_put_where_only_index_is_subclass(self) -> None:
        called_funcs = []

        class MyTensor(torch.Tensor):
            __torch_function__ = torch._C._disabled_torch_function_impl
            elem: torch.Tensor
            __slots__ = ['elem']

            @staticmethod
            def __new__(cls, elem, *args, **kwargs):
                r = torch.Tensor._make_wrapper_subclass(
                    cls, elem.size(),
                    dtype=elem.dtype, layout=elem.layout,
                    device=elem.device, requires_grad=elem.requires_grad
                )
                r.elem = elem
                return r

            @classmethod
            def __torch_dispatch__(cls, func, types, args=(), kwargs=None):
                called_funcs.append(func)
                return MyTensor(torch.tensor(3))

        x = torch.randn(3, 3)
        idxs = (MyTensor(torch.tensor(0)),)
        v = torch.randn(1)
        res = x.index_put_(idxs, v)
        self.assertEqual(called_funcs, [torch.ops.aten.index_put_.default])

    def test_torch_dispatch_mode_basic(self) -> None:
        with capture_logs(is_mode=True) as logs:
            with LoggingTensorMode():
                torch.empty([])
        self.assertExpectedInline('\n'.join(logs), """\
$0: f32[] = torch._ops.aten.empty.memory_format([], device=device(type='cpu'), pin_memory=False)""")

    def test_torch_dispatch_mode_unrelated_tensors(self) -> None:
        x = torch.randn([])
        y = torch.randn([])
        with capture_logs(is_mode=True) as logs:
            with LoggingTensorMode():
                x + y
        self.assertExpectedInline('\n'.join(logs), """$2: f32[] = torch._ops.aten.add.Tensor($0, $1)""")

    def test_nested_push_logging_tensor_mode(self):
        x = torch.randn([])
        y = torch.randn([])
        with capture_logs(is_mode=True) as logs:
            with LoggingTensorMode():
                with LoggingTensorMode():
                    torch.empty([])
                    x + y

        self.assertExpectedInline('\n'.join(logs), """\
$0: f32[] = torch._ops.aten.empty.memory_format([], device=device(type='cpu'), pin_memory=False)
$0: f32[] = torch._ops.aten.empty.memory_format([], device=device(type='cpu'), pin_memory=False)
$3: f32[] = torch._ops.aten.add.Tensor($1, $2)
$3: f32[] = torch._ops.aten.add.Tensor($1, $2)""")

    def test_capture_logs_with_torch_dispatch_mode(self):
        x = torch.randn([])
        y = torch.randn([])
        with capture_logs_with_logging_tensor_mode() as logs:
            torch.empty([])
            x + y
        self.assertExpectedInline('\n'.join(logs), """\
$0: f32[] = torch._ops.aten.empty.memory_format([], device=device(type='cpu'), pin_memory=False)
$3: f32[] = torch._ops.aten.add.Tensor($1, $2)""")

        x = torch.randn([])
        y = torch.randn([])

        with capture_logs_with_logging_tensor_mode() as logs1:
            with capture_logs_with_logging_tensor_mode() as logs2:
                torch.empty([])
                x + y

        self.assertExpectedInline('\n'.join(logs2), """\
$0: f32[] = torch._ops.aten.empty.memory_format([], device=device(type='cpu'), pin_memory=False)
$0: f32[] = torch._ops.aten.empty.memory_format([], device=device(type='cpu'), pin_memory=False)
$3: f32[] = torch._ops.aten.add.Tensor($1, $2)
$3: f32[] = torch._ops.aten.add.Tensor($1, $2)""")

        self.assertEqual(logs1, logs2)

    def test_torch_dispatch_mode_subclass_priority(self) -> None:
        class ErrorA(RuntimeError):
            pass

        class ErrorB(RuntimeError):
            pass

        class A(torch.Tensor):
            @staticmethod
            def __new__(cls, elem):
                return torch.Tensor._make_subclass(cls, elem, elem.requires_grad)

            @classmethod
            def __torch_dispatch__(cls, func, types, args=(), kwargs=None):
                with AMode():
                    raise ErrorA

        class B(A):
            @staticmethod
            def __new__(cls, elem):
                return torch.Tensor._make_subclass(cls, elem, elem.requires_grad)

            @classmethod
            def __torch_dispatch__(cls, func, types, args=(), kwargs=None):
                with BMode():
                    func(*args, **kwargs)

        class AMode(TorchDispatchMode):
            def __torch_dispatch__(self, func, types, args=(), kwargs=None):
                raise ErrorA

        class BMode(TorchDispatchMode):
            def __torch_dispatch__(self, func, types, args=(), kwargs=None):
                raise ErrorB

        a = A(torch.empty(1))
        b = B(torch.empty(1))
        with self.assertRaises(ErrorA):
            a + a
        with self.assertRaises(ErrorB):
            a + b

        # B has precedence over A due to the subclass relationship yet
        # modes take precedence over arguments
        with self.assertRaises(ErrorA):
            with AMode():
                b + b
        with self.assertRaises(ErrorB):
            with BMode():
                a + a
        with self.assertRaises(ErrorB):
            with BMode():
                a + b

    def test_mode_with_make_subclass(self):
        class SubTensor(torch.Tensor):
            @staticmethod
            def __new__(cls, elem):
                return torch.Tensor._make_subclass(cls, elem, elem.requires_grad)

        class BasicMode(TorchDispatchMode):
            def __torch_dispatch__(self, func, types, args=(), kwargs=None):
                return func(*args, **kwargs)

        x = torch.randn(3)
        with BasicMode():
            y = SubTensor(x)
        self.assertIsInstance(y, SubTensor)

    def test_torch_dispatch_mode_respects_no_dispatch(self) -> None:
        with capture_logs(is_mode=True) as logs1:
            with LoggingTensorMode():
                torch.ones([2, 3])
                with no_dispatch():
                    torch.ones([2, 3])
        with capture_logs(is_mode=True) as logs2:
            with LoggingTensorMode():
                torch.ones([2, 3])
        self.assertEqual(logs1, logs2)

    def test_shallow_copy_and_detach(self) -> None:
        seen = set()
        test_case = self

        class TestMode(TorchDispatchMode):
            def __torch_dispatch__(self, func, types, args=(), kwargs=None):
                tree_map_only(torch.Tensor, lambda t: test_case.assertIn(t, seen), (args, kwargs))
                if kwargs is None:
                    kwargs = {}
                r = func(*args, **kwargs)
                tree_map_only(torch.Tensor, lambda t: seen.add(t), r)
                return r

        with TestMode():
            x = torch.randn(3, requires_grad=True)
            loss = (x * x).sum()
            loss.backward()

    def test_exception_handling(self):
        class A(torch.Tensor):
            @staticmethod
            def __new__(cls, elem):
                return torch.Tensor._make_subclass(cls, elem, elem.requires_grad)

        class AMode(TorchDispatchMode):
            def __torch_dispatch__(self, func, types, args=(), kwargs=None):
                if func.__name__ == 'randn.default':
                    raise RuntimeError()
                return A(torch.zeros(()))

        with AMode():
            try:
                torch.randn(())
            except RuntimeError:
                pass
            self.assertTrue(isinstance(torch.zeros(()), A))

    def test_with_mode_created_separately(self):
        class ErrorA(RuntimeError):
            pass

        class A(TorchDispatchMode):
            def __torch_dispatch__(self, func, types, args=(), kwargs=None):
                raise ErrorA()

        x = A()
        with self.assertRaises(ErrorA):
            with x:
                torch.empty([])

    def test_with_nested_modes(self):
        class ErrorA(RuntimeError):
            def __init__(self, msg):
                super().__init__(msg)

        class A(TorchDispatchMode):
            def __init__(self, msg):
                self.msg = msg

            def __torch_dispatch__(self, func, types, args=(), kwargs=None):
                raise ErrorA(self.msg)

        with self.assertRaisesRegex(ErrorA, "layer2"):
            with A("layer1"):
                with A("layer2"):
                    torch.empty([])

    def test_make_subclass_with_modes(self):
        class ModeTensor(torch.Tensor):
            def __new__(cls, elem, mode):
                r = torch.Tensor._make_subclass(cls, elem, elem.requires_grad)
                r.elem = elem
                r.mode = mode
                return r

            @classmethod
            def __torch_dispatch__(cls, func, types, args=(), kwargs=None):
                raise NotImplementedError("Shouldn't be here")

        class Mode(TorchDispatchMode):
            def __torch_dispatch__(self, func, types, args=(), kwargs=None):
                def unwrap(e):
                    if isinstance(e, ModeTensor):
                        return e.elem
                    else:
                        return e

                def wrap(t):
                    if isinstance(t, torch.Tensor):
                        return ModeTensor(t, self)
                    else:
                        return t

                return wrap(func(*tuple(unwrap(a) for a in args), **kwargs))

        class BasicMode(TorchDispatchMode):
            def __torch_dispatch__(self, func, types, args=(), kwargs=None):
                return func(*args, **kwargs)

        x = torch.tensor(4.)
        with Mode():
            y = x + x
            z = y + y
        self.assertIsInstance(y, ModeTensor)
        self.assertIsInstance(z, ModeTensor)

        with Mode():
            with BasicMode():  # we can't nest two modes that call make_subclass because it only accepts vanilla tensors
                y = x + x
                z = y + y
        self.assertIsInstance(y, ModeTensor)
        self.assertIsInstance(z, ModeTensor)

        assert self.assertRaisesRegex(RuntimeError, "subclass Mode but.* associated to a python object of type Mode")

    def test_notimplemented_mode(self):
        sub_count = 0

        class PoliteMode(TorchDispatchMode):
            def __init__(self):
                self.pre_count = 0
                self.post_count = 0

            def __torch_dispatch__(self, func, types, args=(), kwargs=None):
                self.pre_count += 1
                if any(t is not torch.Tensor for t in types):
                    return NotImplemented
                self.post_count += 1
                return func(*args, **kwargs)

        class SubTensor(torch.Tensor):
            def __new__(cls, elem):
                r = torch.Tensor._make_wrapper_subclass(cls, elem.shape)
                r.elem = elem
                return r

            @classmethod
            def __torch_dispatch__(cls, func, types, args=(), kwargs=None):
                nonlocal sub_count
                sub_count += 1

                def unwrap(t):
                    if isinstance(t, SubTensor):
                        return t.elem
                    else:
                        return t

                return func(*tree_map(unwrap, args), **tree_map(unwrap, kwargs))

            __torch_function__ = torch._C._disabled_torch_function_impl

        a = SubTensor(torch.randn(2))
        with PoliteMode() as mode:
            a.abs()

        self.assertEqual(mode.pre_count, 2)
        self.assertEqual(mode.post_count, 1)
        self.assertEqual(sub_count, 1)

        # make sure this doesn't error
        with PoliteMode():
            with PoliteMode():
                a.abs()

    def test_nesting_same_mode(self):
        # If the pushed mode is the same instance as the current mode, we allow pushing an already active mode.

        with capture_logs(is_mode=True) as logs:
            with LoggingTensorMode() as reenabled:
                with reenabled:
                    torch.empty([])
            self.assertExpectedInline('\n'.join(logs), """\
$0: f32[] = torch._ops.aten.empty.memory_format([], device=device(type='cpu'), pin_memory=False)
$0: f32[] = torch._ops.aten.empty.memory_format([], device=device(type='cpu'), pin_memory=False)""")


    def test_error_using_class_method_on_mode(self):
        class A(TorchDispatchMode):
            @classmethod
            def __torch_dispatch__(cls, func, types, args=(), kwargs=None):
                return func(args, kwargs)

        x = torch.tensor(5.)
        with self.assertRaisesRegex(RuntimeError, "classmethod is not supported, please make it a plain method"):
            with A():
                x + x

    def test_get_cur_mode(self):
        class A(TorchDispatchMode):
            def __torch_dispatch__(self, func, types, args=(), kwargs=None):
                pass

        self.assertEqual(_get_current_dispatch_mode(), None)

        with A() as mode1:
            self.assertEqual(_get_current_dispatch_mode(), mode1)

        with mode1:
            with A() as mode2:
                self.assertEqual(_get_current_dispatch_mode(), mode2)

    def test_get_mode_stack(self):
        class A(TorchDispatchMode):
            def __torch_dispatch__(self, func, types, args=(), kwargs=None):
                pass

        self.assertEqual(_get_current_dispatch_mode_stack(), [])

        with A() as mode1:
            self.assertEqual(_get_current_dispatch_mode_stack(), [mode1])

        with mode1:
            with A() as mode2:
                self.assertEqual(_get_current_dispatch_mode_stack(), [mode1, mode2])

    def test_all_same_mode(self):
        x = LoggingTensorMode()
        y = LoggingTensorMode()
        self.assertTrue(all_same_mode([x, x, x]))
        self.assertFalse(all_same_mode([x, None]))
        self.assertFalse(all_same_mode([x, y]))

    def test_tolist_numpy_with_torch_dispatch_mode(self) -> None:
        x = LoggingTensor(torch.tensor([2.0, 3.0]))
        with self.assertRaisesRegex(RuntimeError, "is not supported for tensor subclasses."):
            x.tolist()
        with self.assertRaisesRegex(RuntimeError, "is not supported for tensor subclasses."):
            x.numpy()
        with self.assertRaises(AssertionError):
            self.assertEqual(x, None)

    def test_record_stream(self) -> None:
        class TestMode(TorchDispatchMode):
            def __init__(self, testcase):
                self.testcase = testcase

            def __torch_dispatch__(self, func, types, args=(), kwargs=None):
                self.testcase.assertEqual(func.name(), "aten::record_stream")
                self.testcase.assertIsInstance(args[0], torch.Tensor)
                self.testcase.assertIsInstance(args[1], torch.Stream)
                self.testcase.assertEqual(args[1].stream_id, 1)
                self.testcase.assertEqual(args[1].device_index, 2)
                self.testcase.assertEqual(args[1].device_type, 3)

        t = torch.tensor(5.)
        s = torch.Stream(stream_id=1, device_index=2, device_type=3)
        with TestMode(self):
            t.record_stream(s)

    def test_return_stream(self) -> None:
        with _scoped_library("test_return_stream", "DEF") as l_def:
            l_def.define("return_stream(Tensor self) -> Stream")
            with _scoped_library("test_return_stream", "IMPL", "CPU") as l_impl:
                l_impl.impl("return_stream",
                            lambda _: torch.Stream(stream_id=0, device_index=1, device_type=2))

                class TestMode(TorchDispatchMode):
                    def __torch_dispatch__(self, func, types, args=(), kwargs=None):
                        return torch.Stream(stream_id=1, device_index=2, device_type=3)

                t = torch.tensor(5.)
                s = torch.ops.test_return_stream.return_stream(t)
                self.assertIsInstance(s, torch.Stream)
                self.assertEqual(s.stream_id, 0)
                self.assertEqual(s.device_index, 1)
                self.assertEqual(s.device_type, 2)

                with TestMode():
                    s = torch.ops.test_return_stream.return_stream(t)
                self.assertIsInstance(s, torch.Stream)
                self.assertEqual(s.stream_id, 1)
                self.assertEqual(s.device_index, 2)
                self.assertEqual(s.device_type, 3)

    def test_subclass_autograd_device_check(self) -> None:
        class NonWrapperSubclass(torch.Tensor):
            elem: torch.Tensor

            __slots__ = ['elem']

            @staticmethod
            def __new__(cls, elem, *args, **kwargs):
                # Wrong device here!
                r = torch.Tensor._make_subclass(cls, elem.to("meta"), elem.requires_grad)
                # ...the real tensor is held as an element on the tensor.
                r.elem = elem
                return r

            @classmethod
            def __torch_dispatch__(cls, func, types, args=(), kwargs=None):
                def unwrap(e):
                    return e.elem if isinstance(e, NonWrapperSubclass) else e

                def wrap(e):
                    return NonWrapperSubclass(e) if isinstance(e, torch.Tensor) else e

                rs = tree_map(wrap, func(*tree_map(unwrap, args), **tree_map(unwrap, kwargs)))
                logging.getLogger("NonWrapperSubclass").info(f"{func.__module__}.{func.__name__}", args, kwargs, rs)
                return rs

        x = NonWrapperSubclass(torch.tensor([3.0, 4.0], requires_grad=True))
        y = torch.randn(2, requires_grad=True)
        z = x * y
        self.assertIsInstance(z, NonWrapperSubclass)
        z.sum().backward(torch.tensor(1))
        self.assertEqual(x.grad, y)
        self.assertEqual(y.grad, x)

    def test_none_wrapping(self):
        # A Tensor subclass that returns None when doing add
        # See LoggingTensor above for more details on the subclass
        class SubclassWithNone(torch.Tensor):
            @staticmethod
            def __new__(cls, elem, *args, **kwargs):
                r = torch.Tensor._make_wrapper_subclass(
                    cls, elem.size(),
                    dtype=elem.dtype, layout=elem.layout,
                    device=elem.device, requires_grad=elem.requires_grad
                )
                r.elem = elem
                return r

            @classmethod
            def __torch_dispatch__(cls, func, types, args=(), kwargs=None):
                def unwrap(e):
                    return e.elem if isinstance(e, SubclassWithNone) else e

                def wrap(e):
                    return SubclassWithNone(e) if isinstance(e, torch.Tensor) else e

                rs = tree_map(wrap, func(*tree_map(unwrap, args), **tree_map(unwrap, kwargs)))
                if func.overloadpacket.__name__ == "add":
                    return None
                else:
                    return rs

        x = SubclassWithNone(torch.rand(2))
        # Make sure both run without error
        self.assertIsInstance(x * 2, SubclassWithNone)
        self.assertIsNone(x + 2)

        x.requires_grad_()
        out = x.acos().sum()

        # The backward of acos does add then rsqrt so here we make sure that the
        # undefined Tensor generated by the user code is nicely handled.
        # If acos formula changes in the future, this can be replaced by any other
        # function that does add then something in the backward in a composite way
        with self.assertRaisesRegex(RuntimeError, "but got None"):
            out.backward()

    def test_storage_can_be_converted_to_python_object(self):
        s = torch.Storage()
        z = LoggingTensor(torch.empty([]))
        z.set_(s)

    def test_autograd_in_attr(self):
        # We want the wrapped Tensor to require gradients!
        true_t = torch.rand(2, requires_grad=True)
        t = LoggingTensorReentrant(true_t)

        out = t + 2

        self.assertFalse(out.requires_grad)
        self.assertIsNone(out.grad_fn)

        self.assertTrue(out.elem.requires_grad)
        self.assertIsNotNone(out.elem.grad_fn)

        with self.assertRaisesRegex(RuntimeError, "does not require grad"):
            out.sum().backward()

        out.elem.sum().backward()

        self.assertIsNone(t.grad)
        self.assertIsNotNone(t.elem.grad)

    def test_dispatch_super_call(self):
        called = []

        class SubTensor(torch.Tensor):
            @staticmethod
            def __new__(cls, elem):
                return torch.Tensor._make_subclass(cls, elem)

            __torch_function__ = torch._C._disabled_torch_function_impl

            @classmethod
            def __torch_dispatch__(cls, func, types, args=(), kwargs=None):
                called.append(func)
                return super().__torch_dispatch__(func, types, args, kwargs)

        x = torch.randn(2)
        y = torch.randn(2)
        self.assertEqual(SubTensor(x) + SubTensor(y), x + y)
        self.assertEqual(called, [torch.ops.aten.add.Tensor])

    def test_dispatch_super_call_list_arg(self):
        called = []

        class SubTensorWithListArg(torch.Tensor):
            @staticmethod
            def __new__(cls, elem):
                return torch.Tensor._make_subclass(cls, elem)

            __torch_function__ = torch._C._disabled_torch_function_impl

            @classmethod
            def __torch_dispatch__(cls, func, types, args=(), kwargs=None):
                called.append(func)
                return super().__torch_dispatch__(func, types, list(args), kwargs)

        x = torch.randn(2)
        self.assertEqual(SubTensorWithListArg(x).neg(), x.neg())
        self.assertEqual(called, [torch.ops.aten.neg.default])

    def test_dispatch_super_dont_autograd(self):
        called = []

        class SubTensor(torch.Tensor):
            @staticmethod
            def __new__(cls, elem):
                return torch.Tensor._make_subclass(cls, elem, elem.requires_grad)

            __torch_function__ = torch._C._disabled_torch_function_impl

            @classmethod
            def __torch_dispatch__(cls, func, types, args=(), kwargs=None):
                called.append(func)
                # This argument still requires grad because it was passed
                # through directly...
                self.assertTrue(args[0].requires_grad)
                r = super().__torch_dispatch__(func, types, args, kwargs)
                # But the output better not require grad, because that means
                # you did autograd again in torch dispatch (oops)
                self.assertFalse(r.requires_grad)
                return r

        x = SubTensor(torch.randn(2, requires_grad=True))
        x.neg()
        self.assertEqual(called, [torch.ops.aten.neg.default])

    def test_set_data(self):
        called = 0

        class SubTensor(torch.Tensor):
            __torch_function__ = torch._C._disabled_torch_function_impl

            @classmethod
            def __torch_dispatch__(cls, func, types, args=(), kwargs=None):
                nonlocal called
                called += 1
                return super().__torch_dispatch__(func, types, args, kwargs)

        x = SubTensor(torch.empty(2))
        x.data
        self.assertEqual(called, 1)
        x.data = torch.empty(2)
        self.assertEqual(called, 1)
        x.data
        self.assertEqual(called, 2)
        self.assertIs(type(x), SubTensor)
        x.set_(torch.empty(2))
        self.assertEqual(called, 3)
        x.data
        self.assertEqual(called, 4)
        self.assertIs(type(x), SubTensor)

    def test_construct_int_tensor(self):
        class SubTensor(torch.Tensor):
            pass
        # should not fail
        SubTensor(torch.zeros(2, dtype=torch.int))

    def test_multiple_ops_subclass(self):
        # This is a Direct Subclass, don't do that!
        class MySubclass(torch.Tensor):
            @staticmethod
            def __new__(cls, elem):
                r = torch.Tensor._make_subclass(cls, elem)
                return r

            __torch_function__ = torch._C._disabled_torch_function_impl

            @classmethod
            def __torch_dispatch__(cls, func, types, args=(), kwargs=None):
                with no_dispatch():
                    return func(*args, **kwargs)

        x = MySubclass(torch.rand(2, 2, dtype=torch.complex64))
        y = x.conj()
        # Details of the bug that this tests for:
        # Here, y dispatch keys are: {PythonTLSSnapshot, AutogradCPU, Conjugate, Python, CPU}
        # There are a few calls to the dispatcher that are going to happen here:
        #  - call_exp: User calling exp on y
        #    - PythonTLSSnapshot: records the TLS on entry and redispatch
        #    - AutogradCPU: no input requires grad, so does nothing and redispatch
        #    - Conjugate: no special implementation for exp: use the fallback that
        #                 first clone the Tensor (to materialize the conj) then redispatch
        #      - call_clone: conjugate fallback calling clone on y
        #        - PythonTLSSnapshot: records the TLS on entry and redispatch
        #        - (AutogradCPU: skipped as autograd added itself to the exclude set above)
        #        - Conjugate: special implementation for clone: just skip this key
        #        - Python: Reset the TLS based on the snapshot above and call the user implementation (this
        #                  actually calls into the dispatcher again but since we disable both our keys
        #                  before, not detailed here)
        #        - exit Python: restore the TLS and exit
        #        - exit Conjugate: nothing was inplace so just exit
        #        - exit PythonTLSSnapshot: done with this call, reset the saved TLS to empty
        #    - Python: Reset the TLS again based on the snapshot. <- this used to fail
        #    - More steps....
        y.exp()

    @staticmethod
    def subclass_helper(cls, data, use_wrapper_subclass, **kwargs):
        if use_wrapper_subclass:
            kwargs["device"] = data.device
            kwargs["dtype"] = data.dtype
            kwargs["layout"] = data.layout
            kwargs["requires_grad"] = True
            return torch.Tensor._make_wrapper_subclass(cls, data.size(), **kwargs)  # type: ignore[attr-defined]
        else:
            return torch.Tensor._make_subclass(cls, data, True, **kwargs)

    def test_is_contiguous_slow_path(self):
        data = torch.randn(3, 3)
        contiguous_data = data.clone()
        not_contiguous_data = torch.as_strided(data.clone(), (2, 2), (1, 2))

        for use_wrapper_subclass in [True, False]:
            class ExampleTensor1(torch.Tensor):
                @staticmethod
                def __new__(cls, data, wrapper):
                    return TestPythonDispatch.subclass_helper(cls, data, wrapper, dispatch_sizes_strides_policy="strides")

                @classmethod
                def __torch_dispatch__(cls, func, types, args, kwargs):
                    return NotImplemented

            class ExampleTensor2(torch.Tensor):
                @staticmethod
                def __new__(cls, data, wrapper):
                    return TestPythonDispatch.subclass_helper(cls, data, wrapper, dispatch_sizes_strides_policy="strides")

                @classmethod
                def __torch_dispatch__(cls, func, types, args, kwargs):
                    if func.overloadpacket == torch.ops.aten.is_contiguous:
                        return contiguous_data.is_contiguous()
                    return NotImplemented

            class ExampleTensor3(torch.Tensor):
                @staticmethod
                def __new__(cls, data, wrapper):
                    return TestPythonDispatch.subclass_helper(cls, data, wrapper, dispatch_sizes_strides_policy="strides")

                @classmethod
                def __torch_dispatch__(cls, func, types, args, kwargs):
                    if func.overloadpacket == torch.ops.aten.is_contiguous:
                        return not_contiguous_data.is_contiguous()
                    return NotImplemented

            err_msg = "Multiple dispatch failed for 'torch.ops.aten.is_contiguous'"
            e = ExampleTensor1(torch.randn(3, 3), use_wrapper_subclass)
            with self.assertRaisesRegex(TypeError, err_msg):
                e.is_contiguous()
            with self.assertRaisesRegex(TypeError, err_msg):
                e.contiguous()

            e = ExampleTensor2(torch.randn(3, 3), use_wrapper_subclass)
            self.assertEqual(e.is_contiguous(), True)
            e.contiguous()  # this will just return the original TensorImpl since is_contiguous = True

            err_msg = "Multiple dispatch failed for"
            e = ExampleTensor3(torch.randn(3, 3), use_wrapper_subclass)
            self.assertEqual(e.is_contiguous(), False)
            with self.assertRaisesRegex(TypeError, err_msg):
                e.contiguous()

    def test_fancy_strides(self):
        calls = []

        class ExampleTensor(torch.Tensor):
            @staticmethod
            def __new__(cls, data):
                return TestPythonDispatch.subclass_helper(cls, data, False, dispatch_sizes_strides_policy="strides")

            @classmethod
            def __torch_dispatch__(cls, func, types, args, kwargs):
                if func in [
                    torch.ops.aten.is_contiguous.default,
                    torch.ops.aten.is_contiguous.memory_format,
                    torch.ops.aten.is_strides_like_format.default,
                    torch.ops.aten.is_non_overlapping_and_dense.default,
                    torch.ops.aten.stride.default
                ]:
                    calls.append((func, list(args)[1:]))
                    return None
                with no_dispatch():
                    return func(*args, **kwargs)

        e = ExampleTensor(torch.randn(2, 2))
        self.assertFalse(e.is_contiguous(memory_format=torch.channels_last))
        self.assertEqual(calls, [(torch.ops.aten.is_contiguous.memory_format, [torch.channels_last])])
        calls.clear()
        self.assertFalse(torch.ops.aten.is_strides_like_format.default(e, torch.channels_last))
        self.assertEqual(calls, [(torch.ops.aten.is_strides_like_format.default, [torch.channels_last])])
        calls.clear()
        self.assertTrue(torch.ops.aten.is_non_overlapping_and_dense.default(e))
        self.assertEqual(calls, [(torch.ops.aten.is_non_overlapping_and_dense.default, [])])

    def test_device_slowpath(self):
        for use_wrapper_subclass in [True]:
            class ExampleTensor1(torch.Tensor):
                @staticmethod
                def __new__(cls, data, wrapper):
                    return TestPythonDispatch.subclass_helper(cls, data, wrapper, dispatch_device=True)

                @classmethod
                def __torch_dispatch__(cls, func, types, args, kwargs):
                    return NotImplemented

            class ExampleTensor2(torch.Tensor):
                @staticmethod
                def __new__(cls, data, wrapper):
                    return TestPythonDispatch.subclass_helper(cls, data, wrapper, dispatch_device=True)

                @classmethod
                def __torch_dispatch__(cls, func, types, args, kwargs):
                    if func.overloadpacket == torch.ops.prim.device:
                        return torch.device('meta')
                    return NotImplemented

            class ExampleTensor3(torch.Tensor):
                @staticmethod
                def __new__(cls, data, wrapper):
                    return TestPythonDispatch.subclass_helper(cls, data, wrapper, dispatch_device=True)

                @classmethod
                def __torch_dispatch__(cls, func, types, args, kwargs):
                    if func.overloadpacket == torch.ops.prim.device:
                        return torch.device('meta')
                    return NotImplemented

            err_msg = "Multiple dispatch failed for 'torch.ops.prim.device'"
            with self.assertRaisesRegex(TypeError, err_msg):
                e = ExampleTensor1(torch.randn(3, 3), use_wrapper_subclass)
                e.device()

            ten = torch.rand([1])
            e = ExampleTensor2(torch.randn(3, 3, device='cpu'), use_wrapper_subclass)
            self.assertEqual(e.device.type, 'meta')
            self.assertEqual(ten.type_as(e).device.type, 'meta')

            e = ExampleTensor3(torch.randn(3, 3, device='cpu'), use_wrapper_subclass)
            self.assertEqual(e.device.type, 'meta')
            self.assertEqual(ten.type_as(e).device.type, 'meta')

    def test_dim_slowpath(self):
        data = torch.randn(3, 3)

        for use_wrapper_subclass in [True, False]:
            class DimNotImplementedTensor(torch.Tensor):
                @staticmethod
                def __new__(cls, data, wrapper):
                    return TestPythonDispatch.subclass_helper(cls, data, wrapper, dispatch_sizes_strides_policy="sizes")

                @classmethod
                def __torch_dispatch__(cls, func, types, args, kwargs):
                    return NotImplemented

            class DimImplementedTensor(torch.Tensor):
                @staticmethod
                def __new__(cls, data, wrapper):
                    return TestPythonDispatch.subclass_helper(cls, data, wrapper, dispatch_sizes_strides_policy="sizes")

                @classmethod
                def __torch_dispatch__(cls, func, types, args, kwargs):
                    if func.overloadpacket == torch.ops.aten.dim:
                        return data.dim()
                    return NotImplemented

            err_msg = "Multiple dispatch failed for 'torch.ops.aten.dim'"
            e = DimNotImplementedTensor(torch.randn(3, 3), use_wrapper_subclass)
            with self.assertRaisesRegex(TypeError, err_msg):
                e.dim()

            t = DimImplementedTensor(torch.randn(3, 3), use_wrapper_subclass)
            self.assertEqual(t.dim(), 2)

    def test_maybe_tuple_bug(self):
        class T(torch.Tensor):
            @classmethod
            def __torch_function__(cls, *args, **kwargs):
                pass
        a = torch.rand(3)

        a[[T(), T()]]

    def test_standard_is_not_subclass(self):
        # https://github.com/pytorch/pytorch/issues/79079
        self.assertFalse(torch._C._dispatch_isTensorSubclassLike(torch.empty(0)))

    def test_sym_sizes_strides_slow_path(self):
        class TestTensor(torch.Tensor):
            @staticmethod
            def __new__(cls, *args, **kwargs):
                r = torch.Tensor._make_wrapper_subclass(  # type: ignore[attr-defined]
                    cls, (0,), dispatch_sizes_strides_policy="sizes")
                return r

            @classmethod
            def __torch_dispatch__(cls, func, types, args=(), kwargs=None):
                if func in (
                    torch.ops.aten.sym_size.default,
                    torch.ops.aten.sym_stride.default
                ):
                    from torch._dynamo.source import ConstantSource
                    from torch.fx.experimental.symbolic_shapes import ShapeEnv, DimDynamic
                    shape_env = ShapeEnv()
                    si = shape_env.create_symintnode(
                        shape_env.create_symbol(
                            123,
                            source=ConstantSource("abc"),
                            dynamic_dim=DimDynamic.DUCK,
                            constraint_dim=None,
                        ),
                        hint=123
                    )
                    return (si,)

        t = TestTensor()
        si = t.size()[0]
        self.assertIsInstance(si, torch.SymInt)
        si = t.stride()[0]
        self.assertIsInstance(si, torch.SymInt)

    def test_strides_slow_path(self):
        for use_wrapper_subclass in [True, False]:
            class StridesNotImplemented(torch.Tensor):
                @staticmethod
                def __new__(cls, data, wrapper):
                    return TestPythonDispatch.subclass_helper(cls, data, wrapper, dispatch_sizes_strides_policy="strides")

                @classmethod
                def __torch_dispatch__(cls, func, types, args, kwargs):
                    return NotImplemented

            class StridesCustomReturn(torch.Tensor):
                @staticmethod
                def __new__(cls, data, wrapper):
                    return TestPythonDispatch.subclass_helper(cls, data, wrapper, dispatch_sizes_strides_policy="strides")

                @classmethod
                def __torch_dispatch__(cls, func, types, args, kwargs):
                    if func == torch.ops.aten.sym_stride.default:
                        return (4, 2)
                    return NotImplemented

            class StridesDefaultReturn(torch.Tensor):
                @staticmethod
                def __new__(cls, data, wrapper):
                    return TestPythonDispatch.subclass_helper(cls, data, wrapper, dispatch_sizes_strides_policy="strides")

                @classmethod
                def __torch_dispatch__(cls, func, types, args, kwargs):
                    if func == torch.ops.aten.sym_stride.default:
                        return None
                    return NotImplemented

            err_msg = "Multiple dispatch failed for 'torch.ops.aten.sym_stride'"
            e = StridesNotImplemented(torch.randn(3, 3), use_wrapper_subclass)
            with self.assertRaisesRegex(TypeError, err_msg):
                e.stride()

            e = StridesCustomReturn(torch.randn(3, 3), use_wrapper_subclass)
            self.assertEqual(e.stride(), (4, 2))

            e = StridesDefaultReturn(torch.randn(6, 2), use_wrapper_subclass)
            self.assertEqual(e.stride(), (2, 1))

    def test_sizes_slow_path(self):
        for use_wrapper_subclass in [True, False]:
            data = torch.randn(6, 2)

            class SizesNotImplemented(torch.Tensor):
                @staticmethod
                def __new__(cls, data, wrapper):
                    return TestPythonDispatch.subclass_helper(cls, data, wrapper, dispatch_sizes_strides_policy="sizes")

                @classmethod
                def __torch_dispatch__(cls, func, types, args, kwargs):
                    if func.overloadpacket == torch.ops.aten.dim:
                        return data.dim()
                    return NotImplemented

            class SizesCustomReturn(torch.Tensor):
                @staticmethod
                def __new__(cls, data, wrapper):
                    return TestPythonDispatch.subclass_helper(cls, data, wrapper, dispatch_sizes_strides_policy="sizes")

                @classmethod
                def __torch_dispatch__(cls, func, types, args, kwargs):
                    if func.overloadpacket == torch.ops.aten.dim:
                        return data.dim()
                    if func.overloadpacket == torch.ops.aten.sym_size:
                        return (5, 3)
                    return NotImplemented

            class SizesDefaultReturn(torch.Tensor):
                @staticmethod
                def __new__(cls, data, wrapper):
                    return TestPythonDispatch.subclass_helper(cls, data, wrapper, dispatch_sizes_strides_policy="sizes")

                @classmethod
                def __torch_dispatch__(cls, func, types, args, kwargs):
                    if func.overloadpacket == torch.ops.aten.dim:
                        return data.dim()
                    if func.overloadpacket == torch.ops.aten.sym_size:
                        return None
                    return NotImplemented

            err_msg = "Multiple dispatch failed for 'torch.ops.aten.sym_size'"
            e = SizesNotImplemented(torch.randn(3, 3), use_wrapper_subclass)
            with self.assertRaisesRegex(TypeError, err_msg):
                e.size()

            e = SizesCustomReturn(torch.randn(3, 3), use_wrapper_subclass)
            self.assertEqual(e.size(), (5, 3))

            e = SizesDefaultReturn(torch.randn(4, 2), use_wrapper_subclass)
            self.assertEqual(e.size(), (4, 2))

    def test_custom_size_policy_dynamic_shapes(self):
        data = torch.randn(6, 2)

        class CustomSizeDynamicShapesTensor(torch.Tensor):
            @staticmethod
            def __new__(cls, inner):
                return torch.Tensor._make_wrapper_subclass(
                    # TODO: right now, _make_wrapper_subclass's dynamic shape interaction is not great.
                    # Calling the overload that has kwargs causes us to go down the first overload path,
                    # which will **always** specialize sizes.
                    # We should probably eventually fix this so that the first overload can just handle dynamic shapes.
                    cls,
                    inner.size(),
                    inner.stride(),
                    None,
                    None,
                    inner.dtype,
                    inner.layout,
                    inner.device,
                    False,
                    inner.requires_grad,
                    "sizes",
                )

            def __init__(self, inner):
                self.inner = inner

            @classmethod
            def __torch_dispatch__(cls, func, types, args, kwargs):
                if func == torch.ops.aten.sym_size.default:
                    return args[0].inner.shape
                if func == torch.ops.aten.sym_stride.default:
                    return args[0].inner.shape
                return NotImplemented

        x = torch.ones(2, 2)

        def trace_fn(x):
            x_wrapper = CustomSizeDynamicShapesTensor(x)
            return x_wrapper.size(), x_wrapper.stride()
        fx_g = make_fx(trace_fn, tracing_mode="symbolic")(x)
        self.assertExpectedInline(fx_g.code.strip(), """\
def forward(self, x_1):
    sym_size_int = torch.ops.aten.sym_size.int(x_1, 0)
    sym_size_int_1 = torch.ops.aten.sym_size.int(x_1, 1);  x_1 = None
    return ((sym_size_int, sym_size_int_1), (sym_size_int, sym_size_int_1))""")

    def test_data_ptr_respects_numel_slow_path(self):
        data = torch.randn(6, 2)

        class NumelDefaultReturn(torch.Tensor):
            @staticmethod
            def __new__(cls, data, wrapper):
                return TestPythonDispatch.subclass_helper(cls, data, wrapper, dispatch_sizes_strides_policy="sizes")

            @classmethod
            def __torch_dispatch__(cls, func, types, args, kwargs):
                if func.overloadpacket == torch.ops.aten.dim:
                    return data.dim()
                if func.overloadpacket == torch.ops.aten.numel:
                    numel_called[0] = True
                    return None
                return NotImplemented

        for use_wrapper_subclass in (False, True):
            numel_called = [False]
            e = NumelDefaultReturn(torch.randn(2, 2), use_wrapper_subclass)
            e.data_ptr()
            self.assertTrue(numel_called[0])

    def test_layout_slow_path(self):
        for use_wrapper_subclass in [True, False]:
            data = torch.randn(6, 2)

            class LayoutNotImplemented(torch.Tensor):
                @staticmethod
                def __new__(cls, data, wrapper):
                    return TestPythonDispatch.subclass_helper(cls, data, wrapper, dispatch_layout=True)

                @classmethod
                def __torch_dispatch__(cls, func, types, args, kwargs):
                    return NotImplemented

            class LayoutCustomReturn(torch.Tensor):
                @staticmethod
                def __new__(cls, data, wrapper):
                    return TestPythonDispatch.subclass_helper(cls, data, wrapper, dispatch_layout=True)

                @classmethod
                def __torch_dispatch__(cls, func, types, args, kwargs):
                    if func.overloadpacket == torch.ops.prim.layout:
                        return torch.sparse_csr
                    return NotImplemented

            class LayoutDefaultReturn(torch.Tensor):
                @staticmethod
                def __new__(cls, data, wrapper):
                    return TestPythonDispatch.subclass_helper(cls, data, wrapper, dispatch_layout=True)

                @classmethod
                def __torch_dispatch__(cls, func, types, args, kwargs):
                    if func.overloadpacket == torch.ops.prim.layout:
                        return data.layout
                    return NotImplemented

            err_msg = "Multiple dispatch failed for 'torch.ops.prim.layout'"
            e = LayoutNotImplemented(torch.randn(3, 3), use_wrapper_subclass)
            with self.assertRaisesRegex(TypeError, err_msg):
                e.layout

            e = LayoutCustomReturn(torch.randn(3, 3), use_wrapper_subclass)
            self.assertEqual(e.layout, torch.sparse_csr)

            e = LayoutDefaultReturn(torch.randn(4, 2), use_wrapper_subclass)
            self.assertEqual(e.layout, torch.strided)

class TestPythonDispatcher(TestCase):
    def test_basic(self):
        x = torch.randn(2, requires_grad=True)
        r = torch._C._EnablePythonDispatcher()
        torch.add(x, x)

    def test_lstsq(self):
        a = torch.randn(4, 3)
        b = torch.rand(4, 3)
        expected_shape = torch.linalg.lstsq(a, b).solution.shape
        r = torch._C._EnablePythonDispatcher()
        python_disp_shape = torch.linalg.lstsq(a, b).solution.shape
        self.assertEqual(expected_shape, python_disp_shape)

class TestWrapperSubclassAliasing(TestCase):

    def _test_wrapper_subclass_aliasing(self, op, args, kwargs):
        def to_subclass(t: torch.Tensor):
            return TwoTensor(t, t.clone())

        result_ref = op(*args, **kwargs)

        args_subclass = pytree.tree_map_only(torch.Tensor, to_subclass, args)
        kwargs_subclass = pytree.tree_map_only(torch.Tensor, to_subclass, kwargs)

        result_test = op(*args_subclass, **kwargs_subclass)

        args_ref_flat = pytree.arg_tree_leaves(*args, **kwargs)
        args_ref_flat_tensors = [x for x in args_ref_flat if isinstance(x, torch.Tensor)]

        args_test_flat = pytree.tree_leaves((args_subclass, kwargs_subclass))
        args_test_flat_tensors = [x for x in args_test_flat if isinstance(x, torch.Tensor)]

        result_ref_flat = pytree.tree_leaves(result_ref)
        result_ref_flat_tensors = [x for x in result_ref_flat if isinstance(x, torch.Tensor)]

        result_test_flat = pytree.tree_leaves(result_test)
        result_test_flat_tensors = [x for x in result_test_flat if isinstance(x, torch.Tensor)]

        for o_ref, o_test in zip(result_ref_flat_tensors, result_test_flat_tensors):
            for a_ref, a_test in zip(args_ref_flat_tensors, args_test_flat_tensors):
                out_is_inpt = o_ref is a_ref
                if out_is_inpt:
                    self.assertTrue(o_test is a_test)

                out_aliases_inpt = StorageWeakRef(o_ref.untyped_storage()) == StorageWeakRef(a_ref.untyped_storage())
                if out_aliases_inpt:
                    self.assertTrue(StorageWeakRef(o_test.untyped_storage()) == StorageWeakRef(a_test.untyped_storage()))
                else:
                    self.assertFalse(StorageWeakRef(o_test.untyped_storage()) == StorageWeakRef(a_test.untyped_storage()))

    # This tests the correctness of `torch.utils._python_dispatch.return_and_correct_aliasing`,
    # a util for wrapper subclasses to promise correct aliasing behavior.
    # It's probably overkill to test every OpInfo,
    # so I picked a sampling of ops with representative schemas.
    @ops([op for op in op_db if op.name in [
        'mul',  # out-of-place
        'cat',  # out-of-place (TensorList input)
        'index',  # out-of-place (Optional TensorList input)
        'mul_',  # inplace
        'view',  # view
        't_',  # inplace-view
        'split',  # view (multi-return)
        'native_batch_norm',  # mutable op (returns outputs and mutates some inputs)
    ]], allowed_dtypes=(torch.float,))
    def test_wrapper_subclass_aliasing(self, device, dtype, op):
        samples = op.sample_inputs(device, dtype)
        sample = first_sample(self, samples)
        args = (sample.input, *sample.args)
        kwargs = sample.kwargs
        self._test_wrapper_subclass_aliasing(op, args, kwargs)

    @ops(custom_op_db, allowed_dtypes=(torch.float,))
    def test_wrapper_subclass_aliasing_custom(self, device, dtype, op):
        samples = op.sample_inputs(device, dtype)
        sample = first_sample(self, samples)
        args = (sample.input, *sample.args)
        kwargs = sample.kwargs
        self._test_wrapper_subclass_aliasing(op, args, kwargs)

    def test_wrapper_subclass_aliasing_conv2d(self, device):
        args = (torch.randn(4, 4, 4, 4), torch.randn(4, 4, 4, 4))
        kwargs = {}
        # conv2d has a default arg 'int[2] strides=0',
        # which torchscript expands into 'int[2] strides=[0, 0]'
        # Make sure that _return_and_correct_aliasing can handle this case
        # (I'm using inference_mode to make sure conv2d doesn't decompose and goes to torch_dispatch)
        with torch.inference_mode():
            self._test_wrapper_subclass_aliasing(torch.ops.aten.conv2d.default, args, kwargs)

    def test_wrapper_subclass_aliasing_out_op(self, device):
        # Make sure that _return_and_correct_aliasing can handle kwargs w mutable tensors
        args = (torch.ones(4), torch.ones(4))
        kwargs = {'out': torch.empty(4)}
        self._test_wrapper_subclass_aliasing(torch.ops.aten.add.out, args, kwargs)

instantiate_device_type_tests(TestWrapperSubclassAliasing, globals())

if __name__ == '__main__':
    run_tests()<|MERGE_RESOLUTION|>--- conflicted
+++ resolved
@@ -46,11 +46,7 @@
         if hasattr(torch.ops, self.test_ns):
             del torch.ops._test_python_registration
 
-<<<<<<< HEAD
-    def test_torch_compile_registration(self):
-=======
     def test_torch_compile_override_cpu_registration(self):
->>>>>>> 68ecbb9e
         dynamic = True
         namespace_name = "aten"
         dispatch_key = "CPU"
@@ -101,15 +97,10 @@
                         reg_name = schema.name
                         if schema.overload_name:
                             reg_name = f"{reg_name}.{schema.overload_name}"
-<<<<<<< HEAD
-                        torch_compile_op_lib_impl.impl(  # noqa: F821
-                            reg_name, make_elementwise(_op_name), dispatch_key, compile_mode=True
-=======
                         torch_compile_op_lib_impl._impl_t_c(  # noqa: F821
                             reg_name,
                             make_elementwise(_op_name),
                             dispatch_key
->>>>>>> 68ecbb9e
                         )
                     except Exception as e:
                         continue
