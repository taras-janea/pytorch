<<<<<<< HEAD
from typing import Any, Dict, List, Optional, Tuple

=======
# mypy: allow-untyped-defs
>>>>>>> b8949d78
import torch
from torch._C import DispatchKey
from torch._higher_order_ops.utils import autograd_not_implemented
from torch._ops import HigherOrderOperator
from torch._subclasses import FakeTensorMode
from torch.fx.experimental._backward_state import BackwardState
from torch.fx.experimental.proxy_tensor import ProxyTorchDispatchMode, track_tensor_tree
from torch.utils._python_dispatch import _get_current_dispatch_mode
from torch.utils._pytree import tree_map_only


__all__ = ["trace_wrapped"]


# trace_wrapped(*args, fn) is equivalent to fn(*args), but with a twist:
# if you make_fx trace through this call, we will not actually trace into fn; instead,
# we will directly insert it as a call_function to fn in the graph.
# (Unlike make_fx, Dynamo WILL inline into fn.)
# You can think of this as a one off allow_in_graph equivalent for proxy tensor tracing.
#
# Because proxy tensor tracing does not actually run the function, there are
# requirements on the behavior of fn. We are still figuring it out, but here is the current state:
#
# 1) fn SHOULD only take a single argument, which must be a tensor
# 2) fn MUST return a new tensor with the same metadata as the original tensor
#    (e.g., zeros_like(input) is a permissible implementation of fn).
#    This is verified via an extra assert that is inserted into the traced graph.
# 3) fn MAY have side effects, but it MAY NOT perform metadata mutation on other tensors
#    participating in proxy tensor tracing (it MAY mutate other tensors, it MAY mutate Python state)
# These requirements stem from the requirement that we need to continue performing proxy tensor tracing,
# which assumes accurate fake tensor metadata, without actually running fn.
# In the future, we may allow for a "meta" function associated with fn to allow for more interesting input-output patterns.
#
# Note that tensors / Python state are allowed to be mutated.
# This is relaxed constraint is not always sound, but it is sound for backward tracing with fake
# tensors as it takes place in AOTAutograd, as the backward pass is guaranteed not to depend on concrete
# tensor values (via fake tensor) or Python state (because the autograd engine doesn't depend on Python).
#
# The intended use case for this function is to allow AOTAutograd to defer complex
# backward hooks to compiled autograd. AOTAutograd performs a make_fx trace which preserves
# the function call as is in the graph, and only when we Dynamo through the backward graph in
# compiled autograd do we inline into the function.


<<<<<<< HEAD
class ModIndex(torch.autograd.Function):
    @staticmethod
    def forward(x: Tensor, indices: List[Tensor]) -> Tensor:
        return torch.ops.aten.index(x, indices)

    @staticmethod
    def setup_context(ctx: Any, inputs: Tuple[Any, ...], output: Any) -> None:
        x, indices = inputs
        ctx.save_for_backward(*indices)
        ctx.input_shape = x.shape

    generate_vmap_rule = True

    @staticmethod
    def backward(ctx, gradOut):  # type: ignore[no-untyped-def]
        indices = ctx.saved_tensors
        return (
            torch.ops.mylib.zeros_and_scatter(
                ctx.input_shape,
                indices,
                gradOut,
            ),
            None,
        )


mod_index = ModIndex.apply


class TransformGetItemToIndex(TorchFunctionMode):
    # This is needed since we want to support calling
    # A[q_idx], where q_idx is a scalar tensor in score_mod.
    # Today, when q_idx is a scalar tensor, we implicitly convert it to a python
    # scalar and create a view. We do not want that behavior in this case, so we
    # use this torchfunctionmode to override that behavior for score_mod
    # wherever we're running it.
    def __torch_function__(
        self,
        func: OpOverload,
        types: Tuple[torch._C._TensorMeta, ...],
        args: Tuple[object, ...] = (),
        kwargs: Optional[Dict[str, object]] = None,
    ) -> object:
        if func == torch.Tensor.__getitem__:
            index_args = pytree.tree_leaves(args[1])
            if all(isinstance(x, torch.Tensor) for x in index_args):
                return mod_index(args[0], index_args)
        return func(*args, **(kwargs or {}))


def trace_wrapped(*args: Any, **kwargs: Any) -> Any:
=======
def trace_wrapped(*args, **kwargs):
>>>>>>> b8949d78
    with torch.no_grad():
        return _trace_wrapped_op(*args, **kwargs)


class TraceWrapped(HigherOrderOperator):
    def __init__(self) -> None:
        super().__init__("trace_wrapped")

    def __call__(self, *args: Any, **kwargs: Any) -> Any:
        return super().__call__(*args, **kwargs)


# TODO(jansel): need to ensure this does not get DCEed
_trace_wrapped_op = TraceWrapped()


def _assert_meta(
    grad: torch.Tensor,
    size: Tuple[int, ...],
    stride: Tuple[int, ...],
    dtype: torch.dtype,
) -> torch.Tensor:
    assert grad.size() == size, "size mismatch"
    assert grad.stride() == stride, "stride mismatch"
    assert grad.dtype == dtype, "dtype mismatch"
    return grad


@_trace_wrapped_op.py_impl(ProxyTorchDispatchMode)
def inner_trace(
    mode: ProxyTorchDispatchMode,
    *args: Any,
    bw_state: Optional[BackwardState] = None,
    **kwargs: Any,
) -> Any:
    def self_invoke(*args: Any, **dyn_kwargs: Any) -> Any:
        with torch.no_grad():
            return _trace_wrapped_op(*args, **dyn_kwargs, **kwargs)

    def unwrap_proxies(x: Any) -> Any:
        if isinstance(x, torch.Tensor):
            return mode.tracer.unwrap_proxy(x)  # type: ignore[union-attr]
        if isinstance(x, (list, tuple)):
            return type(x)(map(unwrap_proxies, x))
        if x is None:
            return None
        raise AssertionError(f"unhandled type: {type(x)}")

    proxy_kwargs = {}
    if bw_state is not None:
        assert isinstance(bw_state, BackwardState) and bw_state.proxy is not None
        proxy_kwargs["bw_state"] = bw_state.proxy
    out_proxy = mode.tracer.create_proxy(
        "call_function",
        self_invoke,
        unwrap_proxies(args),
        proxy_kwargs,
        name="trace_wrapped",
    )

    if args[0] is None:
        grad = args[1]  # module backward hooks
    else:
        grad = args[0]  # other backward hooks
    grad = tree_map_only(torch.Tensor, torch.empty_like, grad)
    track_tensor_tree(grad, out_proxy, constant=None, tracer=mode.tracer)
    return grad


@_trace_wrapped_op.py_impl(FakeTensorMode)
def inner_fake(*args: Any, **kwargs: Any) -> None:
    raise RuntimeError("This op should never be invoked here")


@_trace_wrapped_op.py_impl(DispatchKey.CompositeExplicitAutograd)
def _trace_wrapped_op_dense(*args: Any, fn: Any, **kwargs: Any) -> Any:
    mode = _get_current_dispatch_mode()
    assert mode is None, "Mode should never be enabled for CPU/CUDA key"
    return fn(*args, **kwargs)


_trace_wrapped_op.py_impl(DispatchKey.Autograd)(
    autograd_not_implemented(_trace_wrapped_op, deferred_error=True)
)


@_trace_wrapped_op.py_functionalize_impl
def _trace_wrapped_functionalized(ctx: Any, *args: Any, **kwargs: Any) -> Any:
    unwrapped_args = ctx.unwrap_tensors(args)
    with ctx.redispatch_to_next():
        return ctx.wrap_tensors(_trace_wrapped_op(*unwrapped_args, **kwargs))<|MERGE_RESOLUTION|>--- conflicted
+++ resolved
@@ -1,9 +1,5 @@
-<<<<<<< HEAD
 from typing import Any, Dict, List, Optional, Tuple
 
-=======
-# mypy: allow-untyped-defs
->>>>>>> b8949d78
 import torch
 from torch._C import DispatchKey
 from torch._higher_order_ops.utils import autograd_not_implemented
@@ -47,62 +43,7 @@
 # the function call as is in the graph, and only when we Dynamo through the backward graph in
 # compiled autograd do we inline into the function.
 
-
-<<<<<<< HEAD
-class ModIndex(torch.autograd.Function):
-    @staticmethod
-    def forward(x: Tensor, indices: List[Tensor]) -> Tensor:
-        return torch.ops.aten.index(x, indices)
-
-    @staticmethod
-    def setup_context(ctx: Any, inputs: Tuple[Any, ...], output: Any) -> None:
-        x, indices = inputs
-        ctx.save_for_backward(*indices)
-        ctx.input_shape = x.shape
-
-    generate_vmap_rule = True
-
-    @staticmethod
-    def backward(ctx, gradOut):  # type: ignore[no-untyped-def]
-        indices = ctx.saved_tensors
-        return (
-            torch.ops.mylib.zeros_and_scatter(
-                ctx.input_shape,
-                indices,
-                gradOut,
-            ),
-            None,
-        )
-
-
-mod_index = ModIndex.apply
-
-
-class TransformGetItemToIndex(TorchFunctionMode):
-    # This is needed since we want to support calling
-    # A[q_idx], where q_idx is a scalar tensor in score_mod.
-    # Today, when q_idx is a scalar tensor, we implicitly convert it to a python
-    # scalar and create a view. We do not want that behavior in this case, so we
-    # use this torchfunctionmode to override that behavior for score_mod
-    # wherever we're running it.
-    def __torch_function__(
-        self,
-        func: OpOverload,
-        types: Tuple[torch._C._TensorMeta, ...],
-        args: Tuple[object, ...] = (),
-        kwargs: Optional[Dict[str, object]] = None,
-    ) -> object:
-        if func == torch.Tensor.__getitem__:
-            index_args = pytree.tree_leaves(args[1])
-            if all(isinstance(x, torch.Tensor) for x in index_args):
-                return mod_index(args[0], index_args)
-        return func(*args, **(kwargs or {}))
-
-
 def trace_wrapped(*args: Any, **kwargs: Any) -> Any:
-=======
-def trace_wrapped(*args, **kwargs):
->>>>>>> b8949d78
     with torch.no_grad():
         return _trace_wrapped_op(*args, **kwargs)
 
