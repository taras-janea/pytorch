# mypy: allow-untyped-defs
import copy
import dataclasses
import dis
import itertools
import sys
import types
from typing import Any, Callable, cast, Dict, Iterator, List, Optional, Tuple, Union

from .bytecode_analysis import (
    get_indexof,
    propagate_line_nums,
    remove_extra_line_nums,
    stacksize_analysis,
)


@dataclasses.dataclass
class InstructionExnTabEntry:
    start: "Instruction"
    end: "Instruction"
    target: "Instruction"
    depth: int
    lasti: bool

    def __repr__(self) -> str:
        return (
            f"InstructionExnTabEntry(start={self.start.short_inst_repr()}, "
            f"end={self.end.short_inst_repr()}, "
            f"target={self.target.short_inst_repr()}, "
            f"depth={self.depth}, lasti={self.lasti})"
        )

    def __eq__(self, o) -> bool:
        return (
            self.start is o.start
            and self.end is o.end
            and self.target is o.target
            and self.depth == o.depth
            and self.lasti == o.lasti
        )


@dataclasses.dataclass
class Instruction:
    """A mutable version of dis.Instruction"""

    opcode: int
    opname: str
    arg: Optional[int]
    argval: Any
    offset: Optional[int] = None
    starts_line: Optional[int] = None
    is_jump_target: bool = False
    positions: Optional["dis.Positions"] = None
    # extra fields to make modification easier:
    target: Optional["Instruction"] = None
    exn_tab_entry: Optional[InstructionExnTabEntry] = None

    def __hash__(self) -> int:
        return id(self)

    def __eq__(self, other) -> bool:
        return id(self) == id(other)

    def short_inst_repr(self) -> str:
        return f"Instruction(opname={self.opname}, offset={self.offset})"


def convert_instruction(i: dis.Instruction) -> Instruction:
    if sys.version_info >= (3, 13):
        starts_line = i.line_number
    else:
        starts_line = i.starts_line
    return Instruction(
        i.opcode,
        i.opname,
        i.arg,
        i.argval,
        i.offset,
        starts_line,
        i.is_jump_target,
        getattr(i, "positions", None),
    )


class _NotProvided:
    def __repr__(self) -> str:
        return "_NotProvided"


def inst_has_op_bits(name):
    return (sys.version_info >= (3, 11) and name == "LOAD_GLOBAL") or (
        sys.version_info >= (3, 12) and name in ("LOAD_ATTR", "LOAD_SUPER_ATTR")
    )


def create_instruction(
    name, *, arg=None, argval=_NotProvided, target=None
) -> Instruction:
    """
    At most one of `arg`, `argval`, and `target` can be not None/_NotProvided.
    This is to prevent ambiguity, e.g. does
        create_instruction("LOAD_CONST", 5)
    mean load the constant at co_consts[5], or load the constant 5?

    If `arg` is not provided, it will be computed during assembly from
    `argval` or `target`.

    Bits in the args of instructions LOAD_GLOBAL, LOAD_ATTR (3.12+), and LOAD_SUPER_ATTR
    modify the behavior of the instruction. In this case, we allow both `arg`
    and `argval` to be set. The value of `arg` here is expected to be the value of
    the op bits and the true value of `arg` will be computed during assembly.
    If `arg` is not set, the bits are assumed to be 0.
    """

    # allow for instructions with op bits to have both arg and argval specified
    if inst_has_op_bits(name):
        if target is not None:
            raise RuntimeError("target cannot be specified for instruction")
        if arg is None:
            arg = 0
    else:
        cnt = (arg is not None) + (argval is not _NotProvided) + (target is not None)
        if cnt > 1:
            raise RuntimeError(
                "only one of arg, argval, and target can be not None/_NotProvided"
            )
    if arg is not None and not isinstance(arg, int):
        raise RuntimeError("instruction arg must be int or None")
    return Instruction(
        opcode=dis.opmap[name], opname=name, arg=arg, argval=argval, target=target
    )


# Python 3.11 remaps
def create_jump_absolute(target) -> Instruction:
    inst = "JUMP_FORWARD" if sys.version_info >= (3, 11) else "JUMP_ABSOLUTE"
    return create_instruction(inst, target=target)


def create_dup_top() -> Instruction:
    if sys.version_info >= (3, 11):
        return create_instruction("COPY", arg=1)
    return create_instruction("DUP_TOP")


def create_rot_n(n) -> List[Instruction]:
    """
    Returns a "simple" sequence of instructions that rotates TOS to the n-th
    position in the stack. For Python < 3.11, returns a single ROT_*
    instruction. If no such instruction exists, an error is raised and the
    caller is expected to generate an equivalent sequence of instructions.
    For Python >= 3.11, any rotation can be expressed as a simple sequence of
    swaps.
    """
    if n <= 1:
        # don't rotate
        return []

    if sys.version_info >= (3, 11):
        # rotate can be expressed as a sequence of swap operations
        # e.g. rotate 3 is equivalent to swap 3, swap 2
        return [create_instruction("SWAP", arg=i) for i in range(n, 1, -1)]

    # ensure desired rotate function exists
    if sys.version_info < (3, 8) and n >= 4:
        raise AttributeError(f"rotate {n} not supported for Python < 3.8")
    if sys.version_info < (3, 10) and n >= 5:
        raise AttributeError(f"rotate {n} not supported for Python < 3.10")

    if n <= 4:
        return [create_instruction("ROT_" + ["TWO", "THREE", "FOUR"][n - 2])]
    return [create_instruction("ROT_N", arg=n)]


def add_push_null(
    inst_or_insts: Union[Instruction, List[Instruction]],
) -> List[Instruction]:
    """
    Appends or prepends a PUSH_NULL instruction to `inst_or_insts`,
    depending on Python version. Used when you know that
    `inst_or_insts` generates a callable that will be called.

    NOTE: Assumes `inst_or_insts` is a single instruction or sequence of
    instructions that pushes exactly 1 object to the stack that is to
    be called. It is important that you include ALL instructions that
    construct the callable - not just the first instruction/a prefix.

    Will attempt to use the NULL push bit for instructions
    with such bits (LOAD_GLOBAL 3.11+, LOAD_ATTR 3.12+, LOAD_SUPER_ATTR).
    In this case, instructions WILL be modified.
    """
    if isinstance(inst_or_insts, Instruction):
        insts = [inst_or_insts]
    else:
        insts = inst_or_insts

    def inst_has_bit_set(idx):
        assert insts[idx].arg is not None
        return insts[idx].arg & 1 == 1

    def set_inst_bit(idx):
        assert insts[idx].arg is not None
        insts[idx].arg |= 1

    if sys.version_info >= (3, 13):
        # In 3.13, NULL follows the callable
        if inst_has_op_bits(insts[-1].opname) and not inst_has_bit_set(-1):
            # All insts with op bits have the push_null bit as the last one.
            # Only set the bit if it hasn't been set - otherwise, we need
            # to add another PUSH_NULL.
            set_inst_bit(-1)
        else:
            insts = insts + [create_instruction("PUSH_NULL")]
    elif sys.version_info >= (3, 12):
        # LOAD_ATTR/LOAD_SUPER_ATTR at the end
        # We assume that `insts` will only load 1 object, so
        # LOAD_GLOBAL at the end doesn't need to be checked
        if inst_has_op_bits(insts[-1].opname) and not inst_has_bit_set(-1):
            set_inst_bit(-1)
        elif insts[0].opname == "LOAD_GLOBAL" and not inst_has_bit_set(0):
            set_inst_bit(0)
        else:
            insts = [create_instruction("PUSH_NULL")] + insts
    elif sys.version_info >= (3, 11):
        # 3.11 introduced NULL preceding callable
        if inst_has_op_bits(insts[0].opname) and not inst_has_bit_set(0):
            set_inst_bit(0)
        else:
            insts = [create_instruction("PUSH_NULL")] + insts
    return insts


def add_push_null_call_function_ex(
    inst_or_insts: Union[Instruction, List[Instruction]],
) -> List[Instruction]:
    """Like add_push_null, but the low bit of LOAD_ATTR/LOAD_SUPER_ATTR
    is not set, due to an expected CALL_FUNCTION_EX instruction.
    """
    if isinstance(inst_or_insts, Instruction):
        insts = [inst_or_insts]
    else:
        insts = inst_or_insts

    if sys.version_info < (3, 11):
        return insts

    idx = -1 if sys.version_info >= (3, 13) else 0
    if insts[idx].opname == "LOAD_GLOBAL":
        assert insts[idx].arg is not None
        if insts[idx].arg & 1 == 0:  # type: ignore[operator]
            insts[idx].arg |= 1  # type: ignore[operator]
            return insts

    if sys.version_info >= (3, 13):
        insts = insts + [create_instruction("PUSH_NULL")]
    else:
        insts = [create_instruction("PUSH_NULL")] + insts

    return insts


def create_call_function(nargs, push_null) -> List[Instruction]:
    """
    Creates a sequence of instructions that makes a function call.

    `push_null` is used in Python 3.11+ only. It is used in codegen when
    a function call is intended to be made with the NULL + fn convention,
    and we know that the NULL has not been pushed yet. We will push a
    NULL and rotate it to the correct position immediately before making
    the function call.

    `push_null` should be True if no NULL is pushed for the callable.
    Conversely, `push_null` should be False if a NULL was pushed for the callable.
    Prefer using `push_null=False` when possible since we will not need to rotate
    NULL to the right place, which is less efficient.

    Generally, you should codegen a function by using `add_push_null` then
    `create_call_function` with `push_null=False`.

    Example of when to set push_null False:

    insts = [
        create_instruction("LOAD_GLOBAL", argval="torch"),
        create_instruction("LOAD_ATTR", argval="nn"),
        create_instruction("LOAD_ATTR", argval="functional"),
        create_instruction("LOAD_ATTR", argval="relu"),
    ]
    insts = add_push_null(insts)
    insts.append(create_instruction("LOAD_FAST", argval="x"))
    insts.extend(create_call_function(1, False))

    Example of when to set push_null True:

    insts = [create_instruction("LOAD_FAST", x)]
    for should_wrap, wrapper_name in wrappers:
        if should_wrap:
            insts.extend([
                create_instruction("LOAD_GLOBAL", argval="wrapper1"),
                create_instruction("SWAP", arg=2),
                *create_call_function(1, True),
            )
    """
    if sys.version_info >= (3, 11):
        output = []
        if push_null:
            output.append(create_instruction("PUSH_NULL"))
            # 3.13 swapped NULL and callable
            rots = nargs + 1 if sys.version_info >= (3, 13) else nargs + 2
            output.extend(create_rot_n(rots))
        if sys.version_info < (3, 12):
            output.append(create_instruction("PRECALL", arg=nargs))
        output.append(create_instruction("CALL", arg=nargs))
        return output
    return [create_instruction("CALL_FUNCTION", arg=nargs)]


def create_call_method(nargs) -> List[Instruction]:
    if sys.version_info >= (3, 12):
        return [create_instruction("CALL", arg=nargs)]
    if sys.version_info >= (3, 11):
        return [
            create_instruction("PRECALL", arg=nargs),
            create_instruction("CALL", arg=nargs),
        ]
    return [create_instruction("CALL_METHOD", arg=nargs)]


def create_load_method(name) -> Instruction:
    if sys.version_info >= (3, 12):
        # in 3.12, create a LOAD_ATTR instruction with the low bit set
        return create_instruction("LOAD_ATTR", arg=1, argval=name)
    return create_instruction("LOAD_METHOD", argval=name)


def create_setup_with(target) -> Instruction:
    opname = "BEFORE_WITH" if sys.version_info >= (3, 11) else "SETUP_WITH"
    return create_instruction(opname, target=target)


def create_swap(n) -> List[Instruction]:
    if sys.version_info >= (3, 11):
        return [create_instruction("SWAP", arg=n)]
    # in Python < 3.11, SWAP is a macro that expands to multiple instructions
    if n == 1:
        return []
    """
    e.g. swap "a" and "b" in this stack:
    0 a 1 2 3 b
    0 a [1 2 3 b]
    0 a [1 2 3 b] [1 2 3 b]
    0 a [1 2 3 b] [1 2 3 b] -1
    0 a [1 2 3 b] b
    0 b a [1 2 3 b]
    0 b a [1 2 3 b] [1 2 3 b]
    0 b [1 2 3 b] a [1 2 3 b]
    0 b [1 2 3 b] a [1 2 3 b] -1
    0 b [1 2 3 a]
    0 b [1 2 3 a] [1 2 3 a]
    0 b [1 2 3 a] [1 2 3 a] reverse
    0 b [a 3 2 1] None
    0 b [a 3 2 1]
    0 b 1 2 3 a
    """
    return [
        create_instruction("BUILD_LIST", arg=n - 1),
        create_instruction("DUP_TOP"),
        create_instruction("LOAD_CONST", argval=-1),
        create_instruction("BINARY_SUBSCR"),
        create_instruction("ROT_THREE"),
        create_instruction("DUP_TOP"),
        create_instruction("ROT_THREE"),
        create_instruction("LOAD_CONST", argval=-1),
        create_instruction("STORE_SUBSCR"),
        create_instruction("DUP_TOP"),
        create_load_method("reverse"),
        *create_call_method(0),
        create_instruction("POP_TOP"),
        create_instruction("UNPACK_SEQUENCE", arg=n - 1),
    ]


def lnotab_writer(
    lineno: int, byteno: int = 0
) -> Tuple[List[int], Callable[[int, int], None]]:
    """
    Used to create typing.CodeType.co_lnotab
    See https://github.com/python/cpython/blob/main/Objects/lnotab_notes.txt
    This is the internal format of the line number table if Python < 3.10
    """
    assert sys.version_info < (3, 10)
    lnotab: List[int] = []

    def update(lineno_new, byteno_new):
        nonlocal byteno, lineno
        while byteno_new != byteno or lineno_new != lineno:
            byte_offset = max(0, min(byteno_new - byteno, 255))
            line_offset = max(-128, min(lineno_new - lineno, 127))
            assert byte_offset != 0 or line_offset != 0
            byteno += byte_offset
            lineno += line_offset
            lnotab.extend((byte_offset, line_offset & 0xFF))

    return lnotab, update


def linetable_310_writer(first_lineno):
    """
    Used to create typing.CodeType.co_linetable
    See https://github.com/python/cpython/blob/main/Objects/lnotab_notes.txt
    This is the internal format of the line number table for Python 3.10
    """
    assert sys.version_info >= (3, 10) and sys.version_info < (3, 11)
    linetable: List[int] = []
    lineno = first_lineno
    lineno_delta = 0
    byteno = 0

    def _update(byteno_delta, lineno_delta):
        while byteno_delta != 0 or lineno_delta != 0:
            byte_offset = max(0, min(byteno_delta, 254))
            line_offset = max(-127, min(lineno_delta, 127))
            assert byte_offset != 0 or line_offset != 0
            byteno_delta -= byte_offset
            lineno_delta -= line_offset
            linetable.extend((byte_offset, line_offset & 0xFF))

    def update(lineno_new, byteno_new):
        nonlocal lineno, lineno_delta, byteno
        byteno_delta = byteno_new - byteno
        byteno = byteno_new
        _update(byteno_delta, lineno_delta)
        lineno_delta = lineno_new - lineno
        lineno = lineno_new

    def end(total_bytes):
        _update(total_bytes - byteno, lineno_delta)

    return linetable, update, end


def encode_varint(n: int) -> List[int]:
    """
    6-bit chunk encoding of an unsigned integer
    See https://github.com/python/cpython/blob/3.11/Objects/locations.md
    """
    assert n >= 0
    b = [n & 63]
    n >>= 6
    while n > 0:
        b[-1] |= 64
        b.append(n & 63)
        n >>= 6
    return b


def linetable_311_writer(first_lineno: int):
    """
    Used to create typing.CodeType.co_linetable
    See https://github.com/python/cpython/blob/3.11/Objects/locations.md
    This is the internal format of the line number table for Python 3.11
    """
    assert sys.version_info >= (3, 11)
    linetable = []
    lineno = first_lineno

    def update(positions: "dis.Positions", inst_size):
        nonlocal lineno
        lineno_new = positions.lineno if positions else None

        def _update(delta, size):
            assert 0 < size <= 8
            # first byte - use 13 (no column info) is positions is
            # malformed, otherwise use 14 (long form)
            other_varints: Tuple[int, ...] = ()
            if (
                positions
                and positions.lineno is not None
                and positions.end_lineno is not None
                and positions.col_offset is not None
                and positions.end_col_offset is not None
            ):
                linetable.append(0b1_1110_000 + size - 1)
                # for whatever reason, column offset needs `+ 1`
                # https://github.com/python/cpython/blob/1931c2a438c50e6250725c84dff94fc760b9b951/Python/compile.c#L7603
                other_varints = (
                    positions.end_lineno - positions.lineno,
                    positions.col_offset + 1,
                    positions.end_col_offset + 1,
                )
            else:
                linetable.append(0b1_1101_000 + size - 1)
            # encode signed int
            if delta < 0:
                delta = ((-delta) << 1) | 1
            else:
                delta <<= 1
            # encode unsigned int
            linetable.extend(encode_varint(delta))
            for n in other_varints:
                linetable.extend(encode_varint(n))

        if lineno_new is None:
            lineno_delta = 0
        else:
            lineno_delta = lineno_new - lineno
            lineno = lineno_new
        while inst_size > 8:
            _update(lineno_delta, 8)
            inst_size -= 8
        _update(lineno_delta, inst_size)

    return linetable, update


@dataclasses.dataclass
class ExceptionTableEntry:
    start: int
    end: int
    target: int
    depth: int
    lasti: bool


def encode_exception_table_varint(n: int) -> List[int]:
    """
    Similar to `encode_varint`, but the 6-bit chunks are ordered in reverse.
    """
    assert n >= 0
    b = [n & 63]
    n >>= 6
    while n > 0:
        b.append(n & 63)
        n >>= 6
    b.reverse()
    for i in range(len(b) - 1):
        b[i] |= 64
    return b


def decode_exception_table_varint(bytes_iter: Iterator[int]) -> int:
    """
    Inverse of `encode_exception_table_varint`.
    """
    b = next(bytes_iter)
    val = b & 63
    while b & 64:
        val <<= 6
        b = next(bytes_iter)
        val |= b & 63
    return val


def check_exception_table(tab: List[ExceptionTableEntry]) -> None:
    """
    Verifies that a list of ExceptionTableEntries will make a well-formed
    jump table: entries are non-empty, sorted, and do not overlap.
    """
    for i in range(len(tab) - 1):
        assert (
            tab[i].start <= tab[i].end
            and tab[i].end < tab[i + 1].start
            and tab[i + 1].start <= tab[i + 1].end
        )


def parse_exception_table(exntab: bytes) -> List[ExceptionTableEntry]:
    """
    Parse the exception table according to
    https://github.com/python/cpython/blob/3.11/Objects/exception_handling_notes.txt
    """
    exntab_iter = iter(exntab)
    tab = []
    try:
        while True:
            start = decode_exception_table_varint(exntab_iter) * 2
            length = decode_exception_table_varint(exntab_iter) * 2
            end = start + length - 2
            target = decode_exception_table_varint(exntab_iter) * 2
            dl = decode_exception_table_varint(exntab_iter)
            depth = dl >> 1
            lasti = bool(dl & 1)
            tab.append(ExceptionTableEntry(start, end, target, depth, lasti))
    except StopIteration:
        check_exception_table(tab)
        return tab


def assemble_exception_table(tab: List[ExceptionTableEntry]) -> bytes:
    """
    Inverse of parse_exception_table - encodes list of exception
    table entries into bytes.
    """
    b = []
    for entry in tab:
        first_entry = encode_exception_table_varint(entry.start // 2)
        first_entry[0] |= 1 << 7
        b.extend(first_entry)
        length = entry.end - entry.start + 2
        b.extend(encode_exception_table_varint(length // 2))
        b.extend(encode_exception_table_varint(entry.target // 2))
        dl = (entry.depth << 1) + entry.lasti
        b.extend(encode_exception_table_varint(dl))
    return bytes(b)


def assemble(instructions: List[Instruction], firstlineno: int) -> Tuple[bytes, bytes]:
    """Do the opposite of dis.get_instructions()"""
    code: List[int] = []
    if sys.version_info >= (3, 11):
        lnotab, update_lineno = linetable_311_writer(firstlineno)
        num_ext = 0
        for i, inst in enumerate(instructions):
            if inst.opname == "EXTENDED_ARG":
                inst_size = 1
                num_ext += 1
                # copy positions from the actual instruction
                for j in (1, 2, 3):
                    if instructions[i + j].opname != "EXTENDED_ARG":
                        inst.positions = instructions[i + j].positions
                        break
            else:
                inst_size = instruction_size(inst) // 2 + num_ext
                num_ext = 0
            update_lineno(inst.positions, inst_size)
            num_ext = 0
            arg = inst.arg or 0
            code.extend((inst.opcode, arg & 0xFF))
            for _ in range(instruction_size(inst) // 2 - 1):
                code.extend((0, 0))
    else:
        if sys.version_info < (3, 10):
            lnotab, update_lineno = lnotab_writer(firstlineno)
        else:
            lnotab, update_lineno, end = linetable_310_writer(firstlineno)

        for inst in instructions:
            if inst.starts_line is not None:
                update_lineno(inst.starts_line, len(code))
            arg = inst.arg or 0
            code.extend((inst.opcode, arg & 0xFF))

        if sys.version_info >= (3, 10):
            end(len(code))

    return bytes(code), bytes(lnotab)


def _get_instruction_by_offset(offset_to_inst: Dict[int, Instruction], offset: int):
    """
    Get the instruction located at a given offset, accounting for EXTENDED_ARGs
    """
    for n in (0, 2, 4, 6):
        if offset_to_inst[offset + n].opcode != dis.EXTENDED_ARG:
            return offset_to_inst[offset + n]
    return None


def virtualize_jumps(instructions) -> None:
    """Replace jump targets with pointers to make editing easier"""
    jump_targets = {inst.offset: inst for inst in instructions}

    for inst in instructions:
        if inst.opcode in dis.hasjabs or inst.opcode in dis.hasjrel:
            inst.target = _get_instruction_by_offset(jump_targets, inst.argval)


_REL_JUMPS = set(dis.hasjrel)


def flip_jump_direction(instruction: Instruction) -> None:
    if sys.version_info < (3, 11):
        raise RuntimeError("Cannot flip jump direction in Python < 3.11")
    if "FORWARD" in instruction.opname:
        instruction.opname = instruction.opname.replace("FORWARD", "BACKWARD")
    elif "BACKWARD" in instruction.opname:
        instruction.opname = instruction.opname.replace("BACKWARD", "FORWARD")
    else:
        raise AttributeError("Instruction is not a forward or backward jump")
    instruction.opcode = dis.opmap[instruction.opname]
    assert instruction.opcode in _REL_JUMPS


def _get_instruction_front(instructions: List[Instruction], idx: int):
    """
    i.e. get the first EXTENDED_ARG instruction (if any) when targeting
    instructions[idx] with a jump.
    """
    target = instructions[idx]
    for offset in (1, 2, 3):
        if idx >= offset and instructions[idx - offset].opcode == dis.EXTENDED_ARG:
            target = instructions[idx - offset]
        else:
            break
    return target


def devirtualize_jumps(instructions):
    """Fill in args for virtualized jump target after instructions may have moved"""
    jumps = set(dis.hasjabs).union(set(dis.hasjrel))

    # check for negative jump args and fix them
    for inst in instructions:
        if inst.opcode in jumps:
            if inst.opcode not in dis.hasjabs:
                if inst.target.offset < inst.offset:
                    if sys.version_info < (3, 11):
                        raise RuntimeError("Got negative jump offset for Python < 3.11")
                    # forward jumps become backward
                    if "FORWARD" in inst.opname:
                        flip_jump_direction(inst)
                else:
                    # backward jumps become forward
                    if sys.version_info >= (3, 11) and "BACKWARD" in inst.opname:
                        flip_jump_direction(inst)

    # jump instruction size may have changed due to flips
    update_offsets(instructions)
    indexof = get_indexof(instructions)

    # compute jump instruction arg
    for inst in instructions:
        if inst.opcode in jumps:
            target = _get_instruction_front(instructions, indexof[inst.target])
            if inst.opcode in dis.hasjabs:
                if sys.version_info < (3, 10):
                    inst.arg = target.offset
                elif sys.version_info < (3, 11):
                    # `arg` is expected to be bytecode offset, whereas `offset` is byte offset.
                    # Divide since bytecode is 2 bytes large.
                    inst.arg = int(target.offset / 2)
                else:
                    raise RuntimeError("Python 3.11+ should not have absolute jumps")
            else:  # relative jump
                # byte offset between target and next instruction
                inst.arg = abs(
                    int(target.offset - inst.offset - instruction_size(inst))
                )
                if sys.version_info >= (3, 10):
                    # see bytecode size comment in the absolute jump case above
                    inst.arg //= 2
            inst.argval = target.offset
            inst.argrepr = f"to {target.offset}"


def virtualize_exception_table(exn_tab_bytes: bytes, instructions: List[Instruction]):
    """Replace exception table entries with pointers to make editing easier"""
    exn_tab = parse_exception_table(exn_tab_bytes)
    offset_to_inst = {cast(int, inst.offset): inst for inst in instructions}
    offsets = sorted(offset_to_inst.keys())
    end_offset_idx = 0
    exn_tab_iter = iter(exn_tab)
    try:

        def step():
            nonlocal end_offset_idx
            entry = next(exn_tab_iter)
            # find rightmost offset <= entry.end, since entry.end may not be
            # an actual instruction, e.g. if the end instruction is LOAD_GLOBAL,
            # which takes more than 2 bytes, then entry.end points to the end
            # of the LOAD_GLOBAL instruction, not the beginning.
            while (
                end_offset_idx < len(offsets) and offsets[end_offset_idx] <= entry.end
            ):
                end_offset_idx += 1
            assert end_offset_idx > 0
            end_offset = offsets[end_offset_idx - 1]
            inst_entry = InstructionExnTabEntry(
                _get_instruction_by_offset(offset_to_inst, entry.start),
                _get_instruction_by_offset(offset_to_inst, end_offset),
                _get_instruction_by_offset(offset_to_inst, entry.target),
                entry.depth,
                entry.lasti,
            )
            return entry, inst_entry

        entry, inst_entry = step()
        for inst in instructions:
            while inst.offset > entry.end:
                entry, inst_entry = step()
            if inst.offset >= entry.start:
                inst.exn_tab_entry = copy.copy(inst_entry)
    except StopIteration:
        pass


def compute_exception_table(
    instructions: List[Instruction],
) -> List[ExceptionTableEntry]:
    """Compute exception table in list format from instructions with exn_tab_entries"""
    exn_dict: Dict[Tuple[int, int], Tuple[int, int, bool]] = {}
    indexof = get_indexof(instructions)

    for inst in instructions:
        if inst.exn_tab_entry:
            # account for prefixed EXTENDED_ARGS
            start = _get_instruction_front(
                instructions, indexof[inst.exn_tab_entry.start]
            ).offset
            # point to the last 2 bytes of the end instruction
            end = (
                cast(int, inst.exn_tab_entry.end.offset)
                + instruction_size(inst.exn_tab_entry.end)
                - 2
            )
            target = _get_instruction_front(
                instructions, indexof[inst.exn_tab_entry.target]
            ).offset
            key = (start, end)
            val = (target, inst.exn_tab_entry.depth, inst.exn_tab_entry.lasti)
            if key in exn_dict:
                assert exn_dict[key] == val
            exn_dict[key] = val

    # Dynamo may construct nested exception table entries for convenience,
    # but Python expects exception table entries to not overlap.
    # NOTE: below, "keys" refer to old instruction entries' starts and ends,
    # and "entries" refer to the generated exception table entries.

    # Sort keys by increasing start, then decreasing end
    keys_sorted = sorted(exn_dict.keys(), key=lambda t: (t[0], -t[1]))
    # smallest byte that the next exception table entry can start at
    nexti = 0
    # stack of current nested keys
    key_stack: List[Tuple[int, int]] = []
    exn_tab: List[ExceptionTableEntry] = []

    def pop():
        """
        Pop the key_stack and append an exception table entry if possible.
        """
        nonlocal nexti
        if key_stack:
            key = key_stack.pop()
            if nexti <= key[1]:
                exn_tab.append(
                    ExceptionTableEntry(max(key[0], nexti), key[1], *exn_dict[key])
                )
                nexti = key[1] + 2

    for key in keys_sorted:
        # pop keys that are no longer nested over the current key
        while key_stack and key_stack[-1][1] < key[0]:
            pop()
        if key_stack:
            # create an entry covering to the current key, if possible
            assert key_stack[-1][0] <= key[0] <= key[1] <= key_stack[-1][1]
            left = max(nexti, key_stack[-1][0])
            if left < key[0]:
                exn_tab.append(
                    ExceptionTableEntry(left, key[0] - 2, *exn_dict[key_stack[-1]])
                )
            nexti = key[0]
        key_stack.append(key)
    while key_stack:
        pop()
    check_exception_table(exn_tab)
    return exn_tab


def check_inst_exn_tab_entries_nested(
    tab: List[InstructionExnTabEntry], indexof
) -> None:
    """
    Checks `tab` is a properly sorted list of nested InstructionExnTabEntry's,
    i.e. no entries partially overlap.
    "Properly sorted" means entries are sorted by increasing starts, then
    decreasing ends.
    """
    entry_stack: List[Tuple[int, int]] = []
    for entry in tab:
        key = (indexof[entry.start], indexof[entry.end])
        while entry_stack and entry_stack[-1][1] < key[0]:
            entry_stack.pop()
        if entry_stack:
            assert entry_stack[-1][0] <= key[0] <= key[1] <= entry_stack[-1][1]
        entry_stack.append(key)


def propagate_inst_exn_table_entries(instructions: List[Instruction]) -> None:
    """
    Copies exception table entries to all instructions in an entry's range.
    Supports nested exception table entries.
    """
    indexof = get_indexof(instructions)
    entries: Dict[Tuple[int, int], InstructionExnTabEntry] = {}
    for inst in instructions:
        if inst.exn_tab_entry:
            key = (
                indexof[inst.exn_tab_entry.start],
                indexof[inst.exn_tab_entry.end],
            )
            if key in entries:
                assert inst.exn_tab_entry == entries[key]
            entries[key] = inst.exn_tab_entry
    sorted_entries = [
        entries[key] for key in sorted(entries.keys(), key=lambda t: (t[0], -t[1]))
    ]
    check_inst_exn_tab_entries_nested(sorted_entries, indexof)
    # Propagation of nested entries works since nested entries come later
    # in sorted order.
    for entry in sorted_entries:
        for i in range(indexof[entry.start], indexof[entry.end] + 1):
            instructions[i].exn_tab_entry = copy.copy(entry)


def check_inst_exn_tab_entries_valid(instructions: List[Instruction]):
    """
    Checks that exn_tab_entries of instructions are valid.
    An entry's start, end, and target must be in instructions.
    Instructions with an exn_tab_entry are located within
    the entry's start and end instructions.
    Instructions do not share exn_tab_entries.

    Implicitly checks for no duplicate instructions.
    """
    indexof = get_indexof(instructions)
    exn_tab_entry_set = set()
    for i, inst in enumerate(instructions):
        if inst.exn_tab_entry:
            assert sys.version_info >= (3, 11)
            assert id(inst.exn_tab_entry) not in exn_tab_entry_set
            exn_tab_entry_set.add(id(inst.exn_tab_entry))
            entry = inst.exn_tab_entry
            assert entry.start in indexof
            assert entry.end in indexof
            assert entry.target in indexof
            assert indexof[entry.start] <= i <= indexof[entry.end]


def strip_extended_args(instructions: List[Instruction]) -> None:
    instructions[:] = [i for i in instructions if i.opcode != dis.EXTENDED_ARG]


# Overwrites old_inst with a sequence of new instructions.
# This is necessary in order to preserve jump targets to the old
# instruction, exception table entries, and positions.
# Returns the modified sequence of instructions (including the modified
# old instruction!) that can be manipulated elsewhere.
def overwrite_instruction(old_inst, new_insts):
    # update old_inst.exnt_tab_entry.end if necessary
    if (
        old_inst.exn_tab_entry
        and old_inst.exn_tab_entry.end is old_inst
        and len(new_insts) > 1
    ):
        old_inst.exn_tab_entry.end = new_insts[-1]
    # preserve exception table entries and positions
    for inst in new_insts[1:]:
        inst.exn_tab_entry = copy.copy(old_inst.exn_tab_entry)
        inst.positions = old_inst.positions
    # modify old_inst in-place to preserve jump target
    old_inst.opcode = new_insts[0].opcode
    old_inst.opname = new_insts[0].opname
    old_inst.arg = new_insts[0].arg
    old_inst.argval = new_insts[0].argval
    old_inst.target = new_insts[0].target
    return [old_inst] + new_insts[1:]


def remove_load_call_method(instructions: List[Instruction]) -> List[Instruction]:
    """LOAD_METHOD puts a NULL on the stack which causes issues, so remove it"""
    assert sys.version_info < (3, 11)
    rewrites = {"LOAD_METHOD": "LOAD_ATTR", "CALL_METHOD": "CALL_FUNCTION"}
    for inst in instructions:
        if inst.opname in rewrites:
            inst.opname = rewrites[inst.opname]
            inst.opcode = dis.opmap[inst.opname]
    return instructions


def remove_jump_if_none(instructions: List[Instruction]) -> None:
    new_insts = []
    for inst in instructions:
        if "_NONE" in inst.opname:
            is_op = create_instruction("IS_OP", arg=int("NOT" in inst.opname))
            # need both argval and arg set correctly now (not later)
            is_op.argval = is_op.arg

            if sys.version_info < (3, 12):
                jump_op = create_instruction(
                    "POP_JUMP_FORWARD_IF_TRUE"
                    if "FORWARD" in inst.opname
                    else "POP_JUMP_BACKWARD_IF_TRUE",
                    target=inst.target,
                )
            else:
                jump_op = create_instruction("POP_JUMP_IF_TRUE", target=inst.target)

            replace_insts = [
                create_instruction("LOAD_CONST", argval=None),
                is_op,
                jump_op,
            ]
            new_insts.extend(overwrite_instruction(inst, replace_insts))
        else:
            new_insts.append(inst)
    instructions[:] = new_insts


def remove_binary_store_slice(instructions: List[Instruction]) -> None:
    new_insts = []
    for inst in instructions:
        new_insts.append(inst)
        if inst.opname in ("BINARY_SLICE", "STORE_SLICE"):
            # new instruction
            subscr_inst = create_instruction(inst.opname.replace("SLICE", "SUBSCR"))
            if inst.exn_tab_entry and inst.exn_tab_entry.end is inst:
                inst.exn_tab_entry.end = subscr_inst
            subscr_inst.exn_tab_entry = copy.copy(inst.exn_tab_entry)
            subscr_inst.positions = inst.positions
            # modify inst in-place to preserve jump target
            inst.opcode = dis.opmap["BUILD_SLICE"]
            inst.opname = "BUILD_SLICE"
            inst.arg = 2
            inst.argval = 2
            new_insts.append(subscr_inst)
    instructions[:] = new_insts


FUSED_INSTS = {
    "LOAD_FAST_LOAD_FAST": ("LOAD_FAST", "LOAD_FAST"),
    "STORE_FAST_STORE_FAST": ("STORE_FAST", "STORE_FAST"),
    "STORE_FAST_LOAD_FAST": ("STORE_FAST", "LOAD_FAST"),
}


def remove_fused_load_store(instructions: List[Instruction]) -> None:
    new_insts = []
    for inst in instructions:
<<<<<<< HEAD
        new_insts.append(inst)
=======
>>>>>>> 9629835b
        if inst.opname in FUSED_INSTS:
            inst0, inst1 = FUSED_INSTS[inst.opname]
            argval0, argval1 = inst.argval

<<<<<<< HEAD
            # modify inst in-place to preserve jump target
            inst.opcode = dis.opmap[inst0]
            inst.opname = inst0
            inst.argval = argval0

            new_inst = create_instruction(inst1, argval=argval1)
            # update inst.exn_tab_entry.end if necessary
            if inst.exn_tab_entry and inst.exn_tab_entry.end is inst:
                inst.exn_tab_entry.end = new_inst
            # preserve exception table entries
            new_inst.exn_tab_entry = copy.copy(inst.exn_tab_entry)

            new_insts.append(new_inst)
=======
            replace_insts = [
                create_instruction(inst0, argval=argval0),
                create_instruction(inst1, argval=argval1),
            ]
            new_insts.append(overwrite_instruction(inst, replace_insts))
        else:
            new_insts.append(inst)
>>>>>>> 9629835b
    instructions[:] = new_insts


def explicit_super(code: types.CodeType, instructions: List[Instruction]) -> None:
    """convert super() with no args into explicit arg form"""
    cell_and_free = (code.co_cellvars or ()) + (code.co_freevars or ())
    if not len(code.co_varnames):
        # A function with no argument cannot contain a valid "super()" call
        return
    output = []
    for idx, inst in enumerate(instructions):
        output.append(inst)
        if inst.opname == "LOAD_GLOBAL" and inst.argval == "super":
            nexti = instructions[idx + 1]
            if nexti.arg == 0 and (
                (sys.version_info >= (3, 12) and nexti.opname == "CALL")
                or (
                    sys.version_info >= (3, 11)
                    and sys.version_info < (3, 12)
                    and nexti.opname == "PRECALL"
                )
                or (sys.version_info < (3, 11) and nexti.opname == "CALL_FUNCTION")
            ):
                assert "__class__" in cell_and_free
                output.append(create_instruction("LOAD_DEREF", argval="__class__"))
                first_var = code.co_varnames[0]
                if first_var in cell_and_free:
                    output.append(create_instruction("LOAD_DEREF", argval=first_var))
                else:
                    output.append(create_instruction("LOAD_FAST", argval=first_var))
                nexti.arg = 2
                nexti.argval = 2
                if nexti.opname == "PRECALL":
                    # also update the following CALL instruction
                    call_inst = instructions[idx + 2]
                    call_inst.arg = 2
                    call_inst.argval = 2

    instructions[:] = output


def fix_extended_args(instructions: List[Instruction]) -> int:
    """Fill in correct argvals for EXTENDED_ARG ops"""
    output: List[Instruction] = []

    def maybe_pop_n(n):
        for _ in range(n):
            if output and output[-1].opcode == dis.EXTENDED_ARG:
                output.pop()

    for inst in instructions:
        if inst.opcode == dis.EXTENDED_ARG:
            # Leave this instruction alone for now so we never shrink code
            inst.arg = 0
        elif inst.arg and inst.arg > 0xFFFFFF:
            maybe_pop_n(3)
            output.append(create_instruction("EXTENDED_ARG", arg=inst.arg >> 24))
            output.append(create_instruction("EXTENDED_ARG", arg=inst.arg >> 16))
            output.append(create_instruction("EXTENDED_ARG", arg=inst.arg >> 8))
        elif inst.arg and inst.arg > 0xFFFF:
            maybe_pop_n(2)
            output.append(create_instruction("EXTENDED_ARG", arg=inst.arg >> 16))
            output.append(create_instruction("EXTENDED_ARG", arg=inst.arg >> 8))
        elif inst.arg and inst.arg > 0xFF:
            maybe_pop_n(1)
            output.append(create_instruction("EXTENDED_ARG", arg=inst.arg >> 8))
        output.append(inst)

    added = len(output) - len(instructions)
    assert added >= 0
    instructions[:] = output
    return added


def instruction_size(inst) -> int:
    import torch

    if sys.version_info >= (3, 11):
        return 2 * (torch._C._dynamo.eval_frame.py_opcode_caches[inst.opcode] + 1)
    return 2


def check_offsets(instructions) -> None:
    offset = 0
    for inst in instructions:
        assert inst.offset == offset
        offset += instruction_size(inst)


def update_offsets(instructions) -> None:
    offset = 0
    for inst in instructions:
        inst.offset = offset
        offset += instruction_size(inst)


def debug_bytes(*args) -> str:
    index = range(max(map(len, args)))
    result = []
    for arg in (
        [index] + list(args) + [[int(a != b) for a, b in zip(args[-1], args[-2])]]
    ):
        result.append(" ".join(f"{x:03}" for x in arg))

    return "bytes mismatch\n" + "\n".join(result)


def debug_checks(code):
    """Make sure our assembler produces same bytes as we start with"""
    dode = transform_code_object(code, lambda x, y: None, safe=True)
    assert code.co_code == dode.co_code, debug_bytes(code.co_code, dode.co_code)
    assert code.co_lnotab == dode.co_lnotab, debug_bytes(code.co_lnotab, dode.co_lnotab)


HAS_LOCAL = set(dis.haslocal)
HAS_NAME = set(dis.hasname)
HAS_FREE = set(dis.hasfree)
HAS_CONST = set(dis.hasconst)


def get_const_index(code_options, val) -> int:
    for i, v in enumerate(code_options["co_consts"]):
        # NOTE: stronger comparison is required, since we have
        # examples where two values compare equal but have
        # different semantic meaning in some cases, e.g.
        # 0.0 == -0.0 but have different effects in torch.copysign.
        if val is v:
            return i
    code_options["co_consts"] += (val,)
    return len(code_options["co_consts"]) - 1


def fix_vars(instructions: List[Instruction], code_options, varname_from_oparg=None):
    # compute instruction arg from argval if arg is not provided
    names = {name: idx for idx, name in enumerate(code_options["co_names"])}

    def get_name_index(name) -> int:
        try:
            idx = names[name]
        except KeyError:
            # Add a missing item to co_names
            idx = names[name] = len(names)
            code_options["co_names"] = (*code_options["co_names"], name)
            assert len(code_options["co_names"]) == len(names)
        return idx

    if sys.version_info < (3, 11):
        assert varname_from_oparg is None
        varnames = {name: idx for idx, name in enumerate(code_options["co_varnames"])}
        freenames = {
            name: idx
            for idx, name in enumerate(
                code_options["co_cellvars"] + code_options["co_freevars"]
            )
        }
    else:
        assert callable(varname_from_oparg)
        allnames = {}
        for idx in itertools.count():
            try:
                name = varname_from_oparg(idx)
                allnames[name] = idx
            except IndexError:
                break
        varnames = {name: allnames[name] for name in code_options["co_varnames"]}
        freenames = {
            name: allnames[name]
            for name in code_options["co_cellvars"] + code_options["co_freevars"]
        }
    for i in range(len(instructions)):

        def should_compute_arg():
            # argval is prioritized over arg
            return instructions[i].argval is not _NotProvided

        if instructions[i].opname == "LOAD_GLOBAL":
            # 3.11 LOAD_GLOBAL requires both arg and argval - see create_instruction
            assert instructions[i].argval is not _NotProvided
            if sys.version_info >= (3, 11):
                assert instructions[i].arg is not None
                instructions[i].arg = (get_name_index(instructions[i].argval) << 1) + (
                    cast(int, instructions[i].arg) % 2
                )
            else:
                instructions[i].arg = get_name_index(instructions[i].argval)
        elif instructions[i].opname == "LOAD_ATTR":
            # 3.12 LOAD_ATTR requires both arg and argval, like LOAD_GLOBAL
            assert instructions[i].argval is not _NotProvided
            if sys.version_info >= (3, 12):
                assert instructions[i].arg is not None
                instructions[i].arg = (get_name_index(instructions[i].argval) << 1) + (
                    cast(int, instructions[i].arg) % 2
                )
            else:
                instructions[i].arg = get_name_index(instructions[i].argval)
        elif instructions[i].opname == "LOAD_SUPER_ATTR":
            assert instructions[i].arg is not None
            assert instructions[i].argval is not _NotProvided
            # Copy low bit, force second bit on for explicit super (the "+ 2")
            instructions[i].arg = (
                (get_name_index(instructions[i].argval) << 2)
                + (cast(int, instructions[i].arg) % 2)
                + 2
            )
        elif instructions[i].opcode in HAS_LOCAL:
            if should_compute_arg():
                if (
                    sys.version_info >= (3, 13)
                    and instructions[i].argval not in varnames
                ):
                    # instructions like LOAD_FAST used for both local and free vars
                    instructions[i].arg = freenames[instructions[i].argval]
                else:
                    instructions[i].arg = varnames[instructions[i].argval]
        elif instructions[i].opcode in HAS_NAME:
            if should_compute_arg():
                instructions[i].arg = get_name_index(instructions[i].argval)
        elif instructions[i].opcode in HAS_FREE:
            if should_compute_arg():
                instructions[i].arg = freenames[instructions[i].argval]
        elif instructions[i].opcode in HAS_CONST:
            # NOTE: only update argval if arg is not provided. This assumes
            # that any additions to co_consts are appended.
            if instructions[i].arg is None:
                # cannot use a dictionary since consts may not be hashable
                idx = get_const_index(code_options, instructions[i].argval)
                assert idx >= 0
                instructions[i].arg = idx


def clear_instruction_args(instructions):
    # Clear the instruction arg for instructions that have argvals.
    # Useful for using dis'd bytecode within generated bytecode.
    for inst in instructions:
        if (
            inst.argval is not _NotProvided
            and (
                inst.opcode in HAS_LOCAL
                or inst.opcode in HAS_NAME
                or inst.opcode in HAS_FREE
                or inst.opcode in HAS_CONST
            )
            and inst.opname not in ("LOAD_GLOBAL", "LOAD_ATTR", "LOAD_SUPER_ATTR")
        ):
            inst.arg = None


def get_code_keys() -> List[str]:
    # Python 3.11 changes to code keys are not fully documented.
    # See https://github.com/python/cpython/blob/3.11/Objects/clinic/codeobject.c.h#L24
    # for new format.
    keys = ["co_argcount"]
    keys.append("co_posonlyargcount")
    keys.extend(
        [
            "co_kwonlyargcount",
            "co_nlocals",
            "co_stacksize",
            "co_flags",
            "co_code",
            "co_consts",
            "co_names",
            "co_varnames",
            "co_filename",
            "co_name",
        ]
    )
    if sys.version_info >= (3, 11):
        keys.append("co_qualname")
    keys.append("co_firstlineno")
    if sys.version_info >= (3, 10):
        keys.append("co_linetable")
    else:
        keys.append("co_lnotab")
    if sys.version_info >= (3, 11):
        # not documented, but introduced in https://github.com/python/cpython/issues/84403
        keys.append("co_exceptiontable")
    keys.extend(
        [
            "co_freevars",
            "co_cellvars",
        ]
    )
    return keys


def transform_code_object(code, transformations, safe=False) -> types.CodeType:
    keys = get_code_keys()
    code_options = {k: getattr(code, k) for k in keys}
    assert len(code_options["co_varnames"]) == code_options["co_nlocals"]

    instructions = cleaned_instructions(code, safe)
    propagate_line_nums(instructions)

    transformations(instructions, code_options)
    return clean_and_assemble_instructions(instructions, keys, code_options)[1]


def clean_and_assemble_instructions(
    instructions: List[Instruction], keys: List[str], code_options: Dict[str, Any]
) -> Tuple[List[Instruction], types.CodeType]:
    # also implicitly checks for no duplicate instructions
    check_inst_exn_tab_entries_valid(instructions)

    code_options["co_nlocals"] = len(code_options["co_varnames"])
    varname_from_oparg = None
    if sys.version_info >= (3, 11):
        # temporary code object with updated names
        tmp_code = types.CodeType(*[code_options[k] for k in keys])
        varname_from_oparg = tmp_code._varname_from_oparg  # type: ignore[attr-defined]
    fix_vars(instructions, code_options, varname_from_oparg=varname_from_oparg)

    dirty = True
    while dirty:
        update_offsets(instructions)
        devirtualize_jumps(instructions)
        # this pass might change offsets, if so we need to try again
        dirty = bool(fix_extended_args(instructions))

    remove_extra_line_nums(instructions)
    bytecode, lnotab = assemble(instructions, code_options["co_firstlineno"])
    if sys.version_info < (3, 10):
        code_options["co_lnotab"] = lnotab
    else:
        code_options["co_linetable"] = lnotab

    code_options["co_code"] = bytecode
    code_options["co_stacksize"] = stacksize_analysis(instructions)
    assert set(keys) - {"co_posonlyargcount"} == set(code_options.keys()) - {
        "co_posonlyargcount"
    }
    if sys.version_info >= (3, 11):
        code_options["co_exceptiontable"] = assemble_exception_table(
            compute_exception_table(instructions)
        )

    return instructions, types.CodeType(*[code_options[k] for k in keys])


def populate_kw_names_argval(instructions, consts):
    for inst in instructions:
        if inst.opname == "KW_NAMES":
            inst.argval = consts[inst.arg]


def cleaned_instructions(code, safe=False) -> List[Instruction]:
    instructions = list(map(convert_instruction, dis.get_instructions(code)))
    check_offsets(instructions)
    if sys.version_info >= (3, 11):
        populate_kw_names_argval(instructions, code.co_consts)
        virtualize_exception_table(code.co_exceptiontable, instructions)
    virtualize_jumps(instructions)
    strip_extended_args(instructions)
    if not safe:
        if sys.version_info < (3, 11):
            remove_load_call_method(instructions)
        if sys.version_info < (3, 12):
            explicit_super(code, instructions)
    if sys.version_info >= (3, 11):
        remove_jump_if_none(instructions)
        if sys.version_info >= (3, 12):
            remove_binary_store_slice(instructions)
        if sys.version_info >= (3, 13):
            remove_fused_load_store(instructions)
        update_offsets(instructions)
        devirtualize_jumps(instructions)
    return instructions


_unique_id_counter = itertools.count()


def unique_id(name) -> str:
    return f"{name}_{next(_unique_id_counter)}"


def is_generator(code: types.CodeType) -> bool:
    co_generator = 0x20
    return (code.co_flags & co_generator) > 0


def bytecode_from_template(fn, varname_map=None, noreturn=True, noprefix=True):
    """Generates bytecode from a template function `fn` for use in
    dynamo bytecode generation.

    For example, we can generate Python-version-independent bytecode
    for looping through a dictionary and copying the values to a new dictionary.

    def template(d1, d2):
        for k, v in d1.items():
            d2[k] = v


    or a try block:

    def template():
        try:
            dummy1
        except:
            dummy2
            raise
        dummy3

    Args:
        fn: a function template to generate bytecode from
        varname_map: a mapping of `fn`'s varnames to new names. This
            map will be applied to the generated bytecode's varnames.
            For example, local variables in `fn` can be replaced with
            new names that are generated by `OutputGraph.new_var`.
        noreturn: remove all RETURN_* bytecodes and replace them with a jump
            to the end of the bytecode. NOTE: any items pushed to the stack
            for return WILL remain on the stack! Append a POP_TOP if you don't want
            that item to be present.
        noprefix: remove prefix bytecodes (all bytecode before the first RESUME, inclusive).
    """
    insts = cleaned_instructions(fn.__code__)
    clear_instruction_args(insts)

    if noprefix:
        for i, inst in enumerate(insts):
            if inst.opname == "RESUME":
                insts = insts[i + 1 :]
                break

    for inst in insts:
        # If we don't reset starts_line, then the generated
        # bytecode's line number will be based on fn's.
        inst.starts_line = None
        if varname_map and inst.argval in varname_map:
            inst.argval = varname_map[inst.argval]

    if noreturn:
        if sys.version_info >= (3, 12):
            # replace RETURN_CONST with LOAD_CONST RETURN_VALUE
            new_insts = []
            for inst in insts:
                if inst.opname == "RETURN_CONST":
                    inst.opcode = dis.opmap["LOAD_CONST"]
                    inst.opname = "LOAD_CONST"
                    new_insts.append(inst)
                    # no need to propagate target/exn table
                    new_insts.append(create_instruction("RETURN_VALUE"))
                else:
                    new_insts.append(inst)
            insts = new_insts

        returns = []
        for inst in insts:
            if inst.opname == "RETURN_VALUE":
                returns.append(inst)

        if len(returns) == 1 and returns[0] is insts[-1]:
            # only 1 return at the end - just pop it
            insts.pop(-1)
        elif len(returns) > 0:
            # create jump target - if the last inst is a return,
            # we can replace it with a NOP and make that the jump target.
            if insts[-1] is returns[-1]:
                insts[-1].opname = "NOP"
                insts[-1].opcode = dis.opmap["NOP"]
                insts[-1].arg = None
                insts[-1].argval = _NotProvided
                returns.pop(-1)
            else:
                insts.append(create_instruction("NOP"))

            # replace returns with jumps
            for inst in returns:
                # don't replace inst with new instruction
                # due to targetting/exn table/etc.
                jump_inst = create_jump_absolute(insts[-1])
                inst.opname = jump_inst.opname
                inst.opcode = jump_inst.opcode
                inst.arg = jump_inst.arg
                inst.argval = jump_inst.argval
                inst.target = jump_inst.target

    return insts<|MERGE_RESOLUTION|>--- conflicted
+++ resolved
@@ -1029,29 +1029,10 @@
 def remove_fused_load_store(instructions: List[Instruction]) -> None:
     new_insts = []
     for inst in instructions:
-<<<<<<< HEAD
-        new_insts.append(inst)
-=======
->>>>>>> 9629835b
         if inst.opname in FUSED_INSTS:
             inst0, inst1 = FUSED_INSTS[inst.opname]
             argval0, argval1 = inst.argval
 
-<<<<<<< HEAD
-            # modify inst in-place to preserve jump target
-            inst.opcode = dis.opmap[inst0]
-            inst.opname = inst0
-            inst.argval = argval0
-
-            new_inst = create_instruction(inst1, argval=argval1)
-            # update inst.exn_tab_entry.end if necessary
-            if inst.exn_tab_entry and inst.exn_tab_entry.end is inst:
-                inst.exn_tab_entry.end = new_inst
-            # preserve exception table entries
-            new_inst.exn_tab_entry = copy.copy(inst.exn_tab_entry)
-
-            new_insts.append(new_inst)
-=======
             replace_insts = [
                 create_instruction(inst0, argval=argval0),
                 create_instruction(inst1, argval=argval1),
@@ -1059,7 +1040,6 @@
             new_insts.append(overwrite_instruction(inst, replace_insts))
         else:
             new_insts.append(inst)
->>>>>>> 9629835b
     instructions[:] = new_insts
 
 
