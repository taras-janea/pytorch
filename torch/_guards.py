--- conflicted
+++ resolved
@@ -86,11 +86,8 @@
     SHAPE_ENV = 6
     LOCAL_FSDP_MODULE = 7
     GLOBAL_FSDP_MODULE = 8
-<<<<<<< HEAD
-    EPHEMERAL = 9
-=======
     BACKWARD_STATE = 9
->>>>>>> 3ef0befd
+    EPHEMERAL = 10
 
     def is_fsdp_module(self) -> bool:
         return self in (GuardSource.GLOBAL_FSDP_MODULE, GuardSource.LOCAL_FSDP_MODULE)
