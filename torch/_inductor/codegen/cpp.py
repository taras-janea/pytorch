# mypy: allow-untyped-defs
import contextlib
import dataclasses
import functools
import itertools
import math
import re
import sys
<<<<<<< HEAD
=======
import warnings
from copy import copy, deepcopy
>>>>>>> cb70e6d9
from enum import Enum
from typing import cast, Dict, List, Optional, Sequence, Set, Tuple, Union

import sympy

import torch
import torch.fx
from torch._inductor import dependencies
from torch._prims_common import is_float_dtype, is_integer_dtype
from torch.utils._sympy.functions import CeilDiv, FloorDiv, ModularIndexing
from torch.utils._sympy.symbol import free_symbol_is_type, symbol_is_type, SymT

from ..._dynamo.utils import counters
from .. import codecache, config, cpp_builder, cpu_vec_isa, ir, metrics
from ..loop_body import LoopBody
from ..scheduler import (
    BaseSchedulerNode,
    BaseScheduling,
    ForeachKernelSchedulerNode,
    FusedSchedulerNode,
    Scheduler,
    SchedulerNode,
)
from ..utils import (
    cache_on_self,
    get_bounds_index_expr,
    get_fused_kernel_name,
    has_free_symbols,
    is_welford_reduction,
    parallel_num_threads,
    Placeholder,
    sympy_index_symbol,
    sympy_index_symbol_with_prefix,
    sympy_product,
    sympy_subs,
)
from ..virtualized import NullKernelHandler, ops, OpsValue, V
from .common import (
    BackendFeature,
    BracesBuffer,
    CppWrapperKernelArgs,
    CSE,
    CSEVariable,
    DataTypePropagation,
    DeferredLine,
    DTYPE_TO_COMPUTATION_DTYPE,
    IndentedBuffer,
    Kernel,
    KernelArgs,
    OpOverrides,
    OptimizationContext,
)
from .cpp_utils import (
    _get_dtype_from_loopbodies,
    _get_loop_body,
    cexpr,
    cexpr_index,
    codegen_rand,
    CppCSEVariable,
    DTYPE_TO_CPP,
    INDEX_TYPE,
    LocalBufferContext,
    promote_args,
    unify_mask_base_type,
    value_to_cpp,
)


_IS_WINDOWS = sys.platform == "win32"


def get_export_declaration():
    return "__declspec(dllexport)" if _IS_WINDOWS else ""


schedule_log = torch._logging.getArtifactLogger(__name__, "schedule")

NATIVE_OMP_RTYPES = {"+", "*", "^", "||", "min", "max"}
RTYPE_TO_CPP = {
    "sum": "+",
    "prod": "*",
    "xor_sum": "^",
    "min": "min",
    "max": "max",
    "argmin": "argmin",
    "argmax": "argmax",
    "any": "||",
    "welford_reduce": "welford",
    "welford_combine": "welford",
}
VECTORIZABLE_RTYPES = {
    "max",
    "min",
    "sum",
    "prod",
    "xor_sum",
    "welford_reduce",
    "welford_combine",
    "argmin",
    "argmax",
    "any",
}

PYTHON_TO_CPP = {
    "Tensor": "at::Tensor",
    "int": "long",
    "float": "double",
    "bool": "bool",
    "str": "std::string",
    "ScalarType": "c10::ScalarType",
    "MemoryFormat": "at::MemoryFormat",
    "Layout": "at::Layout",
    "Device": "at::Device",
    "number": "at::Scalar",
}

CONTAINER_PYTHON_TO_CPP = {
    "List": "std::vector",
    "Optional": "std::optional",
}

DTYPE_LOWP_FP = [
    torch.bfloat16,
    torch.float16,
]

VECTORIZABLE_DTYPES: List[torch.dtype] = [
    torch.float64,
    torch.float,
    torch.bfloat16,
    torch.float16,
    torch.bool,
    torch.uint8,
    torch.int8,
    torch.int32,
    torch.int64,
]

MASKED_VECTORIZABLE_DTYPES: List[torch.dtype] = [
    torch.float,
    torch.bfloat16,
    torch.float16,
    torch.uint8,
    torch.int8,
]


def reduction_init(reduction_type, dtype):
    if dtype in DTYPE_LOWP_FP:
        # Since load promotes all half-precision inputs to float, the initial
        # constant for reduction must be promoted as well
        dtype = torch.float32
    if reduction_type in ("xor_sum", "sum", "any"):
        return 0
    if reduction_type == "prod":
        return 1
    if reduction_type in ("max", "argmax", "min", "argmin"):
        cdtype = DTYPE_TO_CPP[dtype]
        min_var = (
            f"-std::numeric_limits<{cdtype}>::infinity()"
            if is_float_dtype(dtype)
            else f"std::numeric_limits<{cdtype}>::min()"
        )
        max_var = (
            f"std::numeric_limits<{cdtype}>::infinity()"
            if is_float_dtype(dtype)
            else f"std::numeric_limits<{cdtype}>::max()"
        )
        init_var = min_var if reduction_type in ("max", "argmax") else max_var
        return (
            init_var
            if reduction_type in ("max", "min")
            else f"IndexValue<{cdtype}>{{0, {init_var}}}"
        )
    if is_welford_reduction(reduction_type):
        return f"Welford<{DTYPE_TO_CPP[dtype]}>()"
    raise AssertionError(reduction_type)


def reduction_acc_type(reduction_type, dtype):
    scalar_type = DTYPE_TO_CPP[DTYPE_TO_COMPUTATION_DTYPE[dtype]]
    if is_welford_reduction(reduction_type):
        return f"Welford<{scalar_type}>"
    if reduction_type in {"argmin", "argmax"}:
        return f"IndexValue<{scalar_type}>"
    return scalar_type


def reduction_combine(
    reduction_type,
    var,
    next_value,
    index: Optional[sympy.Symbol] = None,
    src_dtype=None,
):
    is_bool = src_dtype == torch.bool
    if reduction_type == "sum":
        conjunction = "|" if is_bool else "+"
        return f"{var} {conjunction} {next_value}"
    if reduction_type == "prod":
        return f"{var} * {next_value}"
    if reduction_type == "xor_sum":
        return f"{var} ^ {next_value}"
    if reduction_type == "any":
        return f"{var} || {next_value}"
    if reduction_type in ("min", "max"):
        return f"{reduction_type}_propagate_nan({var}, {next_value})"
    if reduction_type == "welford_reduce":
        return f"welford_combine({var}, {next_value})"
    if reduction_type == "welford_combine":
        if isinstance(next_value, tuple):
            mean, m2, weight = next_value
        else:
            mean, m2, weight = reduction_project(reduction_type, next_value)
        return f"welford_combine({var}, {{{mean}, {m2}, {weight}}})"
    if reduction_type in ("argmin", "argmax"):
        if index is not None:
            return f"{reduction_type}_combine({var}, {next_value}, {index})"
        else:
            return f"{reduction_type}_combine({var}, {next_value})"
    raise AssertionError(reduction_type)


def reduction_project(reduction_type, acc):
    if is_welford_reduction(reduction_type):
        return f"{acc}.mean", f"{acc}.m2", f"{acc}.weight"
    elif reduction_type in {"argmin", "argmax"}:
        return f"{acc}.index"
    return acc


def transform_kernel_codes_under_inner_loop(
    code: IndentedBuffer, idx: str, new_idx: str, loop_start, loop_end
):
    r"""
    f(idx) is transformed to f(new_idx) under the inner loop
      \/
    for (new_idx = loop_start; new_idx < loop_end; new_idx++) {
        f(new_idx)
    }
    Please be careful while using this function, the variable defined
    in f(idx) while not be used outside the for loop
    for example
    auto tmp0 = in_ptr[x0]; ->
    for (new_x0 = start; new_x0 < end; new_x0++){
        auto tmp0 = in_ptr[x0]
    }
    the tmp0 are invalid outside the loop
    """
    transformed_code = BracesBuffer()
    with contextlib.ExitStack() as stack:
        transformed_code.writeline(
            f"for (long {new_idx} = {cexpr_index(loop_start)}; {new_idx} < {cexpr_index(loop_end)}; {new_idx}++)"
        )
        stack.enter_context(transformed_code.indent())
        for _, line in enumerate(code._lines):
            deferred_name = None
            if isinstance(line, DeferredLine):
                deferred_name = line.name
                line = line.line
            assert isinstance(line, str)
            new_line = re.sub(r"\b" + f"{idx}" + r"\b", f"{new_idx}", line)
            if deferred_name:
                new_line = DeferredLine(deferred_name, new_line)  # type: ignore[assignment]
            transformed_code.writeline(new_line)
    return transformed_code


def reduction_prefix_array(acc_var, acc_type, reduction_type, dtype, len, init_fn):
    """
    MSVC don't support dynamic array(VLA). So we use std::unique_ptr here.
    Ref: https://stackoverflow.com/questions/56555406/creating-dynamic-sized-array-using-msvc-c-compiler
    MSVC is the only one compiler without VLA. support. Since MSVC can't get good performance here.
    We just use unique_ptr make it works on MSVC.
    For other compilers, we continue to use VLA to get best performence.
    """
    code_buffer = IndentedBuffer()
    acc_decl = (
        f"auto {acc_var}_arr = std::make_unique<{acc_type}[]>({len});"
        if cpp_builder.is_msvc_cl()
        else f"{acc_type} {acc_var}_arr[{len}];"
    )
    code_buffer.writeline(f"{acc_decl}")
    code_buffer.writelines(
        [
            f"for (int i = 0; i < {len}; i++)",
            "{",
            f"    {acc_var}_arr[i] = {init_fn(reduction_type, dtype)};",
            "}",
        ],
    )
    return code_buffer


def replace_acc_name(buffer, name, new_name):
    for i, line in enumerate(buffer._lines):
        if isinstance(line, DeferredLine):
            line.line = re.sub(r"\b" + f"{name}" + r"\b", f"{new_name}", line.line)
        else:
            buffer._lines[i] = re.sub(r"\b" + f"{name}" + r"\b", f"{new_name}", line)


@functools.lru_cache
def stride_at(index: sympy.Expr, var: sympy.Symbol):
    if not index.has(var):
        # see test_torchinductor_dynamic_shapes.py::test_full_boolean_dynamic_shapes_cpu
        # which has tmp0 = ops.index_expr(s0 >= 1024, torch.bool) and fails below calculation.
        # in this case, there is no dependencies between index and var.
        return sympy.Integer(0)
    replacement = {var: var + 1}
    new_index = sympy_subs(index, replacement)  # type: ignore[arg-type]
    return sympy.simplify(new_index - index)


@functools.lru_cache
def simplify_index_in_vec_range(index: sympy.Expr, var: sympy.Expr, vec_length: int):
    """
    Simplifies the index expression within the range of a vectorized loop.
    Given a vectorized loop variable `var` in the range of a loop with `vec_length`,
    this function transforms the `index` into an equivalent form. It handles
    simplifications for cases where `var` can be expressed as `vec_length * a + b`,
    where `b` ranges from 0 to `vec_length - 1`. The function reduces occurrences
    of `FloorDiv` and `ModularIndexing` in the `index` with best-effort optimizations.

    NOTE:
    The simplified index expression is intended for analysis purposes only, not
    for code generation. It replaces `FloorDiv` and `ModularIndexing` with free variables
    which are not dependent on the loop variable `var` in the vectorized range. Check
    https://github.com/pytorch/pytorch/pull/117221#discussion_r1449746217 for more details.

    Examples:
    1. If `var` is `x3` and `vec_length` is 16, and `x3 = 16*a + b`, then
       `FloorDiv(x3, div)` or `ModularIndexing(x3, div, mod)` becomes a free variable
       when `div` is divisible by 16.
    2. `ModularIndexing(x3, 1, mod)` can be simplified to `x3 + c` where `c` is a free
       variable when `mod` is divisible by 16.
    """

    div_freevar_id = 0
    mod_freevar_id = 0

    def visit_indexing_div(divisor):
        nonlocal div_freevar_id
        result = FloorDiv(var, divisor)
        if sympy.gcd(divisor, vec_length) == vec_length:
            result = sympy.Symbol(f"{var}_div_c{div_freevar_id}")
            div_freevar_id += 1
        return result

    def visit_modular_indexing(divisor, modulus):
        nonlocal mod_freevar_id
        result = ModularIndexing(var, divisor, modulus)
        if sympy.gcd(divisor, vec_length) == vec_length:
            result = sympy.Symbol(f"{var}_mod_c{mod_freevar_id}")
            mod_freevar_id += 1
        elif divisor == 1 and sympy.gcd(modulus, vec_length) == vec_length:
            result = var + sympy.Symbol(f"{var}_mod_c{mod_freevar_id}")
            mod_freevar_id += 1
        return result

    original_index = index

    div = sympy.Wild("divisor", integer=True)
    if index.has(FloorDiv):
        index = index.replace(FloorDiv(var, div), visit_indexing_div)

    mod = sympy.Wild("modulus", integer=True)
    if index.has(ModularIndexing):
        index = index.replace(ModularIndexing(var, div, mod), visit_modular_indexing)

    index = sympy.simplify(index)
    if index != original_index:
        return simplify_index_in_vec_range(index, var, vec_length)

    return index


@functools.lru_cache
def stride_at_vec_range(
    index: sympy.Expr, var: sympy.Symbol, vec_length: Optional[int] = None
):
    if vec_length:
        index = simplify_index_in_vec_range(index, var, vec_length)
    return stride_at(index, var)


class OuterLoopFusedSchedulerNode(FusedSchedulerNode):
    @classmethod
    def fuse(  # type: ignore[override]
        cls, node1: BaseSchedulerNode, node2: BaseSchedulerNode, outer_loop_fusion_depth
    ):
        assert node1.scheduler is node2.scheduler
        assert all(
            type(node)
            in (
                OuterLoopFusedSchedulerNode,
                SchedulerNode,
                FusedSchedulerNode,
            )
            for node in (node1, node2)
        )
        if any(type(node) is OuterLoopFusedSchedulerNode for node in (node1, node2)):
            return cls(
                node1.scheduler,
                (
                    list(node1.get_outer_nodes())
                    if type(node1) is OuterLoopFusedSchedulerNode
                    else [
                        node1,
                    ]
                )
                + (
                    list(node2.get_outer_nodes())
                    if type(node2) is OuterLoopFusedSchedulerNode
                    else [
                        node2,
                    ]
                ),
                outer_loop_fusion_depth,
            )
        else:
            return cls(node1.scheduler, [node1, node2], outer_loop_fusion_depth)  # type: ignore[list-item]

    def __init__(
        self,
        scheduler: "Scheduler",
        outer_fused_nodes: List[Union[FusedSchedulerNode, SchedulerNode]],
        outer_loop_fusion_depth,
    ):
        self.outer_fused_nodes: List[
            Union[FusedSchedulerNode, SchedulerNode]
        ] = outer_fused_nodes
        self.outer_loop_fusion_depth = outer_loop_fusion_depth
        flatten_snodes = []
        for _node in self.outer_fused_nodes:
            assert isinstance(_node, (SchedulerNode, FusedSchedulerNode))
            flatten_snodes.extend(list(_node.get_nodes()))
        super().__init__(scheduler, flatten_snodes)  # type: ignore[arg-type]

    def get_outer_nodes(self):
        return self.outer_fused_nodes

    def check_outer_fusion_loop_level_attr(
        self, cpp_kernel_proxy_list, outer_loop_fusion_depth
    ):
        # This function ensures that the same tiling split is applied at each loop level within the outer loop fusion depth.
        # In the fusion stage, we only examine nodes with same vars and reduce.
        # However, for nodes with same vars and reduce, the loops may still have different tile splits.
        # For example (test_expr_vec_non_contiguous in test_cpu_repro.py):
        #   * buf0 tiling along the 2nd loop level, buf1 tiling along the 3rd loop level.
        # If the check failed, we should fall back to standard loop codegen.
        def _inner(
            left_loop_nest: LoopNest,
            right_loop_nest: LoopNest,
            loop_fusion_depth: int,
            current_checking_depth: int,
        ) -> bool:
            assert left_loop_nest.loops
            assert right_loop_nest.loops
            left_loop_level = left_loop_nest.loops[current_checking_depth]
            right_loop_level = right_loop_nest.loops[current_checking_depth]
            # Check if same loop level attr
            outer_loops_attr_compare_list = [
                "var",
                "size",
                "offset",
                "steps",
            ]
            if not (
                all(
                    getattr(left_loop_level, attr_compare)
                    == getattr(right_loop_level, attr_compare)
                    for attr_compare in outer_loops_attr_compare_list
                )
            ):
                return False

            assert loop_fusion_depth >= 1
            if (loop_fusion_depth := loop_fusion_depth - 1) > 0:
                # If the next loop level is expected to undergo outer loop fusion,
                # there should be no kernel present at the current loop level.
                assert (
                    left_loop_level.kernel is None and right_loop_level.kernel is None
                )
                # Check next loop level attr
                current_checking_depth = current_checking_depth + 1
                assert current_checking_depth < len(left_loop_nest.loops)
                assert current_checking_depth < len(right_loop_nest.loops)
                if not _inner(
                    left_loop_nest,
                    right_loop_nest,
                    loop_fusion_depth,
                    current_checking_depth,
                ):
                    return False

            return True

        for idx in range(len(cpp_kernel_proxy_list) - 1):
            left_loop_nest = cpp_kernel_proxy_list[idx].loop_nest
            right_loop_nest = cpp_kernel_proxy_list[idx + 1].loop_nest
            if not _inner(
                left_loop_nest,
                right_loop_nest,
                outer_loop_fusion_depth,
                0,
            ):
                return False

        return True

    def merge_outer_fusion_kernels(
        self,
        cpp_kernel_proxy_list,
    ):
        kernel_group = cpp_kernel_proxy_list[0].kernel_group
        outer_loop_fused_kernel = OuterLoopFusedKernel(kernel_group)
        outer_loop_fused_kernel.inner = [
            proxy.loop_nest.from_loop_level(self.outer_loop_fusion_depth)
            for proxy in cpp_kernel_proxy_list
        ]
        outer_fused_proxy = cpp_kernel_proxy_list[0]
        outer_fused_proxy.loop_nest.kernel = outer_loop_fused_kernel
        outer_fused_proxy.loop_nest.loops = outer_fused_proxy.loop_nest.loops[
            : self.outer_loop_fusion_depth
        ]
        return outer_fused_proxy


class RecordOptimizationContext:
    def __init__(self, func_name: str = ""):
        self.func_name = func_name
        self.current_node: Optional[torch.fx.Node] = None
        self.opt_ctx: Optional[OptimizationContext] = None

    def __enter__(self):
        assert V.interpreter
        assert V.interpreter.current_node

        self.current_node = V.interpreter.current_node
        assert self.current_node is not None
        if OptimizationContext.key in self.current_node.meta:
            self.opt_ctx = self.current_node.meta[OptimizationContext.key]
        else:
            self.opt_ctx = OptimizationContext()
        assert self.opt_ctx is not None
        self.opt_ctx.ops_name = self.func_name
        return self

    def __exit__(self, exc_type, exc_val, exc_tb):
        assert self.current_node
        assert self.opt_ctx
        self.current_node.meta[OptimizationContext.key] = self.opt_ctx

    def get_opt_ctx(self):
        return self.opt_ctx

    def get_fx_node(self):
        assert self.current_node
        return self.current_node


class CppOverrides(OpOverrides):
    """Map element-wise ops to C++"""

    @staticmethod
    def add(a, b):
        return f"decltype({a})({a} + {b})"

    @staticmethod
    def sub(a, b):
        return f"decltype({a})({a} - {b})"

    @staticmethod
    def mul(a, b):
        return f"decltype({a})({a} * {b})"

    @staticmethod
    def to_dtype(x, dtype, src_dtype=None, use_compute_types=True):
        assert isinstance(x, CppCSEVariable)
        if src_dtype is None:
            src_dtype = x.dtype
        expr = V.kernel.get_to_dtype_expr(x, dtype, src_dtype)
        csevar = V.kernel.cse.generate(V.kernel.compute, expr)
        csevar.update_on_args("to_dtype", (x, dtype), {"src_dtype": src_dtype})
        if dtype in [torch.bfloat16, torch.float16] and src_dtype == torch.float:
            """
            https://github.com/pytorch/pytorch/issues/115260
            For FusedSchedulerNode[node1, node2], the node2 loads what node1 stores and the buffer is
            in low-precision floating point data type. When the output of node1 also serves as the output of the
            kernel, the result of nodes would be different from the case when output of node1 is not the output
            of the kernel (where we don't need to insert `to_dtype` for legalization). To address the problem, on
            storing the lowp node1 output, we also add the inverse dtype conversion to high precision data type
            to the cse cache.

            Example (pseudo code):
                node1_output = ...
                node1_output_lowp = to_dtype(node1_output, dtype=torch.bfloat16)
                store(buf, node1_output_lowp)
                node2_input_lowp = load(buf)
                node2_input = to_dtype(node2_input_lowp, dtype=torch.float)

            Without cse cache trick:
                node1_output = ...
                node1_output_lowp = to_dtype(node1_output, dtype=torch.bfloat16)
                store(buf, node1_output_lowp)
                node2_input_lowp = node_output_lowp # hit store cache
                node2_input = to_dtype(node2_input_lowp, dtype=torch.float)

            With cse cache trick:
                node1_output = ...
                node1_output_lowp = to_dtype(node1_output, dtype=torch.bfloat16)
                # also add `to_dtype(node1_input_lowp, dtype=torch.float)` -> `node1_output` to cse cache
                store(buf, node1_output_lowp)
                node2_input_lowp = node_output_lowp # hit store cache
                node2_input = node1_output # hit cse cache
            """
            V.kernel.cache_dtype_convert(x, src_dtype, csevar, dtype)
        return csevar

    @staticmethod
    def to_dtype_bitcast(x, dtype, src_dtype):
        assert dtype in DTYPE_TO_CPP, f"{dtype} missing from {__name__}.DTYPE_TO_CPP"
        if src_dtype in (torch.float16, torch.bfloat16):
            # c10::bit_cast requires the source and target have the bitwidth.
            # Because the input tensor's dtype could be promoted, e.g. from float16 to
            # float, we have to cast the tensor to its original source dtype before
            # invoking bit_cast. We also need to convert the bit-casted tensor
            # back to float to make sure we keep using higher precision values
            # for the rest of the computation.
            cast_x = f"c10::convert<{DTYPE_TO_CPP[src_dtype]}>({x})"
            cast_x = f"c10::bit_cast<{DTYPE_TO_CPP[dtype]}>({cast_x})"
            return f"c10::convert<{DTYPE_TO_CPP[torch.float32]}>({cast_x})"
        else:
            return f"c10::bit_cast<{DTYPE_TO_CPP[dtype]}>({x})"

    @staticmethod
    def abs(x):
        return f"std::abs({x})"

    @staticmethod
    def sin(x):
        return f"std::sin({x})"

    @staticmethod
    def cos(x):
        return f"std::cos({x})"

    @staticmethod
    def neg(x):
        return f"decltype({x})(-{x})"

    @staticmethod
    def exp(x):
        # return f"Sleef_expf_u10({x})"
        return f"std::exp({x})"

    @staticmethod
    def exp2(x):
        return f"std::exp2({x})"

    @staticmethod
    def expm1(x):
        return f"std::expm1({x})"

    @staticmethod
    def erf(x):
        return f"std::erf({x})"

    @staticmethod
    def erfc(x):
        return f"std::erfc({x})"

    @staticmethod
    def erfinv(x):
        return f"calc_erfinv({x})"

    @staticmethod
    def sqrt(x):
        return f"std::sqrt({x})"

    @staticmethod
    def rsqrt(x):
        return f"1 / std::sqrt({x})"

    @staticmethod
    def log1p(x):
        bug = config.cpp.inject_log1p_bug_TESTING_ONLY
        if bug == "accuracy":
            return f"{x} + decltype({x})(1)"
        elif bug is None:
            return f"std::log1p({x})"
        else:
            raise AssertionError(
                f"unrecognized config cpp.inject_log1p_bug_TESTING_ONLY = {bug!r}"
            )

    @staticmethod
    def tan(x):
        return f"std::tan({x})"

    @staticmethod
    def tanh(x):
        return f"std::tanh({x})"

    @staticmethod
    def signbit(x):
        """
        On windows std::signbit only support float type.
        Ref: https://learn.microsoft.com/en-us/cpp/c-runtime-library/reference/signbit?view=msvc-170
        """
        return (
            f"std::signbit(static_cast<float>({x}))"
            if _IS_WINDOWS
            else f"std::signbit({x})"
        )

    @staticmethod
    def pow(a, b):
        return f"std::pow({a}, {b})"

    @staticmethod
    def log(x):
        return f"std::log({x})"

    @staticmethod
    def round(x):
        return f"std::nearbyint({x})"

    @staticmethod
    def floor(x):
        return f"std::floor({x})"

    @staticmethod
    def floordiv(a, b):
        # a and b are integer type
        quot = f"{a} / {b}"
        rem = f"{a} % {b}"
        return f"(({a} < 0) != ({b} < 0) ? ({rem} != 0 ? {quot} - 1 : {quot}) : {quot})"

    @staticmethod
    def ceil(x):
        return f"std::ceil({x})"

    @staticmethod
    def trunc(x):
        return f"std::trunc({x})"

    @staticmethod
    def truncdiv(a, b):
        # a and b are integer type
        return f"{a} / {b}"

    @staticmethod
    def fmod(a, b):
        return f"std::fmod({a}, {b})"

    @staticmethod
    def isinf(x):
        return f"std::isinf({x})"

    @staticmethod
    def isnan(x):
        return f"std::isnan({x})"

    @staticmethod
    def lgamma(x):
        return f"std::lgamma({x})"

    @staticmethod
    def acos(x):
        return f"std::acos({x})"

    @staticmethod
    def acosh(x):
        return f"std::acosh({x})"

    @staticmethod
    def cosh(x):
        return f"std::cosh({x})"

    @staticmethod
    def sinh(x):
        return f"std::sinh({x})"

    @staticmethod
    def asin(x):
        return f"std::asin({x})"

    @staticmethod
    def asinh(x):
        return f"std::asinh({x})"

    @staticmethod
    def atan2(x, y):
        return f"std::atan2({x}, {y})"

    @staticmethod
    def atan(x):
        return f"std::atan({x})"

    @staticmethod
    def atanh(x):
        return f"std::atanh({x})"

    @staticmethod
    def copysign(x, y):
        return f"std::copysign({x}, {y})"

    @staticmethod
    def frexp(x):
        cache_keys = f"frexp({x})[0]", f"frexp({x})[1]"
        if all(cache_key in V.kernel.cse.cache for cache_key in cache_keys):
            return tuple(V.kernel.cse.cache[cache_key] for cache_key in cache_keys)

        code = BracesBuffer()
        exponent = V.kernel.cse.newvar()
        mantissa = V.kernel.cse.newvar()
        code.writeline(f"int32_t {exponent};")
        code.writeline(f"auto {mantissa} = std::frexp({x}, &{exponent});")
        V.kernel.compute.splice(code)
        cse_vars = (mantissa, exponent)
        for cache_key, cse_var in zip(cache_keys, cse_vars):
            V.kernel.cse.cache[cache_key] = cse_var
        return mantissa, exponent

    @staticmethod
    def hypot(x, y):
        return f"std::hypot({x}, {y})"

    @staticmethod
    def log10(x):
        return f"std::log10({x})"

    @staticmethod
    def log2(x):
        return f"std::log2({x})"

    @staticmethod
    def nextafter(x, y):
        return f"std::nextafter({x}, {y})"

    @staticmethod
    def relu(x):
        bug = config.cpp.inject_relu_bug_TESTING_ONLY
        if bug == "compile_error":
            return "compile error!"
        elif bug == "runtime_error":
            return f"{x}; throw 1"
        elif bug == "accuracy":
            return f"{x} + decltype({x})(1)"
        elif bug is None:
            return f"std::max({x}, decltype({x})(0))"
        else:
            raise AssertionError(
                f"unrecognized config cpp.inject_relu_bug_TESTING_ONLY = {bug!r}"
            )

    @staticmethod
    def minimum(a, b):
        return f"min_propagate_nan({a}, {b})"

    @staticmethod
    def maximum(a, b):
        return f"max_propagate_nan({a}, {b})"

    @staticmethod
    def where(a, b, c):
        return f"{a} ? {b} : {c}"

    @staticmethod
    def mod(a, b):
        return f"mod({a}, {b})"

    @staticmethod
    def constant(val, dtype):
        if dtype in DTYPE_LOWP_FP:
            # Since load promotes all half-precision inputs to float, constants
            # must be promoted as well
            dtype = torch.float32
        return value_to_cpp(val, DTYPE_TO_CPP[dtype])

    @staticmethod
    def index_expr(expr, dtype):
        idx_str = cexpr(V.kernel.rename_indexing(expr))
        var = V.kernel.cse.generate(
            V.kernel.compute, idx_str, bounds=get_bounds_index_expr(expr)
        )
        return ops.to_dtype(var, dtype)

    @staticmethod
    def masked(mask, body, other):
        code = BracesBuffer()

        # Write masked operation into a lambda
        body_var = V.kernel.cse.newvar()
        code.writeline(f"auto {body_var} = [&]")
        with V.kernel.swap_buffers(code), code.indent():
            result = body()
            code.writeline(f"return {result};")
        code.writeline(";")
        V.kernel.compute.splice(code)

        # Use the lambda's return type as the type of other
        other_code = value_to_cpp(other, f"decltype({body_var}())")
        return f"{mask} ? {body_var}() : {other_code}"

    @staticmethod
    def logical_and(a, b):
        return f"{a} && {b}"

    @staticmethod
    def logical_not(a):
        return f"!{a}"

    @staticmethod
    def logical_or(a, b):
        return f"{a} || {b}"

    @staticmethod
    def logical_xor(a, b):
        return f"{a} != {b}"

    @staticmethod
    def bitwise_and(a, b):
        return f"decltype({a})({a} & {b})"

    @staticmethod
    def bitwise_not(a):
        return f"decltype({a})(~{a})"

    @staticmethod
    def bitwise_or(a, b):
        return f"decltype({a})({a} | {b})"

    @staticmethod
    def bitwise_xor(a, b):
        return f"decltype({a})({a} ^ {b})"

    @staticmethod
    def bitwise_left_shift(a, b):
        return f"decltype({a})({a} << {b})"

    @staticmethod
    def bitwise_right_shift(a, b):
        return f"decltype({a})({a} >> {b})"

    @staticmethod
    def rand(seed: sympy.Expr, offset: sympy.Expr):
        return f"normalized_rand_cpu({seed}, {offset})"

    @staticmethod
    def randn(seed: sympy.Expr, offset: sympy.Expr):
        return f"randn_cpu({seed}, {offset})"

    @staticmethod
    def randint64(seed: sympy.Expr, offset: sympy.Expr, low, high):
        return f"randint64_cpu({seed}, {offset}, {low}, {high})"

    @staticmethod
    def sigmoid(x):
        return f"decltype({x})(1) / (decltype({x})(1) + std::exp(-{x}))"

    @staticmethod
    def sign(x):
        code = BracesBuffer()
        scalar_zero = f"decltype({x})(0)"
        scalar_one = f"decltype({x})(1)"
        code.writeline("[&]()")
        with code.indent():
            code.writeline(f"auto left = {x} > 0 ? {scalar_one} : {scalar_zero};")
            code.writeline(f"auto right = {x} < 0 ? {scalar_one} : {scalar_zero};")
            code.writeline("return left - right;")
        code.writeline("()")
        return code


CppOverrides._initialize_pointwise_overrides("cpp")


class CppVecOverrides(CppOverrides):
    """Map element-wise ops to aten vectorization C++"""

    def __new__(cls, *args, **kargs):
        self = super().__new__(cls)

        def wrap(func):
            # `CppVecKernel` generates both scalar ops and vector ops according to
            # whether the inputs are scalars or vectors while all ops in `CppVecOverrides`
            # (except for some ops explained below) assume the inputs are vectors. We wrap the ops in
            # `CppVecOverrides` to broadcast scalar inputs to vectors if needed or fallback to
            # `CppOverrides` when all inputs are scalars.
            #
            # Notes on ops handled separately in their own functions:
            # `ops.masked`:
            #     needs recursive handling of masked body.
            # `ops.index_expr`:
            #     needs to further analyze the dependency of the index expression on
            #     the tiling itervar.
            def wrapper(*args, **kwargs):
                scalars = [
                    arg
                    for arg in args
                    if isinstance(arg, (int, sympy.Expr))
                    or (isinstance(arg, CppCSEVariable) and not arg.is_vec)
                ]
                vectors = [
                    arg
                    for arg in args
                    if isinstance(arg, CppCSEVariable) and arg.is_vec
                ]
                new_args = list(args)
                if scalars and vectors:
                    new_args = []
                    for arg in args:
                        if isinstance(arg, (int, sympy.Expr)):
                            if isinstance(arg, sympy.Expr) and not arg.is_number:
                                arg = ops.index_expr(arg, torch.int64)
                            else:
                                arg = ops.constant(arg, torch.int64)
                            arg = arg.value if isinstance(arg, OpsValue) else arg
                        new_args.append(arg)

                # DType Promotion
                if vectors:
                    # We have saw several data type mismatch issues related with index_expr in
                    # the lowering phase of torch.int8. torch.int32, torch.int64.
                    # 1. int32 and int64 in test_torchinductor.py::test_max_pool2d_with_indices_backward3_cpu
                    # 2. int8 and int32 in test_torchinductor.py::test_max_pool2d5_cpu
                    # 3. int32 and fp32 in test_torchinductor_dynamic_shapes.py::test_avg_pool2d8_dynamic_shapes_cpu
                    if len(new_args) == 2:
                        new_args = promote_args(new_args)
                    elif func == CppVecOverrides.where:
                        new_args[1:] = promote_args(new_args[1:])

                # Broadcast scalar args to vector
                if scalars and vectors:
                    assert isinstance(V.kernel, CppVecKernel)
                    new_args = [
                        V.kernel.broadcast(new_arg)
                        if (
                            isinstance(new_arg, CppCSEVariable)
                            and not new_arg.is_vec
                            and func
                            not in [
                                CppVecOverrides.rand,
                                CppVecOverrides.randn,
                                CppVecOverrides.randint64,
                            ]
                        )
                        else new_arg
                        for new_arg in new_args
                    ]

                if vectors:
                    return func(*new_args, **kwargs)
                else:
                    # fallback to scalar ops
                    scalar_ops = super(CppVecOverrides, self)
                    scalar_func = getattr(
                        scalar_ops, func.__name__, scalar_ops.__getattr__(func.__name__)  # type: ignore[attr-defined]
                    )
                    assert scalar_func is not None
                    return scalar_func(*args, **kwargs)

            return wrapper

        for name, method in vars(CppVecOverrides).items():
            if getattr(method, "__class__", None) == staticmethod and name not in [
                "masked",
                "index_expr",
            ]:
                setattr(self, name, wrap(method.__func__))

        return self

    @staticmethod
    def add(a, b):
        return f"{a} + {b}"

    @staticmethod
    def sub(a, b):
        return f"{a} - {b}"

    @staticmethod
    def mul(a, b):
        return f"{a} * {b}"

    @staticmethod
    def truediv(a, b):
        return f"{a} / {b}"

    @staticmethod
    def abs(x):
        return f"{x}.abs()"

    @staticmethod
    def sin(x):
        return f"{x}.sin()"

    @staticmethod
    def cos(x):
        return f"{x}.cos()"

    @staticmethod
    def exp(x):
        return f"{x}.exp()"

    @staticmethod
    def exp2(x):
        return f"{x}.exp2()"

    @staticmethod
    def expm1(x):
        # decompose for a better performance
        vec_one = f"decltype({x})(1)"
        return f"{x}.exp() - {vec_one}"

    @staticmethod
    def erf(x):
        return f"{x}.erf()"

    @staticmethod
    def erfc(x):
        return f"{x}.erfc()"

    @staticmethod
    def erfinv(x):
        return f"{x}.erfinv()"

    @staticmethod
    def sqrt(x):
        return f"{x}.sqrt()"

    @staticmethod
    def eq(x, y):
        assert isinstance(V.kernel, CppVecKernel)
        assert isinstance(x, CppCSEVariable)
        assert x.dtype is not None
        return f"{V.kernel._get_mask_type(x.dtype)}({x} == {y})"

    @staticmethod
    def ne(x, y):
        assert isinstance(V.kernel, CppVecKernel)
        assert isinstance(x, CppCSEVariable)
        if x.dtype == torch.bool:
            assert y.dtype == torch.bool
            x_cast, y_cast = unify_mask_base_type(V.kernel.compute, (x, y))
            return f"{x_cast} != {y_cast}"
        else:
            assert x.dtype is not None
            return f"{V.kernel._get_mask_type(x.dtype)}({x} != {y})"

    @staticmethod
    def lt(x, y):
        assert isinstance(V.kernel, CppVecKernel)
        assert isinstance(x, CppCSEVariable)
        assert x.dtype is not None
        return f"{V.kernel._get_mask_type(x.dtype)}({x} < {y})"

    @staticmethod
    def gt(x, y):
        assert isinstance(V.kernel, CppVecKernel)
        assert isinstance(x, CppCSEVariable)
        assert x.dtype is not None
        return f"{V.kernel._get_mask_type(x.dtype)}({x} > {y})"

    @staticmethod
    def le(x, y):
        assert isinstance(V.kernel, CppVecKernel)
        assert isinstance(x, CppCSEVariable)
        assert x.dtype is not None
        return f"{V.kernel._get_mask_type(x.dtype)}({x} <= {y})"

    @staticmethod
    def ge(x, y):
        assert isinstance(V.kernel, CppVecKernel)
        assert isinstance(x, CppCSEVariable)
        assert x.dtype is not None
        return f"{V.kernel._get_mask_type(x.dtype)}({x} >= {y})"

    @staticmethod
    def and_(x, y):
        return f"{x} & {y}"

    @staticmethod
    def rsqrt(x):
        return f"{x}.rsqrt()"

    @staticmethod
    def pow(a, b):
        return f"{a}.pow({b})"

    @staticmethod
    def log(x):
        return f"{x}.log()"

    @staticmethod
    def round(x):
        return f"{x}.round()"

    @staticmethod
    def floor(x):
        return f"{x}.floor()"

    @staticmethod
    def ceil(x):
        return f"{x}.ceil()"

    @staticmethod
    def trunc(x):
        return f"{x}.trunc()"

    @staticmethod
    def fmod(a, b):
        return f"{a}.fmod({b})"

    @staticmethod
    def lgamma(x):
        return f"{x}.lgamma()"

    @staticmethod
    def logical_and(a, b):
        return f"{a} & {b}"

    @staticmethod
    def logical_not(a):
        return f"~{a}"

    @staticmethod
    def logical_or(a, b):
        return f"{a} | {b}"

    @staticmethod
    def logical_xor(a, b):
        return f"{a} ^ {b}"

    @staticmethod
    def bitwise_and(a, b):
        return f"{a} & {b}"

    @staticmethod
    def bitwise_not(a):
        return f"~{a}"

    @staticmethod
    def bitwise_or(a, b):
        return f"{a} | {b}"

    @staticmethod
    def bitwise_xor(a, b):
        return f"{a} ^ {b}"

    @staticmethod
    def bitwise_left_shift(a, b):
        return f"{a} << {b}"

    @staticmethod
    def bitwise_right_shift(a, b):
        return f"{a} >> {b}"

    @staticmethod
    def load_seed(name, offset):
        assert isinstance(V.kernel, CppVecKernel)
        return f"{V.kernel.load(name, offset)}"

    @staticmethod
    def rand(seed, offset):
        assert isinstance(V.kernel, CppVecKernel)
        code = BracesBuffer()
        rand_function = (
            f"result[offset_idx] = normalized_rand_cpu({seed}, offset[offset_idx]);"
        )
        return codegen_rand(offset, code, rand_function)

    @staticmethod
    def randn(seed, offset):
        assert isinstance(V.kernel, CppVecKernel)
        code = BracesBuffer()
        rand_function = f"result[offset_idx] = randn_cpu({seed}, offset[offset_idx]);"
        return codegen_rand(offset, code, rand_function)

    @staticmethod
    def randint64(seed, offset, low, high):
        assert isinstance(V.kernel, CppVecKernel)
        code = BracesBuffer()
        rand_function = f"result[offset_idx] = randint64_cpu({seed}, offset[offset_idx], {low}, {high});"
        return codegen_rand(offset, code, rand_function, torch.int64)

    @staticmethod
    def remainder(a, b):
        assert (
            a.dtype == b.dtype
        ), "remainder vec implementation expect the same inputs' dtype."
        return f"{a} - ({CppVecOverrides.floordiv(a, b)}) * {b}"

    @staticmethod
    def tan(a):
        return f"{a}.tan()"

    @staticmethod
    def tanh(a):
        vec_one = f"decltype({a})(1)"
        vec_two = f"decltype({a})(2)"
        vec_minus_two = f"decltype({a})(-2)"
        return f"{vec_two} / ({vec_one} + ({vec_minus_two} * {a}).exp()) - {vec_one}"

    @staticmethod
    def reciprocal(a):
        return f"{a}.reciprocal()"

    @staticmethod
    def atan(x):
        return f"{x}.atan()"

    @staticmethod
    def acos(x):
        return f"{x}.acos()"

    @staticmethod
    def asin(x):
        return f"{x}.asin()"

    @staticmethod
    def cosh(x):
        return f"{x}.cosh()"

    @staticmethod
    def sinh(x):
        return f"{x}.sinh()"

    @staticmethod
    def log10(x):
        return f"{x}.log10()"

    @staticmethod
    def log2(x):
        return f"{x}.log2()"

    @staticmethod
    def nextafter(x, y):
        return f"{x}.nextafter({y})"

    @staticmethod
    def copysign(a, b):
        return f"{a}.copysign({b})"

    @staticmethod
    def atan2(a, b):
        return f"{a}.atan2({b})"

    @staticmethod
    def hypot(a, b):
        return f"{a}.hypot({b})"

    @staticmethod
    def atanh(x):
        # For real x, atanh(x) = 1/2 * log((1+x)/(1-x))
        vec_one = f"decltype({x})(1)"
        vec_one_half = f"decltype({x})(0.5)"
        return f"{vec_one_half} * (({vec_one} + {x})/({vec_one} - {x})).log()"

    @staticmethod
    def asinh(x):
        # For real x, asinh(x) = log(x + sqrt(1 + x**2))
        vec_one = f"decltype({x})(1)"
        return f"({x} + ({vec_one} + {x}*{x}).sqrt()).log()"

    @staticmethod
    def acosh(x):
        return f"{x}.acosh()"

    @staticmethod
    def relu(x):
        bug = config.cpp.inject_relu_bug_TESTING_ONLY
        if bug == "compile_error":
            return "compile error!"
        elif bug == "runtime_error":
            return f"{x}; throw 1"
        elif bug == "accuracy":
            return f"{x} + decltype({x})(1)"
        elif bug is None:
            return f"at::vec::clamp_min({x}, decltype({x})(0))"
        else:
            raise AssertionError(
                f"unrecognized config cpp.inject_relu_bug_TESTING_ONLY = {bug!r}"
            )

    # TODO: this seems to be dead
    @staticmethod
    def sigmoid(x):
        return f"decltype({x})(1)/(decltype({x})(1) + {x}.neg().exp())"

    @staticmethod
    def neg(x):
        return f"{x}.neg()"

    @staticmethod
    def floordiv(a, b):
        if is_float_dtype(a.dtype):
            assert (
                a.dtype == b.dtype
            ), "div_floor_floating_vec implementation expect the same inputs' dtype."
            return f"div_floor_floating_vec({a}, {b})"
        else:
            assert all(is_integer_dtype(item.dtype) for item in [a, b])
            # a and b are integer type
            _t = f"decltype({a})"
            if V.kernel._get_raw_num_vectors(b.dtype) < 1:
                # Doing blend to set the remaining bits of b to non-zero
                b = f"{_t}::blend<{(1 << V.kernel.tiling_factor) - 1}>({_t}(1), {b})"
            quot = f"{a} / {b}"
            has_rem = f"({a} % {b} != {_t}(0))"
            is_neg = f"(({a} < {_t}(0)) != ({b} < {_t}(0)))"
            return f"{_t}::blendv({quot}, {quot} - {_t}(1), {has_rem} & {is_neg})"

    @staticmethod
    def truncdiv(a, b):
        # a and b are integer type
        if V.kernel._get_raw_num_vectors(b.dtype) < 1:
            # Doing blend to set the remaining bits of b to non-zero
            _t = f"decltype({b})"
            b = f"{_t}::blend<{(1 << V.kernel.tiling_factor) - 1}>({_t}(1), {b})"
        return f"{a} / {b}"

    @staticmethod
    def minimum(a, b):
        if a.dtype == torch.bool:
            assert b.dtype == torch.bool
            a_cast, b_cast = unify_mask_base_type(V.kernel.compute, (a, b))
            return f"{a_cast} & {b_cast}"
        else:
            return f"at::vec::minimum({a}, {b})"

    @staticmethod
    def maximum(a, b):
        if a.dtype == torch.bool:
            assert b.dtype == torch.bool
            a_cast, b_cast = unify_mask_base_type(V.kernel.compute, (a, b))
            return f"{a_cast} | {b_cast}"
        else:
            return f"at::vec::maximum({a}, {b})"

    @staticmethod
    def square(a):
        return f"{a} * {a}"

    @staticmethod
    def where(a, b, c):
        assert isinstance(V.kernel, CppVecKernel)
        if b.dtype == torch.bool:
            assert c.dtype == torch.bool
            blendv_a, blendv_b, blendv_c = unify_mask_base_type(
                V.kernel.compute, (a, b, c)
            )
            return f"decltype({blendv_b})::blendv({blendv_c}, {blendv_b}, {blendv_a})"
        else:
            return f"decltype({b})::blendv({c}, {b}, {V.kernel._get_mask_cast(a, b.dtype)})"

    @staticmethod
    def sign(x):
        code = BracesBuffer()
        vec_zero = f"decltype({x})(0)"
        vec_one = f"decltype({x})(1)"
        blendv_l = f"decltype({x})::blendv({vec_zero}, {vec_one}, {vec_zero} < {x})"
        blendv_r = f"decltype({x})::blendv({vec_zero}, {vec_one}, {x} < {vec_zero})"
        code.writeline("[&]()")
        with code.indent():
            code.writeline(f"auto left = {blendv_l};")
            code.writeline(f"auto right = {blendv_r};")
            code.writeline("return left - right;")
        code.writeline("()")
        return code

    @staticmethod
    def to_dtype(x, dtype, src_dtype=None, use_compute_dtypes=True):
        assert dtype in [
            torch.bool,
            torch.float64,
            torch.float,
            torch.bfloat16,
            torch.float16,
            torch.uint8,
            torch.int8,
            torch.int32,
            torch.int64,
        ], f"{__name__} does not support {dtype}"
        assert isinstance(x, CppCSEVariable)
        src_dtype = x.dtype
        expr = V.kernel.get_to_dtype_expr(x, dtype, src_dtype)
        csevar = V.kernel.cse.generate(V.kernel.compute, expr)
        csevar.update_on_args("to_dtype", (x, dtype), {"src_dtype": src_dtype})
        if dtype in [torch.bfloat16, torch.float16] and src_dtype == torch.float:
            V.kernel.cache_dtype_convert(x, src_dtype, csevar, dtype)
        return csevar

    @staticmethod
    def log1p(x):
        bug = config.cpp.inject_log1p_bug_TESTING_ONLY
        if bug == "accuracy":
            return f"{x} + decltype({x})(1)"
        elif bug is None:
            return f"{x}.log1p()"
        else:
            raise AssertionError(
                f"unrecognized config cpp.inject_log1p_bug_TESTING_ONLY = {bug!r}"
            )

    @staticmethod
    def masked(mask, body, other):
        assert isinstance(V.kernel, CppVecKernel)
        code = BracesBuffer()
        var = V.kernel.cse.newvar()
        with V.kernel.masked(mask) as new_mask:
            code.writeline(f"auto {var} = [&]")
            with V.kernel.swap_buffers(code), code.indent():
                result = body()
                code.writeline(f"return {result};")
        code.writeline(";")
        V.kernel.compute.splice(code)

        dtype = result.dtype
        body_code = f"{var}()"
        body_code_vec = (
            body_code
            if result.is_vec
            else f"{V.kernel._get_vec_type(dtype)}({body_code})"
        )
        other_code = value_to_cpp(other, DTYPE_TO_CPP[dtype])
        # loading bool as VecMask<float, N>
        other_code_vec = (
            f"{V.kernel._get_mask_type()}::from({other_code})"
            if dtype == torch.bool
            else f"{V.kernel._get_vec_type(dtype)}({other_code})"
        )
        assert isinstance(new_mask, CppCSEVariable), new_mask
        if new_mask.is_vec:
            code = BracesBuffer()
            code.writeline("[&]")
            with V.kernel.swap_buffers(code), code.indent():
                code.writeline(f"if ({new_mask}.all_zero())")
                with code.indent():
                    code.writeline(f"return {other_code_vec};")
                code.writeline("else")
                with code.indent():
                    # Create cse variable to reuse kernel.overrides.where
                    body_vec_var = V.kernel.cse.generate(
                        V.kernel.compute,
                        body_code_vec,
                    )
                    other_vec_var = V.kernel.cse.generate(
                        V.kernel.compute,
                        other_code_vec,
                    )
                    assert isinstance(body_vec_var, CppCSEVariable), body_vec_var
                    assert isinstance(other_vec_var, CppCSEVariable), other_vec_var
                    body_vec_var.dtype = dtype
                    other_vec_var.dtype = dtype
                    code.writeline(
                        f"return {V.kernel.overrides.where(new_mask, body_vec_var, other_vec_var)};"
                    )
            code.writeline("()")
            csevar = V.kernel.cse.generate(
                V.kernel.compute,
                code,
            )
        elif result.is_vec:
            csevar = V.kernel.cse.generate(
                V.kernel.compute, f"{mask} ? {body_code_vec} : {other_code_vec}"
            )
        else:
            csevar = V.kernel.cse.generate(
                V.kernel.compute, f"{mask} ? {body_code} : {other_code}"
            )
        # `result` is explicitly added to the args for correct propagation
        # of relevant itervars and vectorization status.
        csevar.update_on_args("masked", (mask, body, other, result), {})
        return csevar

    @staticmethod
    def index_expr(expr, dtype):
        assert isinstance(V.kernel, CppVecKernel)
        index = V.kernel.rename_indexing(expr)
        tiling_var = V.kernel.itervars[V.kernel.tiling_idx]
        stride = V.kernel._try_get_const_stride(index, tiling_var)
        if stride == 0:
            return CppOverrides.index_expr(expr, dtype)
        elif stride is not None:
            idx = V.kernel.cse.generate(
                V.kernel.compute, cexpr(index), bounds=get_bounds_index_expr(expr)
            )
            value = ops.to_dtype(idx, dtype)
            if isinstance(value, OpsValue):
                value = value.value
            csevar = V.kernel.arange(value, stride)
        else:
            csevar = V.kernel._load_or_store_non_contiguous(  # type: ignore[assignment]
                None, index, dtype, V.kernel.compute
            )
        csevar.update_on_args("index_expr", (expr, dtype), {})
        return csevar

    @staticmethod
    def frexp(x):
        cache_keys = f"frexp({x})[0]", f"frexp({x})[1]"
        if all(cache_key in V.kernel.cse.cache for cache_key in cache_keys):
            return tuple(V.kernel.cse.cache[cache_key] for cache_key in cache_keys)

        cdtype = DTYPE_TO_CPP[x.dtype]
        size = V.kernel.tail_size if V.kernel.tail_size else V.kernel.tiling_factor
        code = BracesBuffer()
        exponent = V.kernel.cse.newvar()
        mantissa = V.kernel.cse.newvar()
        exponent.update_on_args("frexp", (x,), kwargs={})
        mantissa.update_on_args("frexp", (x,), kwargs={})
        n_vec = V.kernel._get_num_vectors(x.dtype)
        mantissa_t = (
            f"at::vec::Vectorized<{cdtype}>"
            if n_vec == 1
            else f"at::vec::VectorizedN<{cdtype}, {n_vec}>"
        )
        code.writeline(
            f"at::vec::Vectorized<int32_t> {exponent};"
            if n_vec == 1
            else f"at::vec::VectorizedN<int32_t, {n_vec}> {exponent};"
        )
        code.writeline(f"{mantissa_t} {mantissa};")
        code.writeline("[&]()")
        with code.indent():
            code.writeline(
                f"__at_align__ std::array<{cdtype}, {V.kernel.tiling_factor}> tmpbuf;"
            )
            code.writeline(f"{x}.store(tmpbuf.data(), {cexpr_index(size)});")
            code.writeline(
                f"__at_align__ std::array<int32_t, {V.kernel.tiling_factor}> tmpbuf_exponent;"
            )
            code.writeline(
                f"__at_align__ std::array<{cdtype}, {V.kernel.tiling_factor}> tmpbuf_mantissa;"
            )
            code.writeline(f"for (int i = 0; i < {cexpr_index(size)}; i++)")
            with code.indent():
                code.writeline(
                    "tmpbuf_mantissa[i] = std::frexp(tmpbuf[i], &tmpbuf_exponent[i]);"
                )
            code.writeline(
                f"{exponent} = at::vec::Vectorized<int32_t>::loadu(tmpbuf_exponent.data(), {cexpr_index(size)});"
                if n_vec == 1
                else f"{exponent} = at::vec::VectorizedN<int32_t, {n_vec}>::loadu(tmpbuf_exponent.data(), {cexpr_index(size)});"
            )
            code.writeline(
                f"{mantissa} = {mantissa_t}::loadu(tmpbuf_mantissa.data(), {cexpr_index(size)});"
            )
        code.writeline("();")
        V.kernel.compute.splice(code)
        cse_vars = (mantissa, exponent)
        for cache_key, cse_var in zip(cache_keys, cse_vars):
            V.kernel.cse.cache[cache_key] = cse_var
        return mantissa, exponent

    @classmethod
    def scalarize(cls, scalar_func):
        def inner(*args, **kwargs):
            assert not kwargs
            kernel = V.kernel
            assert isinstance(kernel, CppVecKernel)
            code = BracesBuffer()
            code.writeline("[&]()")
            vec_dtype = args[0].dtype
            n_vec = kernel._get_num_vectors(vec_dtype)
            size = kernel.tail_size if kernel.tail_size else kernel.tiling_factor
            scalar_args = []
            cdtype = DTYPE_TO_CPP[vec_dtype]
            output_mask = scalar_func.__name__ in (
                "isinf",
                "isnan",
                "signbit",
            )
            octype = "bool" if output_mask else cdtype
            octype = (
                DTYPE_TO_CPP[args[-2]]
                if (scalar_func.__name__ == "to_dtype_bitcast")
                else octype
            )
            with code.indent():
                for argidx, arg in enumerate(args):
                    if isinstance(arg, CppCSEVariable):
                        assert arg.is_vec
                        assert arg.dtype == vec_dtype
                        code.writeline(
                            f"__at_align__ std::array<{cdtype}, {kernel.tiling_factor}> tmpbuf{argidx};"
                        )
                        code.writeline(
                            f"{arg}.store(tmpbuf{argidx}.data(), {cexpr_index(size)});"
                        )
                        scalar_args.append(f"tmpbuf{argidx}[i]")
                    else:
                        scalar_args.append(arg)
                code.writeline(
                    f"__at_align__ std::array<{octype}, {kernel.tiling_factor}> tmpbuf_out;"
                )
                res = scalar_func(*scalar_args)
                code.writeline(f"for (int i = 0; i < {cexpr_index(size)}; i++)")
                with code.indent():
                    code.writeline(f"tmpbuf_out[i] = {res};")
                if output_mask:
                    assert not kernel.tail_size
                    load_args = "tmpbuf_out.data()"
                    load_fn = f"at::vec::VecMask<{cdtype},{n_vec}>::from"
                else:
                    load_args = f"tmpbuf_out.data(), {cexpr_index(size)}"
                    if n_vec == 1:
                        load_fn = f"at::vec::Vectorized<{octype}>::loadu"
                    else:
                        load_fn = f" at::vec::VectorizedN<{octype}, {n_vec}>::loadu"
                code.writeline(f"return {load_fn}({load_args});")
            code.writeline("()")
            return code

        return inner

    @classmethod
    def _initialize_scalarize(cls):
        for name, method in vars(CppOverrides).items():
            if getattr(method, "__class__", None) == staticmethod and name not in vars(
                CppVecOverrides
            ):
                func = cls.scalarize(method.__func__)
                func.__name__ = name
                setattr(cls, name, staticmethod(func))


CppVecOverrides._initialize_pointwise_overrides("cppvec")
CppVecOverrides._initialize_scalarize()


class CppTile2DOverrides(CppVecOverrides):
    @staticmethod
    def index_expr(expr, dtype):
        assert isinstance(V.kernel, CppTile2DKernel)
        expr = V.kernel.transform_indexing(expr)
        return CppVecOverrides.index_expr(expr, dtype)


class CppKernel(Kernel):
    overrides = CppOverrides  # type: ignore[assignment]
    sexpr = cexpr
    newvar_prefix = "auto "
    suffix = ";"

    def __init__(self, args, num_threads):
        super().__init__(args)
        self.active_ranges: dict[sympy.Expr, Tuple[sympy.Expr, ...]] = {}
        self.inner_itervars: List[sympy.Symbol] = []
        self.call_ranges: Optional[Tuple[sympy.Expr, ...]] = None
        self.ranges: List[sympy.Expr] = []
        self.itervars: List[sympy.Symbol] = []
        self.reduction_depth = None
        self.reduction_prefix = IndentedBuffer()
        self.tail_reduction_prefix_fn = []
        self.reduction_suffix = IndentedBuffer()
        self.parallel_reduction_prefix = IndentedBuffer()
        self.parallel_reduction_suffix = IndentedBuffer()
        self.local_reduction_init = IndentedBuffer()
        self.local_reduction_stores = IndentedBuffer()
        self.is_reduction = False
        self.non_parallel_reduction_prefix = IndentedBuffer()
        self.reduction_cse = CSE(self.newvar_prefix, self.suffix, name_prefix="tmp_acc")
        self.weight_recps_cse = CSE(
            self.newvar_prefix, self.suffix, name_prefix="wrecps"
        )
        self.preloads = IndentedBuffer()
        self.poststores = IndentedBuffer()
        self.num_threads = num_threads  # num_threads the kernel specialized for
        self.reduction_omp_dec: Dict[Tuple[str, str], str] = {}
        self.reduction_var_names = []

    def _gen_parallel_reduction_buffers(
        self,
        acc,
        acc_type,
        reduction_type,
        dtype,
        reduction_combine_fn=reduction_combine,
        reduction_init_fn=reduction_init,
    ):
        if config.cpp.dynamic_threads and not self.parallel_reduction_prefix:
            self.parallel_reduction_prefix.writeline(
                "int max_threads = omp_get_max_threads();"
            )
        acc_local = f"{acc}_local"
        num_threads = (
            "max_threads" if config.cpp.dynamic_threads else parallel_num_threads()
        )
        acc_local_in_array = f"{acc}_arr[tid]"
        self.local_reduction_init.writeline(
            f"{acc_type} {acc_local} = {reduction_init_fn(reduction_type, dtype)};"
        )
        self.parallel_reduction_prefix.splice(
            reduction_prefix_array(
                acc,
                acc_type,
                reduction_type,
                dtype,
                num_threads,
                reduction_init_fn,
            )
        )
        self.local_reduction_stores.writeline(f"{acc_local_in_array} = {acc_local};")
        self.parallel_reduction_suffix.writelines(
            [
                f"for (int tid = 0; tid < {num_threads}; tid++)",
                "{",
                f"    {acc} = {reduction_combine_fn(reduction_type, acc, acc_local_in_array, src_dtype=dtype)};",
                "}",
            ],
        )

    def update_stores_with_parallel_reduction(self):
        for var_name in self.reduction_var_names:
            replace_acc_name(self.stores, var_name, f"{var_name}_local")

    def gen_body(self, code=None):
        if code is None:
            code = BracesBuffer()
        with contextlib.ExitStack() as stack:
            if hasattr(self, "codegen_inner_loops"):
                code.splice(self.preloads)
                self.codegen_inner_loops(code)
                stack.enter_context(code.indent())
            code.splice(self.loads)
            code.splice(self.compute)
            code.splice(self.stores)
        if hasattr(self, "codegen_inner_loops"):
            code.splice(self.poststores)
        return code

    @contextlib.contextmanager
    def masked(self, mask):
        """Context manager to add an additional mask to loads and stores."""
        prior = self._load_mask
        if prior:
            mask = ops.and_(mask, prior)
            if isinstance(mask, OpsValue):
                mask = mask.value
                assert isinstance(mask, CppCSEVariable)
                # see NOTE [dtype of CppCSEVariable]
                # mask's dtype should be bool
                mask.dtype = torch.bool

        self._load_mask = mask
        try:
            yield mask
        finally:
            self._load_mask = prior

    def scale_index_with_offset(
        self, index: sympy.Expr, scale=1, itervar_idx=-1, offset=0
    ):
        var = self.itervars[itervar_idx]
        replacement = {var: var * scale + offset}
        new_index = sympy_subs(index, replacement)
        return new_index

    def index_to_str(self, index: sympy.Expr) -> str:
        """
        Convert an index expr to a string that can be used in cpp code.
        e.g. a sympy expression "s2" may actually appear as "ks1" in the cpp kernel.
        """
        return cexpr(self.rename_indexing(index))

    def index_indirect_depends_on(self, index: sympy.Expr, itervar: sympy.Symbol):
        """
        Check if an index has free symbol CppCSEVariable that depends on `itervar`.
        """
        return any(
            self.cse.varname_map[s.name].depends_on(itervar)  # type: ignore[attr-defined]
            for s in index.free_symbols
            if s.name in self.cse.varname_map  # type: ignore[attr-defined]
            and isinstance(self.cse.varname_map[s.name], CppCSEVariable)  # type: ignore[attr-defined]
        )

    def index_depends_on(self, index: sympy.Expr, itervar: sympy.Symbol):
        return itervar in index.free_symbols or self.index_indirect_depends_on(
            index, itervar
        )

    def var_ranges(self):
        return dict(zip(self.itervars, self.ranges))

    def check_bounds(
        self,
        expr: sympy.Expr,
        size: sympy.Expr,
        lower: bool,
        upper: bool,
    ):
        if not (lower or upper):
            return

        indirect = free_symbol_is_type(expr, SymT.TMP)
        if indirect:
            # indexing in compute
            csevar = ops.index_expr(expr, torch.int64).value
            buffer = V.kernel.compute
        else:
            # indexing in loads
            prior_compute = V.kernel.compute
            try:
                V.kernel.compute = self.loads
                csevar = ops.index_expr(expr, torch.int64).value
            finally:
                V.kernel.compute = prior_compute
            buffer = self.loads

        size_str = V.kernel.sexpr(self.rename_indexing(size)) if upper else None

        line = self.indirect_assert(
            csevar, "0" if lower else None, size_str, self._load_mask
        )
        self.cse.generate(buffer, line, assignment=False)

    def load(self, name: str, index: sympy.Expr):
        var = self.args.input(name)
        index = self.rename_indexing(index)
        line = f"{var}[{cexpr_index(index)}]"
        csevar = self.cse.generate(self.loads, line)
        csevar.update_on_args("load", (self, name, index), {})
        return csevar

    def store(self, name, index, value, mode=None):
        assert "buf" in name
        var = self.args.output(name)
        index = self.rename_indexing(index)
        if mode is None:
            line = f"{var}[{cexpr_index(index)}] = {value};"
        elif mode == "atomic_add":
            if not config.cpp.dynamic_threads and self.num_threads == 1:
                line = f"{var}[{cexpr_index(index)}] += {value};"
            else:
                dtype = V.graph.get_dtype(name)
                # mirroring static_cast<float>(...) in load:
                value = f"static_cast<{DTYPE_TO_CPP[dtype]}>({value})"
                line = f"atomic_add(&{var}[{cexpr_index(index)}], {value});"
        else:
            raise NotImplementedError(f"store mode={mode}")
        self.stores.writeline(DeferredLine(name, line))

    def reduction(self, dtype, src_dtype, reduction_type, value):
        argmax_or_argmin = reduction_type in {"argmax", "argmin"}
        reduction_key = src_dtype, reduction_type, value
        if reduction_key in self.reduction_cse.reduction_cache:
            return self.reduction_cse.reduction_cache[reduction_key]

        acc = self.reduction_cse.generate(
            self.loads, f"reduction {reduction_key}", write=False
        )
        self.reduction_var_names.append(f"{acc}")
        self.is_reduction = True
        init_dtype = src_dtype if argmax_or_argmin else dtype
        acc_type = reduction_acc_type(reduction_type, init_dtype)
        self.reduction_prefix.writeline(
            f"{acc_type} {acc} = {reduction_init(reduction_type, init_dtype)};"
        )
        self.tail_reduction_prefix_fn.append(
            lambda size: reduction_prefix_array(
                acc,
                acc_type,
                reduction_type,
                init_dtype,
                size,
                reduction_init,
            )
        )
        assert self.reduction_depth is not None
        index = self.itervars[self.reduction_depth]
        for i in range(self.reduction_depth + 1, len(self.itervars)):
            index = index * self.ranges[i] + self.itervars[i]
        self.stores.writeline(
            f"{acc} = {reduction_combine(reduction_type, acc, value, index)};"
        )

        self._gen_parallel_reduction_buffers(acc, acc_type, reduction_type, init_dtype)
        result = reduction_project(reduction_type, acc)
        self.reduction_cse.reduction_cache[reduction_key] = result
        return result

    def gen_tail_reduction_prefix(self, size):
        tail_reduction_prefix = IndentedBuffer()
        for gen_fn in self.tail_reduction_prefix_fn:
            tail_reduction_prefix.splice(gen_fn(size))
        return tail_reduction_prefix

    def store_reduction(self, name, index, value):
        index = self.rename_indexing(index)
        var = self.args.output(name)
        self.reduction_suffix.writeline(
            DeferredLine(name, f"{var}[{cexpr_index(index)}] = {value};")
        )

    def set_ranges(self, lengths, reduction_lengths):
        if self.call_ranges:
            assert self.call_ranges == tuple(lengths) + tuple(
                reduction_lengths
            ), f"{self.call_ranges} == {tuple(lengths)} + {tuple(reduction_lengths)}"
            assert self.reduction_depth == len(lengths)
        else:
            self.call_ranges = tuple(lengths) + tuple(reduction_lengths)
            self.ranges = [self.rename_indexing(x) for x in self.call_ranges]
            self.itervars = [
                sympy_index_symbol_with_prefix(SymT.XBLOCK, n)
                for n in range(len(self.ranges))
            ]
            self.reduction_depth = len(lengths)
        return (
            self.itervars[: self.reduction_depth],
            self.itervars[self.reduction_depth :],
        )

    def size_hint(self):
        return V.graph.sizevars.size_hint(
            sympy_product(self.call_ranges), fallback=8192
        )

    def codegen_loops_impl(self, loop_nest, code, worksharing):
        assert isinstance(self, CppKernelProxy)
        threads = parallel_num_threads()
        assert self.call_ranges is not None
        if isinstance(loop_nest.kernel, OuterLoopFusedKernel):
            par_depth = loop_nest.kernel.decide_parallel_depth(
                loop_nest.max_parallel_depth(), threads
            )
        else:
            par_depth = self.decide_parallel_depth(
                loop_nest.max_parallel_depth(), threads
            )

        is_reduction_only = loop_nest.is_reduction_only()
        with contextlib.ExitStack() as stack:
            if par_depth:
                if loop_nest.is_reduction_only():
                    # need to close the worksharing scope to define reduction vars outside it
                    worksharing.close()
                else:
                    worksharing.parallel(threads)
                loop_nest.mark_parallel(par_depth)
            elif threads > 1:
                if worksharing.single():
                    stack.enter_context(code.indent())

            def gen_kernel(_loop_nest: LoopNest):
                def is_parallel_reduction():
                    assert _loop_nest.loops
                    root = _loop_nest.loops[0]
                    return root.is_reduction and root.parallel

                kernel = _loop_nest.get_kernel()
                if isinstance(kernel, OuterLoopFusedKernel):
                    for _loop_nest in kernel.inner:
                        gen_loop_nest(_loop_nest)
                else:
                    if _loop_nest.loops is not None and is_parallel_reduction():
                        assert isinstance(kernel, CppKernelProxy)
                        kernel.update_stores_with_parallel_reduction()
                    with contextlib.ExitStack() as stack:
                        stack.enter_context(code.indent())
                        kernel.gen_body(code)

            def get_reduction_prefix_suffix(kernel, parallel=False, buffer="prefix"):
                if buffer == "suffix":
                    suffix = kernel.reduction_suffix
                    if parallel:
                        suffix = kernel.parallel_reduction_suffix + suffix
                    return suffix
                else:
                    assert buffer == "prefix"
                    prefix = kernel.reduction_prefix
                    if parallel:
                        prefix = prefix + kernel.parallel_reduction_prefix
                    else:
                        prefix = prefix + kernel.non_parallel_reduction_prefix
                    return prefix

            def gen_loop_with_reduction(
                _loop_nest: LoopNest, depth: int = 0, in_reduction=False
            ):
                kernel = _loop_nest.get_kernel()
                assert _loop_nest.loops
                loop = _loop_nest.loops[depth]
                with contextlib.ExitStack() as stack_outer:
                    if loop.is_reduction and not in_reduction:
                        reduction_prefix = get_reduction_prefix_suffix(
                            kernel, loop.parallel, "prefix"
                        )
                        if reduction_prefix:
                            stack_outer.enter_context(code.indent())
                        code.splice(reduction_prefix)
                    if is_reduction_only and loop.parallel:
                        worksharing.parallel(threads)
                        if kernel.local_reduction_init:
                            assert kernel.local_reduction_stores
                            code.splice(kernel.local_reduction_init)

                    gen_loop_at(_loop_nest, depth)

                    if is_reduction_only and loop.parallel:
                        if kernel.local_reduction_stores:
                            code.splice(kernel.local_reduction_stores)
                        worksharing.close()
                    if loop.is_reduction and not in_reduction:
                        code.splice(
                            get_reduction_prefix_suffix(kernel, loop.parallel, "suffix")
                        )

            def gen_loop_at(_loop_nest: LoopNest, depth: int = 0):
                with contextlib.ExitStack() as stack:
                    assert _loop_nest.loops
                    loop = _loop_nest.loops[depth]
                    loop_lines = loop.lines()
                    if loop_lines is None:
                        return
                    code.writelines(loop_lines)
                    depth += 1
                    stack.enter_context(code.indent())
                    gen_loop_nest(_loop_nest, depth, loop.is_reduction)

            def gen_loop_nest(
                _loop_nest: LoopNest,
                depth: int = 0,
                in_reduction: bool = False,
            ):
                if _loop_nest.loops is None or depth == len(_loop_nest.loops):  # type: ignore[arg-type]
                    gen_kernel(_loop_nest)
                else:
                    gen_loop_with_reduction(_loop_nest, depth, in_reduction)

            stack.enter_context(code.indent())
            if loop_nest.loops:
                if (
                    isinstance(loop_nest.kernel, OuterLoopFusedKernel)
                    and isinstance(V.local_buffer_context, LocalBufferContext)
                    and V.local_buffer_context.local_buffers
                ):
                    # Allocate local buffer
                    local_buffers = V.local_buffer_context.local_buffers
                    for local_buffer in local_buffers.values():
                        # For dynamic size, rename s to ks
                        local_buf_size = sympy_product(
                            [
                                self.rename_indexing(size_val)
                                for size_val in local_buffer.get_layout().size
                            ]
                        )
                        local_buf_dtype = DTYPE_TO_CPP[local_buffer.get_layout().dtype]
                        allocate = f"std::make_unique<{local_buf_dtype} []>({cexpr(local_buf_size)})"
                        local_buffer_name = local_buffer.get_name()
                        code.splice(
                            f"std::unique_ptr<{local_buf_dtype} []> buf_{local_buffer_name} = {allocate};"
                        )
                        code.splice(
                            f"{local_buf_dtype}* {local_buffer_name} = buf_{local_buffer_name}.get();"
                        )
            gen_loop_nest(loop_nest)

    def codegen_loops(self, code, worksharing):
        loop_nest = LoopNest.build(self)
        self.codegen_loops_impl(loop_nest, code, worksharing)

    @property
    def assert_function(self) -> str:
        if V.graph.aot_mode:
            # TODO: Using AOTI_TORCH_CHECK is causing performance drop for some models
            # compared with JIT Inductor which uses TORCH_CHECK
            return "AOTI_TORCH_CHECK"
        else:
            return "TORCH_CHECK"

    def decide_parallel_depth(self, max_parallel_depth, threads):
        assert self.call_ranges is not None
        ranges = self.call_ranges[:max_parallel_depth]
        seq = self.size_hint()
        par = 1
        depth = 0
        for expr in ranges:
            hint = V.graph.sizevars.size_hint(expr, fallback=8192)
            if par >= 2 * threads or par == threads:
                break
            if seq // threads < config.cpp.min_chunk_size:
                # not enough work
                break
            depth += 1
            par *= hint
            seq /= hint
        # if we assume thread number is dynamic, make sure we
        # have at least one parallel scope and let OMP runtime
        # to manage the serial vs. parallel.
        if config.cpp.dynamic_threads and depth == 0 and len(ranges) > 0:
            depth = 1
        return depth

    @contextlib.contextmanager
    def write_to_suffix(self):
        prior = (self.loads, self.compute, self.stores, self.cse)
        self.loads = IndentedBuffer()
        self.compute = IndentedBuffer()
        self.stores = IndentedBuffer()
        self.cse = self.cse.clone()
        yield
        self.reduction_suffix.splice(self.loads)
        self.reduction_suffix.splice(self.compute)
        self.reduction_suffix.splice(self.stores)
        (self.loads, self.compute, self.stores, self.cse) = prior

    def create_cse_var(self, *args, **kwargs):
        return CppCSEVariable(*args, **kwargs)

    def get_to_dtype_expr(self, src, dtype, src_dtype):
        return f"c10::convert<{DTYPE_TO_CPP[dtype]}>({src})"

    def cache_dtype_convert(self, dst, dst_dtype, src, src_dtype):
        expr = self.get_to_dtype_expr(src, dst_dtype, src_dtype)
        self.cse.cache[expr] = dst

    def codegen_conditions(self, code, prefix=None, var=None):
        if prefix is None:
            prefix = ""
        if not self.active_ranges:
            return True
        conditions = []

        def gen(start, end, var):
            if start == end:
                return False
            var_id = None
            for i, _var in enumerate(self.itervars):
                if var == _var:
                    var_id = i
                    break
            if (
                type(self) == CppKernel
                and var_id
                and start == 0
                and end == self.ranges[var_id]
            ):
                end = 1
            conditions.append(f"{var} >= {cexpr_index(start)}")
            conditions.append(f"{var} < {cexpr_index(end)}")
            return True

        if var is not None:
            assert var in self.active_ranges
            start, end = self.active_ranges[var]
            if not gen(start, end, var):
                return False
        else:
            for _var, _range in self.active_ranges.items():
                start, end = _range
                if not gen(start, end, _var):
                    return False
        joined_conditions = " && ".join(conditions)
        if joined_conditions:
            code.writeline(f"if({prefix}({joined_conditions}))")
            return True
        else:
            return False


class CppVecKernel(CppKernel):
    overrides = CppVecOverrides  # type: ignore[assignment]

    def __init__(
        self,
        args,
        num_threads,
        tiling_factor,
        tiling_idx,
        tail_size=None,
    ):
        super().__init__(args, num_threads)
        self.vec_isa = cpu_vec_isa.pick_vec_isa()
        assert self.vec_isa
        assert tiling_factor > 0, "Expect pass in Non-Zero tiling_factor explicitly"
        self.tiling_factor = tiling_factor
        self.tiling_idx = tiling_idx
        self.tail_size = tail_size
        self.num_elems = tail_size if tail_size else tiling_factor

    def _try_get_const_stride(self, index: sympy.Expr, itervar: sympy.Symbol):
        if self.index_indirect_depends_on(index, itervar):
            return None
        for indirect_var in (
            self.cse.varname_map[s.name]  # type: ignore[attr-defined]
            for s in index.free_symbols
            if symbol_is_type(s, SymT.TMP)
        ):
            assert isinstance(indirect_var, CppCSEVariable)
            if indirect_var.is_vec:
                return None
        stride = stride_at_vec_range(index, itervar, self.tiling_factor)
        return stride if stride.is_number else None

    def _get_num_vectors(self, dtype: torch.dtype) -> int:
        num_vectors = math.ceil(
            self.tiling_factor * dtype.itemsize * 8 / self.vec_isa.bit_width()
        )
        assert num_vectors >= 1
        return num_vectors

    def _get_raw_num_vectors(self, dtype: torch.dtype) -> float:
        # This utility function is used to check if the vector lanes has been
        # fully utilized. For example, uint8 will only use 1/4 of the vector lanes.
        return self.tiling_factor * dtype.itemsize * 8 / self.vec_isa.bit_width()

    def _get_vec_type(self, dtype: torch.dtype) -> str:
        num_vectors = self._get_num_vectors(dtype)
        if num_vectors == 1:
            return f"at::vec::Vectorized<{DTYPE_TO_CPP[dtype]}>"
        else:
            return f"at::vec::VectorizedN<{DTYPE_TO_CPP[dtype]},{num_vectors}>"

    def _get_mask_type(self, dtype: torch.dtype = torch.float) -> str:
        if dtype == torch.bool:
            return ""
        num_vectors = self._get_num_vectors(dtype)
        return f"at::vec::VecMask<{DTYPE_TO_CPP[dtype]},{num_vectors}>"

    def _get_mask_cast(self, mask: CppCSEVariable, dtype: torch.dtype) -> str:
        assert mask.dtype == torch.bool, repr(mask)
        num_vectors = self._get_num_vectors(dtype)
        return f"{mask}.template cast<{DTYPE_TO_CPP[dtype]},{num_vectors}>()"

    def _get_vec_load_line(
        self,
        var: str,
        index: sympy.Expr,
        dtype: torch.dtype,
        load_mask: Optional[CppCSEVariable] = None,
    ):
        """
        Get a load line str that loads a vector from `var` at `index` of type `dtype`.
        If `load_mask` is not None, we do a masked load accordingly.
        Notes on the `dtype`:
        1. We always load `self.tiling_factor` number of elements regardless of the `dtype`.
           It means we load half of the vector lanes for 16-bit data types and quarter of the
           vector lanes for 8-bit data types.
        2. `torch.bool` and `torch.uint8` could mean masks and we load them as float mask vectors.
        """
        cpp_type = DTYPE_TO_CPP[dtype]
        num_vectors = self._get_num_vectors(dtype)
        load_mask_str = None
        if load_mask:
            if not load_mask.is_vec:
                # TODO: avoid hard-code torch.float
                load_mask_str = f"{self._get_mask_type(torch.float)}::from({load_mask})"
            else:
                load_mask_str = f"{self._get_mask_cast(load_mask, torch.float)}"
        loadbuf = f"{var} + {cexpr_index(index)}" if index != 0 else var
        if dtype == torch.bool:
            # TODO: should we consider load mask here?
            line = f"{self._get_mask_type()}::from({loadbuf})"
        else:
            line = (
                f"{load_mask_str}.template loadu<{cpp_type},{num_vectors}>({loadbuf})"
                if load_mask_str
                else f"{self._get_vec_type(dtype)}::loadu({loadbuf}, {cexpr_index(self.num_elems)})"
            )
        return line

    def _load_or_store_non_contiguous(
        self,
        var: Optional[str],
        index: sympy.Expr,
        dtype: torch.dtype,
        buffer: Optional[IndentedBuffer] = None,
        store_value: Optional[Union[str, CppCSEVariable]] = None,
        accu_store: bool = False,
    ) -> Optional[CppCSEVariable]:
        """
        Load or store a vector in a non-contiguous way. The vector is initialized from an array that is
        filled in an inner loop over the tiling factor.
        :param var: buffer to load from or store to, i.e. `var[transformed(index)]`. If None, we load the index
                    as index expression, i.e. `transformed(index)`.
        :param index: index into the `var` or the index expression by its own if `var` is None.
                      The `index` could contain indirect indexing or the tiling itervar. When used in
                      the inner loop, the index is transformed as follows:
                      1. the index is linearized along the tiling dim.
                      2. the indirect indexing vector variables are transformed into arrays over the tiling dim.
        :param dtype: data type of `var` or `index` if `var` is None.
        :param buffer: the code buffer to write the generated code to. If None, we write to `self.loads`.
        :param store_value: the value to store. If None, we load the vector.
        :param accu_store: whether accumulate the store_value to store_ptr. If True, a store_value should be provided
        :return: a CppCSEVariable that represents the loaded vector or None if it is a store.
        """
        assert not store_value or var is not None, "store var must be provided"
        if accu_store:
            assert store_value
        if buffer is None:
            buffer = self.loads

        def get_result_size(dtype: torch.dtype) -> int:
            if dtype.itemsize < 4:
                return self.num_elems * (4 // dtype.itemsize)
            else:
                return self.num_elems

        def get_tiling_size(dtype: torch.dtype) -> int:
            if dtype.itemsize < 4:
                return self.tiling_factor * (4 // dtype.itemsize)
            else:
                return self.tiling_factor

        def vec_to_array(vec_var: CppCSEVariable) -> CppCSEVariable:
            assert vec_var.is_vec
            code = BracesBuffer()
            code.writeline("[&]")
            with code.indent():
                vec_dtype = vec_var.dtype
                assert vec_dtype is not None
                if vec_dtype == torch.bool:
                    vec_dtype = torch.float
                result_size = get_result_size(vec_dtype)
                tiling_size = get_tiling_size(vec_dtype)
                code.writeline(
                    f"__at_align__ std::array<{DTYPE_TO_CPP[vec_dtype]}, {tiling_size}> tmpbuf;"
                )
                line = f"{vec_var}.store(tmpbuf.data(), {cexpr_index(result_size)});"
                code.writeline(line)
                code.writeline("return tmpbuf;")
            code.writeline("()")
            csevar = self.cse.generate(buffer, code)
            assert isinstance(csevar, CppCSEVariable)
            return csevar

        code = BracesBuffer()
        code.writeline("[&]")
        with code.indent():
            result_size = get_result_size(dtype)
            tiling_size = get_tiling_size(dtype)
            result_declare = (
                f"__at_align__ std::array<{DTYPE_TO_CPP[dtype]}, {tiling_size}> tmpbuf;"
            )
            code.writeline(result_declare)
            if store_value:
                code.writeline(
                    f"{store_value}.store(tmpbuf.data(), {cexpr_index(result_size)});"
                )
            itervar_inner = sympy_index_symbol(
                f"{self.itervars[self.tiling_idx]}_inner"
            )
            replacements = {}
            for indirect_var in (
                self.cse.varname_map[s.name]  # type: ignore[attr-defined]
                for s in index.free_symbols
                if symbol_is_type(s, SymT.TMP)
            ):
                assert isinstance(indirect_var, CppCSEVariable)
                if indirect_var.is_vec:
                    array_var = vec_to_array(indirect_var)
                    replacements[indirect_var] = f"{array_var}[{itervar_inner}]"
            index = self.scale_index_with_offset(
                index, itervar_idx=self.tiling_idx, offset=itervar_inner
            )
            load_mask = None
            if self._load_mask is not None:
                assert not store_value, "unexpected store with load mask"
                assert isinstance(self._load_mask, CppCSEVariable), self._load_mask
                if self._load_mask.is_vec:
                    load_mask = f"{self._load_mask}.is_masked({itervar_inner})"
                else:
                    load_mask = f"{self._load_mask} != 0"
            if cpp_builder.is_gcc():
                code.writeline(f"#pragma GCC unroll {self.tiling_factor}")
            else:
                code.writeline(f"#pragma unroll {self.tiling_factor}")
            code.writeline(
                f"for (long {itervar_inner} = 0; "
                + f"{itervar_inner} < {cexpr_index(self.num_elems)}; "
                + f"{itervar_inner}++)"
            )
            with code.indent(), contextlib.ExitStack() as stack:
                index_c = cexpr_index(index)
                for indirect_var in replacements:
                    index_c = re.sub(
                        r"\b" + f"{indirect_var}" + r"\b",
                        replacements[indirect_var],
                        index_c,
                    )
                rhs = f"{var}[{index_c}]" if var is not None else f"{index_c}"
                if load_mask:
                    code.writeline(f"if ({load_mask})")
                    stack.enter_context(code.indent())
                if store_value:
                    conjunction = "+=" if accu_store else "="
                    code.writeline(f"{rhs} {conjunction} tmpbuf[{itervar_inner}];")
                else:
                    code.writeline(f"tmpbuf[{itervar_inner}] = {rhs};")
            if not store_value:
                load_line = self._get_vec_load_line("tmpbuf.data()", 0, dtype)  # type: ignore[arg-type]
                code.writeline(f"return {load_line};")
        code.writeline("()")
        if store_value:
            code.writeline(";")
            buffer.splice(code)
            return None
        else:
            csevar = self.cse.generate(buffer, code)
            assert isinstance(csevar, CppCSEVariable)
            csevar.is_vec = True
            return csevar

    def load(self, name: str, index: sympy.Expr):
        var = self.args.input(name)
        index = self.rename_indexing(index)
        dtype = V.graph.get_dtype(name)
        tiling_var = self.itervars[self.tiling_idx]
        stride = self._try_get_const_stride(index, tiling_var)
        if stride == 0:
            # load scalar and lazily broadcast it on demand
            return super().load(name, index)
        elif stride == 1:
            # load contiguously
            line = self._get_vec_load_line(var, index, dtype, self._load_mask)
            csevar = self.cse.generate(self.loads, line)  # type: ignore[assignment]
        else:
            csevar = self._load_or_store_non_contiguous(var, index, dtype)  # type: ignore[assignment]
        assert isinstance(csevar, CppCSEVariable)
        csevar.update_on_args("load", (self, name, index), {})
        csevar.is_vec = True
        return csevar

    def _get_store_line(
        self,
        value: Union[str, CppCSEVariable],
        var: str,
        index: sympy.Expr,
        dtype: torch.dtype,
        accu_store: bool = False,
    ):
        """
        Get a store line buffer that stores `value` into `var` at `index` of `dtype`. It handles
        both contiguous and non-contiguous store cases.
        :param value: Vectorized type templaterized on `dtype`.
        :param var: buffer to store into.
        :index: index into the `var`.
        """
        # when value's type is str (e.g., welford reduction), caller should make sure
        # it is a vector
        assert isinstance(value, str) or (
            isinstance(value, CppCSEVariable) and value.is_vec
        ), value
        tiling_var = self.itervars[self.tiling_idx]
        var_expr = f"{var} + {cexpr_index(index)}"
        stride = self._try_get_const_stride(index, tiling_var)
        code = IndentedBuffer()
        if stride == 1:
            if dtype == torch.float and self.tail_size is None:
                code.writeline(f"{value}.store({var_expr});")
            else:
                code.writeline(
                    f"{value}.store({var_expr}, {cexpr_index(self.num_elems)});"
                )
        else:
            self._load_or_store_non_contiguous(
                var, index, dtype, buffer=code, store_value=value, accu_store=accu_store
            )
        return code

    def store(self, name, index, value, mode=None):
        assert "buf" in name
        assert isinstance(value, CppCSEVariable), value
        if not value.is_vec:
            # this happens when we store a scalar into a vectorized buffer like "fill"
            value = self.broadcast(value)
        var = self.args.output(name)
        index = self.rename_indexing(index)
        dtype = V.graph.get_dtype(name)
        if mode is None:
            code = self._get_store_line(value, var, index, dtype)
            self.stores.splice(code.map(lambda x: DeferredLine(name, x)))
        elif mode == "atomic_add":
            if not config.cpp.dynamic_threads and self.num_threads == 1:
                code = self._get_store_line(
                    f"{value}",
                    var,
                    index,
                    dtype,
                    accu_store=True,
                )
                self.stores.splice(code.map(lambda x: DeferredLine(name, x)))
            else:
                n_src = self._get_num_vectors(dtype)
                n_idx = self._get_num_vectors(torch.int64)
                cdtype = DTYPE_TO_CPP[dtype]
                index = ops.index_expr(index, torch.int64).value
                assert index.is_vec
                line = f"atomic_add_vec<{cdtype}, {n_idx}, {n_src}>({var}, {index}, {value});"
                self.stores.writeline(DeferredLine(name, line))
        else:
            raise NotImplementedError(f"store mode={mode}")

    def reduction(self, dtype, src_dtype, reduction_type, value):
        assert reduction_type in VECTORIZABLE_RTYPES
        argmax_or_argmin = reduction_type in {"argmax", "argmin"}
        horizontal_reduction = self.tiling_idx >= self.reduction_depth
        init_dtype = src_dtype if argmax_or_argmin else dtype
        assert isinstance(value, CppCSEVariable), value

        if not value.is_vec:
            value = self.broadcast(value)

        reduction_key = src_dtype, reduction_type, value
        if reduction_key in self.reduction_cse.reduction_cache:
            return self.reduction_cse.reduction_cache[reduction_key]

        vec_ns = "at::vec"
        vec = f"{vec_ns}::Vectorized<{DTYPE_TO_CPP[dtype]}>"
        acc_type = reduction_acc_type(reduction_type, init_dtype)
        acc_type_vec = self.reduction_acc_type_vec(reduction_type, init_dtype)

        acc = self.reduction_cse.generate(
            self.loads, f"reduction {reduction_key}", write=False
        )
        assert isinstance(acc, CppCSEVariable)
        acc_vec = f"{acc}_vec"
        masked_acc_vec = f"masked_{acc_vec}"
        self.reduction_var_names += [f"{acc}", acc_vec, masked_acc_vec]
        self.is_reduction = True
        self.reduction_prefix.writeline(
            f"{acc_type} {acc} = {reduction_init(reduction_type, init_dtype)};"
        )
        self.reduction_prefix.writeline(
            f"{acc_type_vec} {acc_vec} = {self.reduction_init_vec(reduction_type, init_dtype)};"
        )
        reduction_size = functools.reduce(
            lambda x, y: x * y, self.ranges[self.reduction_depth :]
        )
        if reduction_type == "welford_reduce":
            # save the reciprocal of weights for welford reduce
            assert self.reduction_depth is not None
            # use masked acc_vec for tail vec kernel
            self.reduction_prefix.writeline(
                f"{acc_type_vec} {masked_acc_vec} = {self.reduction_init_vec(reduction_type, dtype)};"
            )
            reduction_size = functools.reduce(
                lambda x, y: x * y, self.ranges[self.reduction_depth :]
            )
            reduction_factor = (
                self.tiling_factor if self.tiling_idx >= self.reduction_depth else 1
            )
            self.weight_recp_vec_range = FloorDiv(reduction_size, reduction_factor)
            if self.weight_recp_vec_range not in self.weight_recps_cse.reduction_cache:
                self.weight_recps_val = self.weight_recps_cse.generate(
                    self.compute, f"reduction {self.weight_recp_vec_range}", write=False
                )
                self.weight_recps_cse.reduction_cache[
                    self.weight_recp_vec_range
                ] = self.weight_recps_val
                self.non_parallel_reduction_prefix.writeline(
                    self.welford_weight_reciprocal_vec(dtype)
                )
                # generate weight_recps for parallel reduction
                num_threads = (
                    "max_threads"
                    if config.cpp.dynamic_threads
                    else parallel_num_threads()
                )
                self.local_reduction_init.writeline(
                    self.welford_weight_reciprocal_vec(dtype, num_threads)
                )
            else:
                self.weight_recps_val = self.weight_recps_cse.reduction_cache[
                    self.weight_recp_vec_range
                ]
            # use masked acc_vec for tail vec kernel
            acc_vec_ = masked_acc_vec if self.tail_size else acc_vec
            self.stores.writeline(
                f"{acc_vec_} = {self.reduction_combine_vec(reduction_type, acc_vec_, value, True)};"
            )
        else:
            assert self.reduction_depth is not None
            index = self.itervars[self.reduction_depth]
            for i in range(self.reduction_depth + 1, len(self.itervars)):
                index = index * self.ranges[i] + self.itervars[i]
            kwargs = {
                "next_value": value,
                "index": index,
                "horizontal_reduction": horizontal_reduction,
                "src_dtype": src_dtype,
            }
            self.stores.writeline(
                f"{acc_vec} = {self.reduction_combine_vec(reduction_type, acc_vec, **kwargs)};"
            )
        self._gen_parallel_reduction_buffers(
            acc_vec,
            acc_type_vec,
            reduction_type,
            init_dtype,
            reduction_combine_fn=self.reduction_combine_vec,
            reduction_init_fn=self.reduction_init_vec,
        )
        self._gen_parallel_reduction_buffers(
            acc,
            acc_type,
            reduction_type,
            init_dtype,
            reduction_combine_fn=reduction_combine,
            reduction_init_fn=reduction_init,
        )
        if reduction_type == "welford_reduce":
            # use masked acc_vec for tail vec kernel
            self._gen_parallel_reduction_buffers(
                masked_acc_vec,
                acc_type_vec,
                reduction_type,
                dtype,
                reduction_combine_fn=self.reduction_combine_vec,
                reduction_init_fn=self.reduction_init_vec,
            )
        tmpvar: Union[str, CSEVariable]
        is_bool = dtype == torch.bool
        if horizontal_reduction:
            # Horizontal reduction
            if is_welford_reduction(reduction_type):
                assert self._get_num_vectors(dtype) in [
                    1,
                    2,
                ], "Welford reduction does not support VectorizedN (N>2)"
                next_value = f"welford_vec_reduce_all({acc_vec})"
                masked_next_value = f"welford_vec_reduce_all({masked_acc_vec})"
                self.reduction_suffix.writeline(
                    f"{acc} = {reduction_combine(reduction_type, acc, masked_next_value)};"
                )
            elif argmax_or_argmin:
                next_value = f"{reduction_type}_vec_reduce_all({acc_vec})"
            elif is_bool:
                if reduction_type in (
                    "any",
                    "sum",
                    "max",
                ):
                    next_value = f"!{acc_vec}.all_zero()"
                else:
                    assert reduction_type == "min"
                    next_value = f"{acc_vec}.all_masked()"
            else:
                reduce_all_body = (
                    "{ return "
                    + self.reduction_combine_vec(reduction_type, "x", "y")
                    + "; }"
                )
                is_bool = dtype == torch.bool
                # we are using at::vec::VecMask<float, N> for bool
                vec_dtype = torch.float if is_bool else dtype
                vec = f"at::vec::Vectorized<{DTYPE_TO_CPP[vec_dtype]}>"
                vec_reduce_all_func = f"at::vec::vec_reduce_all<{DTYPE_TO_CPP[vec_dtype]}, {self._get_num_vectors(vec_dtype)}>"
                next_value = f"{vec_reduce_all_func}([]({vec}& x, {vec}& y) {reduce_all_body}, {acc_vec})"

            self.reduction_suffix.writeline(
                f"{acc} = {reduction_combine(reduction_type, acc, next_value, src_dtype=src_dtype)};"
            )
            tmpvar = acc
        else:
            tmpvar = acc_vec
            if is_welford_reduction(reduction_type):
                masked_tmpvar = f"masked_{tmpvar}"
                self.reduction_suffix.writeline(
                    f"{tmpvar} = {reduction_combine(reduction_type, tmpvar, masked_tmpvar)};"
                )

        result = reduction_project(reduction_type, tmpvar)
        self.reduction_cse.reduction_cache[reduction_key] = result
        return result

    def store_reduction(self, name, index, value):
        index = self.rename_indexing(index)
        var = self.args.output(name)
        out_dtype = V.graph.get_dtype(name)
        dtype = (
            (out_dtype if out_dtype == torch.double else torch.float)
            if out_dtype.is_floating_point
            else torch.int64
        )
        out_num_vectors = V.kernel._get_num_vectors(out_dtype)
        src_num_vectors = V.kernel._get_num_vectors(dtype)
        code = IndentedBuffer()
        if self.tiling_idx >= self.reduction_depth:
            # Horizontal reduction
            code.writeline(
                f"{var}[{cexpr_index(index)}] = static_cast<{DTYPE_TO_CPP[out_dtype]}>({value});"
            )
        else:
            # Vertical reduction
            if out_dtype != dtype:
                converted_value = f"{DTYPE_TO_CPP[out_dtype]}_{value}"
                if out_dtype == torch.bool:
                    convert = f"{value}.template cast<bool,{self._get_num_vectors(torch.bool)}>()"
                else:
                    if src_num_vectors == out_num_vectors == 1:
                        convert = (
                            f"at::vec::convert<{DTYPE_TO_CPP[out_dtype]}>({value})"
                        )
                    else:
                        convert = (
                            f"at::vec::convert<{DTYPE_TO_CPP[out_dtype]},"
                            f"{out_num_vectors},{DTYPE_TO_CPP[dtype]},{src_num_vectors}>({value})"
                        )
                code.writeline(f"auto {converted_value} = {convert};")
                value = converted_value
            code.splice(self._get_store_line(value, var, index, out_dtype))
        self.reduction_suffix.splice(code.map(lambda x: DeferredLine(name, x)))

    def broadcast(self, scalar_var: CppCSEVariable) -> CppCSEVariable:
        assert not scalar_var.is_vec
        if scalar_var.dtype == torch.bool:
            vec_var = self.cse.generate(
                self.compute, f"{self._get_mask_type()}::from({scalar_var.name})"
            )
        else:
            assert scalar_var.dtype is not None
            vec_var = self.cse.generate(
                self.compute,
                f"{self._get_vec_type(scalar_var.dtype)}({scalar_var.name})",
            )
        assert isinstance(vec_var, CppCSEVariable)
        vec_var.dtype = scalar_var.dtype
        vec_var.dependent_itervars = scalar_var.dependent_itervars
        vec_var.is_vec = True
        return vec_var

    def arange(self, index: CppCSEVariable, stride: sympy.Symbol) -> CppCSEVariable:
        assert not index.is_vec
        assert index.dtype is not None
        csevar = self.cse.generate(
            self.compute,
            f"{self._get_vec_type(index.dtype)}::arange({index}, {stride})",
        )
        assert isinstance(csevar, CppCSEVariable)
        csevar.dtype = index.dtype
        csevar.is_vec = True
        return csevar

    def reduction_init_vec(self, reduction_type, dtype):
        scalar_type = DTYPE_TO_COMPUTATION_DTYPE[dtype]
        vec_type = self._get_vec_type(scalar_type)

        if is_welford_reduction(reduction_type):
            return f"Welford<{vec_type}>()"

        if reduction_type in {"argmin", "argmax"}:
            cdtype = DTYPE_TO_CPP[scalar_type]
            acc_type = self.reduction_acc_type_vec(reduction_type, dtype)
            if reduction_type == "argmin":
                val = (
                    f"std::numeric_limits<{cdtype}>::infinity()"
                    if is_float_dtype(dtype)
                    else f"std::numeric_limits<{cdtype}>::max()"
                )
            else:
                val = (
                    f"-std::numeric_limits<{cdtype}>::infinity()"
                    if is_float_dtype(dtype)
                    else f"std::numeric_limits<{cdtype}>::min()"
                )
            return f"{acc_type}({val})"

        if reduction_type == "any":
            return f"{self._get_mask_type()}::from(0)"

        scalar_init = reduction_init(reduction_type, dtype)
        vec_init = f"{vec_type}({scalar_init})"
        if dtype == torch.bool:
            assert reduction_type in ("min", "max", "sum")
            return f"{self._get_mask_type()}::from({scalar_init})"
        return vec_init

    def reduction_acc_type_vec(self, reduction_type, dtype):
        scalar_type = DTYPE_TO_COMPUTATION_DTYPE[dtype]
        vec_type = self._get_vec_type(scalar_type)
        if is_welford_reduction(reduction_type):
            return f"Welford<{vec_type}>"
        if reduction_type in {"argmin", "argmax"}:
            n_src = self._get_num_vectors(scalar_type)
            n_idx = self._get_num_vectors(torch.int64)
            return f"IndexValueVec<{DTYPE_TO_CPP[scalar_type]}, {n_src}, {n_idx}>"
        if dtype == torch.bool:
            assert reduction_type in ("min", "max", "any", "sum")
            return f"{self._get_mask_type()}"
        return vec_type

    def welford_weight_reciprocal_vec(self, dtype, num_threads=None):
        vec_num_range_thread = (
            CeilDiv(self.weight_recp_vec_range, num_threads)
            if num_threads
            else self.weight_recp_vec_range
        )
        vec_num_range_thread_expr = cexpr_index(vec_num_range_thread)
        return (
            f"static WeightRecp<{self._get_vec_type(dtype)}> {self.weight_recps_val}"
            f"("
            f"{vec_num_range_thread_expr}"
            f");"
        )

    def reduction_combine_vec(
        self,
        reduction_type,
        var,
        next_value,
        use_weight_recps=False,
        index: Optional[sympy.Symbol] = None,
        horizontal_reduction: Optional[bool] = None,
        src_dtype: Optional[torch.dtype] = torch.float32,
    ):
        is_bool = src_dtype == torch.bool
        if reduction_type == "max":
            if self.tail_size:
                return f"max_masked_reduce({var}, {next_value}, {cexpr_index(self.tail_size)})"
            else:
                return (
                    f"{var} | {next_value}"
                    if is_bool
                    else f"at::vec::maximum({var}, {next_value})"
                )
        elif reduction_type == "min":
            if self.tail_size:
                return f"min_masked_reduce({var}, {next_value}, {cexpr_index(self.tail_size)})"
            else:
                return (
                    f"{var} & {next_value}"
                    if is_bool
                    else f"at::vec::minimum({var}, {next_value})"
                )
        elif reduction_type == "sum":
            if self.tail_size:
                return f"sum_masked_reduce({var}, {next_value}, {cexpr_index(self.tail_size)})"
            else:
                conjunction = "|" if is_bool else "+"
                return f"{var} {conjunction} {next_value}"
        elif reduction_type == "prod":
            if self.tail_size:
                return f"prod_masked_reduce({var}, {next_value}, {cexpr_index(self.tail_size)})"
            else:
                return f"{var} * {next_value}"
        elif reduction_type == "xor_sum":
            if self.tail_size:
                return f"xor_sum_masked_reduce({var}, {next_value}, {cexpr_index(self.tail_size)})"
            else:
                return f"{var} ^ {next_value}"
        elif reduction_type == "welford_reduce":
            if use_weight_recps:
                if self.tail_size:
                    return f"welford_combine({var}, {next_value}, {cexpr_index(self.tail_size)}, &{self.weight_recps_val})"
                else:
                    return f"welford_combine({var}, {next_value}, &{self.weight_recps_val})"
            else:
                if self.tail_size:
                    return f"welford_combine({var}, {next_value}, {cexpr_index(self.tail_size)})"
                else:
                    return f"welford_combine({var}, {next_value})"
        elif reduction_type == "welford_combine":
            if isinstance(next_value, tuple):
                # When reading a value from Inductor IR we have a tuple of variable names
                mean, m2, weight = next_value
            else:
                # When combining intermediate accumulators we have a Welford<T> struct
                mean, m2, weight = reduction_project(reduction_type, next_value)
            if self.tail_size:
                return f"welford_combine({var}, {{{mean}, {m2}, {weight}}}, {cexpr_index(self.tail_size)})"
            else:
                return f"welford_combine({var}, {{{mean}, {m2}, {weight}}})"
        elif reduction_type in ("argmin", "argmax"):
            assert src_dtype is not None
            cdtype = DTYPE_TO_CPP[src_dtype]
            n_src = self._get_num_vectors(src_dtype)
            n_idx = self._get_num_vectors(torch.int64)
            t_extra = ""
            arg_extra = ""
            if index is not None:
                assert horizontal_reduction is not None
                t_extra = f", {str(horizontal_reduction).lower()}"
                arg_extra = f", {index}"
            if self.tail_size:
                return (
                    f"{reduction_type}_combine_vec<{cdtype}, {n_src}, {n_idx}{t_extra}>"
                    f"({var}, {next_value}{arg_extra}, {cexpr_index(self.tail_size)})"
                )
            else:
                return f"{reduction_type}_combine_vec<{cdtype}, {n_src}, {n_idx}{t_extra}>({var}, {next_value}{arg_extra})"
        elif reduction_type == "any":
            return f"{var} | {next_value}"
        else:
            raise NotImplementedError

    def indirect_assert(self, var, lower, upper, mask=None):
        assert isinstance(var, CppCSEVariable)
        assert var.dtype is not None
        if not var.is_vec:
            if isinstance(mask, CppCSEVariable) and mask.is_vec:
                mask = f"({mask}).all_masked()"
            return super().indirect_assert(var, lower, upper, mask)
        lower_scalar = lower
        upper_scalar = upper
        if lower:
            lower = f"{self._get_vec_type(var.dtype)}({lower})"
        if upper:
            upper = f"{self._get_vec_type(var.dtype)}({upper})"
        if lower and upper:
            cond = f"({lower} <= {var}) & ({var} < {upper})"
            cond_print = f"{lower_scalar} <= {var} < {upper_scalar}"
        elif lower:
            cond = f"{lower} <= {var}"
            cond_print = f"{lower_scalar} <= {var}"
        else:
            assert upper
            cond = f"{var} < {upper}"
            cond_print = f"{var} < {upper_scalar}"
        cond = f"{self._get_mask_type(var.dtype)}({cond})"
        if mask:
            if not mask.is_vec:
                mask = f"{self._get_mask_type(var.dtype)}({mask})"
            # We need not check when the mask is False
            cond = f"({cond}) | ~({mask})"
        if self.tail_size:
            cond = (
                f"{self._get_mask_type(var.dtype)}::set({self._get_mask_type(var.dtype)}::from(1)"
                f", ({cond}), {cexpr_index(self.tail_size)})"
            )
        cond = f"({cond}).all_masked()"
        return f'{self.assert_function}({cond}, "index out of bounds: {cond_print}")'

    def get_to_dtype_expr(self, src, dtype, src_dtype):
        assert isinstance(src, CppCSEVariable)
        if not src.is_vec:
            return super().get_to_dtype_expr(src, dtype, src_dtype)
        src_cpp_type = DTYPE_TO_CPP[src_dtype]
        src_num_vectors = self._get_num_vectors(src_dtype)
        dst_cpp_type = DTYPE_TO_CPP[dtype]
        dst_num_vectors = self._get_num_vectors(dtype)
        expr = f"({src})"
        if src_dtype != torch.bool and dtype == torch.bool:
            expr = f"{self._get_mask_type(src_dtype)}::from<{src_cpp_type},{src_num_vectors}>({src})"
        elif src_dtype == torch.bool and dtype != torch.bool:
            expr = f"{src}.to<{dst_cpp_type},{dst_num_vectors}>()"
        elif src_dtype != dtype:
            if src_num_vectors == dst_num_vectors == 1:
                expr = f"at::vec::convert<{dst_cpp_type}>({src})"
            else:
                expr = f"at::vec::convert<{dst_cpp_type},{dst_num_vectors},{src_cpp_type},{src_num_vectors}>({src})"
        return expr


class CppTile2DKernel(CppVecKernel):
    """
    A vector kernel that handles the 2d tiles with the tile size defined in `tiling_factor` on
    the inner-most loop level and one of the outer loop level (`outer_tiling_idx`). When the data
    tile is accessed in a contiguous way from the outer loop axis, a transposition is applied on the
    tile to make the access contiguous from the inner-most loop axis. Then, the same vectorization
    logic from its parent `CppVecKernel` is leveraged for load/store/compute. The transposed tile load
    and store are generated into kernel.preloads and kernel.poststores buffers.

    The loop structure looks like below:
    for ...
      for i_outer ...
        for ...
          for inner_most ...
            // generated by CppTile2DKernel
            float tmp0[16*16]; at::vec::transpose_mxn<...>(tmp0, in_ptr0 + ..., ...); // into kernel.preloads
            float tmp1[16*16]; // into kernel.preloads
            for i_inner ... { // the kernel inner loop
              vectorized loads/compute/stores (e.g., load tmp0, store tmp1) // into kernel.loads/compute/stores
            }
            at::vec::transpose_mxn(out_ptr0 + ..., tmp1, ...) // into kernel.poststores
          for inner_most ... (tail)
            // generated by CppVecKernel
            ...
      for i_outer ... (tail)
        for ...
          for ...
            // generated by CppKernel
            ...
    """

    overrides = CppTile2DOverrides  # type: ignore[assignment]

    def __init__(
        self,
        args,
        num_threads,
        tiling_factor,
        tiling_indices,
        inner_tail_size=None,
        outer_tail_size=None,
    ):
        super().__init__(
            args,
            num_threads,
            tiling_factor,
            tiling_indices[1],
            inner_tail_size,
        )
        self.tiling_indices = tiling_indices
        self.inner_tail_size = inner_tail_size
        self.outer_tail_size = outer_tail_size
        self.inner_num_elems = inner_tail_size if inner_tail_size else tiling_factor
        self.outer_num_elems = outer_tail_size if outer_tail_size else tiling_factor
        self.inner_is_tiling_idx = True

    def inner_itervar(self):
        return sympy_index_symbol(f"{self.itervars[self.outer_idx]}_inner")

    def need_vec_transpose(self, index):
        outer_var = self.itervars[self.outer_idx]
        inner_var = self.itervars[self.tiling_idx]
        outer_stride = stride_at_vec_range(index, outer_var, self.tiling_factor)
        inner_stride = stride_at_vec_range(index, inner_var, self.tiling_factor)
        return (
            self._load_mask is None  # TODO: support transposition with mask
            and outer_stride == 1
            and index.has(inner_var)
            and not inner_stride.has(inner_var)
            and not inner_stride.has(outer_var)
        )

    def gen_transposed_tile_load_store(self, name, var, index, is_store):
        # transposed tile load/store outside the kernel inner loop
        dtype = V.graph.get_dtype(name)
        factor = self.tiling_factor
        src = f"{var} + {cexpr_index(index)}"
        dst = "__place_holder__"
        ld_src = f"{cexpr_index(stride_at_vec_range(index, self.itervars[self.tiling_idx], self.tiling_factor))}"
        ld_dst = f"{cexpr_index(self.num_elems)}"
        if is_store:
            src, dst = dst, src
            ld_src, ld_dst = ld_dst, ld_src

        need_define = True
        if self.inner_is_tiling_idx ^ is_store:
            M, N = self.inner_num_elems, self.outer_num_elems
        else:
            M, N = (
                self.outer_num_elems,
                self.inner_num_elems,
            )
        if (isinstance(M, sympy.Expr) and not M.is_number) or (
            isinstance(N, sympy.Expr) and not N.is_number
        ):
            load_or_store = (
                f"at::vec::transpose_mxn<{DTYPE_TO_CPP[dtype]}>"
                f"({src}, {ld_src}, {dst}, {ld_dst}, {cexpr_index(M)}, {cexpr_index(N)});"
            )
        else:
            load_or_store = (
                f"at::vec::transpose_mxn<{DTYPE_TO_CPP[dtype]},{cexpr_index(M)},{cexpr_index(N)}>"
                f"({src}, {ld_src}, {dst}, {ld_dst});"
            )
        if is_store:
            tile_var = self.cse.newvar()
        elif load_or_store not in self.cse.cache:
            tile_var = self.cse.generate(self.preloads, load_or_store, write=False)
        else:
            need_define = False
            tile_var = self.cse.cache[load_or_store]

        if need_define:
            define_line = f"alignas({factor}) {DTYPE_TO_CPP[dtype]} {tile_var}[{factor}*{factor}];"
            self.preloads.writeline(define_line)

        load_or_store = load_or_store.replace("__place_holder__", str(tile_var))
        if is_store:
            self.poststores.writeline(DeferredLine(name, load_or_store))
        else:
            self.preloads.writeline(load_or_store)

        return tile_var

    def load(self, name: str, index: sympy.Expr):
        var = self.args.input(name)
        index = self.rename_indexing(index)

        inner = self.inner_itervar()
        if self.need_vec_transpose(index):
            tile_var = self.gen_transposed_tile_load_store(
                name, var, index, is_store=False
            )
            # vector load inside the kernel inner loop
            loadbuf = f"{tile_var} + {cexpr_index(inner * self.num_elems)}"
            dtype = V.graph.get_dtype(name)
            line = self._get_vec_load_line(loadbuf, 0, dtype)  # type: ignore[arg-type]
            csevar = self.cse.generate(self.loads, line)
            csevar.update_on_args("load", (self, name, index), {})
            assert isinstance(csevar, CppCSEVariable)
            csevar.is_vec = True
            return csevar
        else:
            new_index = self.transform_indexing(index)
            return super().load(name, new_index)

    def store(self, name, index, value, mode=None):
        assert "buf" in name
        var = self.args.output(name)

        inner = self.inner_itervar()
        index = self.rename_indexing(index)
        assert mode is None
        if self.need_vec_transpose(index):
            tile_var = self.gen_transposed_tile_load_store(
                name, var, index, is_store=True
            )
            # vector store inside the kernel inner loop
            storebuf = f"{tile_var} + {cexpr_index(inner * self.num_elems)}"
            if self.tail_size or V.graph.get_dtype(name) in DTYPE_LOWP_FP + [
                torch.uint8,
                torch.int8,
            ]:
                line = f"{value}.store({storebuf}, {cexpr_index(self.num_elems)});"
            else:
                line = f"{value}.store({storebuf});"
            self.stores.writeline(DeferredLine(name, line))
        else:
            new_index = self.transform_indexing(index)
            super().store(name, new_index, value, mode)

    def codegen_inner_loops(self, code):
        inner = self.inner_itervar()
        if self.inner_is_tiling_idx:
            code.writeline(
                f"for (long {inner} = 0; {inner} < {cexpr_index(self.outer_num_elems)}; {inner}++)"
            )
        else:
            code.writeline(
                f"for (long {inner} = 0; {inner} < {cexpr_index(self.inner_num_elems)}; {inner}++)"
            )

    def set_ranges(self, group, reduction_group):
        vars = super().set_ranges(group, reduction_group)
        # do vertical reduction as the tail loop
        self.outer_idx, self.tiling_idx = (
            self.tiling_indices
            if self.tiling_indices[1] < self.reduction_depth
            else reversed(self.tiling_indices)
        )
        if self.tiling_idx == self.tiling_indices[0]:
            self.tail_size = self.outer_tail_size
            self.num_elems = self.outer_num_elems
            self.inner_is_tiling_idx = False
        else:
            self.tail_size = self.inner_tail_size
            self.num_elems = self.inner_num_elems
            self.inner_is_tiling_idx = True
        return vars

    def transform_indexing(self, index: sympy.Expr) -> sympy.Expr:
        return self.scale_index_with_offset(
            index,
            itervar_idx=self.outer_idx,
            offset=self.inner_itervar(),
        )


def get_loop_body_lowp_fp(_body: LoopBody) -> Tuple[Optional[torch.dtype], bool]:
    """
    Returns the low precision data type (torch.float16/torch.bfloat16) contained in the nodes
    and if all the nodes can codegen with this data type without converting to float.
    Otherwise returns None and True.
    """
    sub_blocks = [_body.root_block] + list(_body.subblocks.values())

    _lowp_fp_type: Optional[torch.dtype] = None
    _use_fp32 = False
    for sub_block in sub_blocks:
        for _node in sub_block.graph.nodes:
            if _node.op == "placeholder" or _node.target in (
                "get_index",
                "index_expr",
            ):
                continue

            # Fast path if all operations can support bf16/fp16 without converting to fp32
            if _node.target not in [
                "load",
                "store",
                "abs",
                "neg",
                "output",
            ]:
                _use_fp32 = True

            if hasattr(_node, "meta") and _node.meta:
                assert OptimizationContext.key in _node.meta
                opt_ctx: OptimizationContext = _node.meta[OptimizationContext.key]
                if not opt_ctx.dtype or opt_ctx.dtype not in DTYPE_LOWP_FP:
                    _use_fp32 = True
                elif _lowp_fp_type is not None:
                    if _lowp_fp_type != opt_ctx.dtype:
                        warnings.warn("bf16 and fp16 are mixed in the scheduler node.")
                else:
                    _lowp_fp_type = opt_ctx.dtype
            else:
                _use_fp32 = True

    return _lowp_fp_type, _use_fp32


class TilingSelect:
    """
    Implement the heuristic to select the tiling factors and tiling indices.
    In the future, we can implement advanced heuristic in a subclass.
    """

    def __init__(self):
        super().__init__()

    def select_tiling(
        self,
        fn_list,
        var_sizes_list,
    ) -> Tuple[List[int], List[int]]:
        # TODO(jgong5): support alternative tiling factors and data types
        loop_bodies = _get_loop_body(fn_list)
        all_dtypes = _get_dtype_from_loopbodies(loop_bodies)
        assert all_dtypes
        if any(dtype not in VECTORIZABLE_DTYPES for dtype in all_dtypes):
            return [], []
        dtype = torch.float
        _lowp_fp_dtype = get_loop_body_lowp_fp(loop_bodies[0])[0]
        if _lowp_fp_dtype and all(
            (get_loop_body_lowp_fp(loop_body)[0] == _lowp_fp_dtype)
            for loop_body in loop_bodies[1:]
        ):
            dtype = _lowp_fp_dtype

        tiling_factor = cpu_vec_isa.pick_vec_isa().nelements(dtype=dtype)
        tiling_indices = self._select_tiling_indices(
            fn_list, var_sizes_list, tiling_factor
        )

        if tiling_indices:
            group, reduction_group = max(
                var_sizes_list, key=lambda sizes: len(sizes[1])
            )
            call_ranges = tuple(group) + tuple(reduction_group)

            if config.cpp.enable_tiling_heuristics:

                def _try_get_stride(
                    index,
                    itervars,
                    tiling_factor,
                    tiling_indices,
                ):
                    itervar = itervars[tiling_indices[0]]
                    stride = stride_at_vec_range(index, itervar, tiling_factor)
                    return stride if stride.is_number else None

                def _update_negative_op_count(
                    node_name, non_contig_indexing_op_counter
                ):
                    if node_name not in non_contig_indexing_op_counter:
                        non_contig_indexing_op_counter[node_name] = 1
                    else:
                        non_contig_indexing_op_counter[node_name] += 1

                def _is_valid_indices(
                    itervars,
                    tiling_indices,
                ):
                    return (
                        len(tiling_indices) == 1
                        and len(itervars) > 0
                        and (
                            tiling_indices[0]
                            if tiling_indices[0] >= 0
                            else tiling_indices[0] + len(itervars)
                        )
                        < len(itervars)
                    )

                itervars = [
                    sympy_index_symbol_with_prefix(SymT.XBLOCK, n)
                    for n in range(len(call_ranges))
                ]
                reduction_depth = len(group)
                vars, reduction_vars = (
                    itervars[:reduction_depth],
                    itervars[reduction_depth:],
                )
                op_counter: Dict[str, int] = {}
                # ops may cause overhead with vectorization, like non-contiguous
                # index_expr, load, store
                non_contig_indexing_op_counter: Dict[str, int] = {}
                for _body in loop_bodies:
                    sub_blocks = [_body.root_block] + list(_body.subblocks.values())
                    for sub_block in sub_blocks:
                        for _node in sub_block.graph.nodes:
                            if _node.target in ["index_expr", "load", "store"]:
                                # get the index and replace prefix from z to x
                                arg_idx = 1 if _node.target == "index_expr" else 2
                                index = sub_block.body.indexing_from_args(
                                    (vars, reduction_vars)
                                )[_node.args[arg_idx].args[0]]
                                if _is_valid_indices(itervars, tiling_indices):
                                    stride = _try_get_stride(
                                        index, itervars, tiling_factor, tiling_indices
                                    )
                                    if (
                                        stride is None
                                        if _node.target == "index_expr"
                                        else stride not in [0, 1]
                                    ):
                                        _update_negative_op_count(
                                            _node.target, non_contig_indexing_op_counter
                                        )
                            if isinstance(_node.target, str) and not (
                                _node.target.startswith("masked_subblock")
                                or _node.target
                                in ["ops", "output", "constant", "get_index"]
                            ):
                                if _node.target not in op_counter:
                                    op_counter[_node.target] = 1
                                else:
                                    op_counter[_node.target] += 1

                op_num = sum(op_counter.values())
                non_contig_indexing_op_num = sum(
                    non_contig_indexing_op_counter.values()
                )
                threshold = 0.08
                if op_num > 0 and non_contig_indexing_op_num / op_num >= threshold:
                    # Too many non-contiguous load/store/index_expr which hurts the
                    # vectorization performance. Disable vectorization when exceeding
                    # the threshold.
                    return [], []

                if (
                    not reduction_group
                    and group
                    and len(tiling_indices) == 1
                    and not has_free_symbols(
                        [
                            group[tiling_indices[0]],
                        ]
                    )
                    and group[tiling_indices[0]] < tiling_factor / 2
                ):
                    # For case of Multi Thread AMP Static shape of pyhpc_isoneutral_mixing,
                    # the inner loop range doesn't have enough elements to do vectorization
                    # explicitly and found that `#pragma GCC ivdep` has better performance than
                    # `#pragma omp simd simdlen(8)`. Disable vectorization for this case.
                    # <TODO> Leslie: maybe we can always disable vectorization when loop range is less
                    # than tiling factor and enable `#pragma omp simd simdlen(8)` for scalar kernel
                    # when needed.
                    return [], []

            if dtype in DTYPE_LOWP_FP:
                # For lower precision data type, if the call_range is not long enough,
                # use tiling_factor // 2 for better performance
                factor_lowp = cpu_vec_isa.pick_vec_isa().nelements(dtype=dtype)
                for tiling_indice in tiling_indices:
                    if tiling_indice < 0:
                        tiling_indice = tiling_indice + len(call_ranges)
                    if tiling_indice < 0 or tiling_indice >= len(call_ranges):
                        continue
                    if has_free_symbols(call_ranges):
                        call_range = V.graph.sizevars.size_hint(
                            call_ranges[tiling_indice], fallback=0
                        )
                        if call_range < factor_lowp:
                            V.graph.sizevars.guard_lt(call_range, factor_lowp)
                            tiling_factor = factor_lowp // 2
                            break
                    elif call_ranges[tiling_indice] < factor_lowp:
                        tiling_factor = factor_lowp // 2
                        break

            if len(tiling_indices) == 1:
                return [tiling_factor], tiling_indices
            if len(tiling_indices) == 2:
                return [tiling_factor, tiling_factor], tiling_indices
        return [], []

    def _select_tiling_indices(
        self,
        fn_list,
        var_sizes_list,
        tiling_factor,
    ):
        all_index = []
        for fn, var_sizes in zip(fn_list, var_sizes_list):
            rw = dependencies.extract_read_writes(fn, *var_sizes)
            all_index += [dep.index for dep in itertools.chain(rw.reads, rw.writes)]
        contig_vars = set()
        contig_vars_list = []
        non_contig_stride_const = set()
        non_contig_stride_other = set()
        for index in all_index:
            for var in index.free_symbols:
                if not re.search(r"^d\d+$", var.name):
                    continue
                stride = stride_at_vec_range(index, var, tiling_factor)
                if stride == 0:
                    continue
                elif stride == 1:
                    contig_vars.add(int(var.name[1:]))
                    contig_vars_list.append(int(var.name[1:]))
                elif all(symbol_is_type(s, SymT.SIZE) for s in stride.free_symbols):
                    non_contig_stride_const.add(int(var.name[1:]))
                else:
                    non_contig_stride_other.add(int(var.name[1:]))
        contig_only = contig_vars - non_contig_stride_const - non_contig_stride_other
        group, reduction_group = max(var_sizes_list, key=lambda sizes: len(sizes[1]))
        num_itervars = len(group) + len(reduction_group)
        if len(contig_vars) == 0:
            # no contiguous vars
            return [num_itervars - 1]
        if contig_only:
            return sorted(contig_only)[-1:]
        contig_and_const_stride = (
            contig_vars & non_contig_stride_const
        ) - non_contig_stride_other
        contig_vars_sorted = sorted(contig_vars)
        if (
            len(contig_vars_sorted) == 2
            and contig_vars_sorted[-1] in contig_and_const_stride
            and contig_vars_sorted[-1] == num_itervars - 1
        ):
            return contig_vars_sorted
        return sorted(contig_vars_sorted, key=contig_vars_list.count)[-1:]


class CppKernelProxy(CppKernel):
    def __init__(self, kernel_group):
        super().__init__(kernel_group.args, kernel_group.ws.num_threads)
        self.kernel_group = kernel_group
        self.loop_nest = None
        self.call_ranges = None
        self.picked_vec_isa: cpu_vec_isa.VecISA = cpu_vec_isa.pick_vec_isa()
        self.kernels: List[CppKernel] = []

    def data_type_propagation(self, nodes):
        for _node in nodes:
            assert isinstance(_node, SchedulerNode)
            DataTypePropagation.propagate_scheduler_node(_node)

    # Check if all the nodes of a given fx graph can support BF16/FP16
    def is_lowp_fp_scheduler(self, scheduler_node: SchedulerNode):
        if not isinstance(scheduler_node._body, LoopBody):
            return True
        # Propagate the dtype to check if all the fx node is bf16/fp16
        DataTypePropagation.propagate_scheduler_node(scheduler_node)
        return (
            get_loop_body_lowp_fp(scheduler_node._body)[0] is not None
            and not get_loop_body_lowp_fp(scheduler_node._body)[1]
        )

    def legalize_lowp_fp_dtype_loopbody(self, loop_body: LoopBody):
        def add_to_dtype(sub_graph: torch.fx.Graph):
            def is_lowp_fp_load(node: torch.fx.Node):
                if node.target not in ["load"]:
                    return False
                assert len(node.args) == 3
                load_dtype = V.graph.get_dtype(node.args[1])  # type: ignore[arg-type]
                return load_dtype in DTYPE_LOWP_FP

            def is_lowp_fp_store(node: torch.fx.Node):
                if node.target != "store":
                    return False
                _, store_var, _, _, _ = node.args
                store_dtype = V.graph.get_dtype(store_var)  # type: ignore[arg-type]
                return store_dtype in DTYPE_LOWP_FP

            sub_graph_nodes = list(sub_graph.nodes)
            to_lowp_fp_legalized_nodes = []
            for _node in sub_graph_nodes:
                if is_lowp_fp_load(_node):
                    # No need to promote to float if all users are direct stores
                    if all(user.target == "store" for user in _node.users):
                        continue
                    ops = _node.args[0]
                    with sub_graph.inserting_after(_node):
                        to_type_node = sub_graph.call_method(
                            "to_dtype", args=(ops, _node, torch.float)
                        )
                        to_type_node_args = to_type_node.args
                        _node.replace_all_uses_with(to_type_node)
                        to_type_node.args = to_type_node_args
                        metrics.cpp_to_dtype_count += 1
                elif is_lowp_fp_store(_node):
                    ops, name, _, value_var, _ = _node.args
                    # No need to promote to float if it is a user of a load which are all directly stored
                    if value_var.target == "load" and all(
                        user.target == "store" for user in value_var.users
                    ):
                        continue
                    dtype = V.graph.get_dtype(name)
                    with sub_graph.inserting_before(_node):
                        to_type_node = sub_graph.call_method(
                            "to_dtype", args=(ops, value_var, dtype)
                        )
                        _node.replace_input_with(value_var, to_type_node)
                        metrics.cpp_to_dtype_count += 1
                elif _node.target == "reduction":
                    (
                        ops,
                        dtype,
                        src_dtype,
                        reduction_type,
                        value,
                    ) = _node.args
                    if src_dtype in DTYPE_LOWP_FP:
                        # Since we always convert the load/store value to float if the tensor is bfloat16/float16.
                        # Therefore, the reduction should never work with bfloat16/float16 value. Hence, we update
                        # the bfloat16/float16 reduction by
                        #     1) updating the src_dtype to float
                        # and 2) updating the dtype to float if it is bfloat16/float16.
                        assert dtype in [
                            torch.float,
                            torch.bfloat16,
                            torch.float16,
                            torch.int64,
                        ]
                        _node.args = (
                            ops,
                            torch.float if dtype in DTYPE_LOWP_FP else dtype,
                            torch.float,
                            reduction_type,
                            value,
                        )
                elif _node.target == "to_dtype" and _node.args[-1] in DTYPE_LOWP_FP:
                    (ops, x, _) = _node.args
                    # The legalization always loads the BF16/FP16 tensor as FP32 for computation
                    # and converts back to BF16/FP16 after the computation.
                    # Hence, there should be no computation w/ BF16/FP16.
                    # Therefore, we update the to_dtype by replacing the bf16/fp16 dtype with fp32.
                    # Save the legalized to_dtype node for the elimination(eliminate_to_dtype step):
                    #  1) Eliminate the redundant to_dtype node if we have a pattern as follows:
                    #     graph():
                    #       %lowp_fp_legalized = call_method[target=to_dtype](args = (%ops, %input, torch.float))
                    #       %to_dtype2 = call_method[target=to_dtype](args = (%ops, %lowp_fp_legalized, torch.bfloat16/float16))
                    # Regarding the first to_dtype, it is redundant because
                    # the second to_type also converts to the torch.bfloat16/torch.float16.
                    # Hence, we remove the first to_type.
                    to_lowp_fp_legalized_nodes.append(_node)
                    _node.args = (ops, x, torch.float)
                else:
                    pass

            def eliminate_to_dtype(sub_graph: torch.fx.Graph):
                def _eliminate_duplicate_to_node(sub_graph: torch.fx.Graph):
                    # Eliminate the redundant to_dtype node. Let's consider a pattern as follows:
                    #   graph():
                    #     %to_dtype1 = call_method[target=to_dtype](args = (%ops, %input, torch.float), kwargs = {})
                    #     %to_dtype2 = call_method[target=to_dtype](args = (%ops, %to_dtype1, torch.float), kwargs = {})
                    # Regarding the first to_dtype, it is redundant because the second to_type also converts to the
                    # torch.float. Hence, we remove the first to_type
                    def _used_by_to(to_node: torch.fx.Node):
                        return all(usr.target == "to_dtype" for usr in to_node.users)

                    all_to_nodes = [
                        node for node in sub_graph.nodes if node.target == "to_dtype"
                    ]
                    all_to_nodes_and_users = [
                        {node: node.users} for node in all_to_nodes if _used_by_to(node)
                    ]
                    for node_users in all_to_nodes_and_users:
                        for node, users in node_users.items():
                            if node in sub_graph.nodes and (
                                all(usr.args[-1] == node.args[-1] for usr in users)
                                or (
                                    node in to_lowp_fp_legalized_nodes
                                    and all(
                                        usr.args[-1] in DTYPE_LOWP_FP for usr in users
                                    )
                                )
                            ):
                                val_node = node.all_input_nodes[-1]
                                node.replace_all_uses_with(val_node)
                                sub_graph.erase_node(node)

                    # For debug mode, the graph of LoopBody will attach a new GraphModule as
                    # owning_module for debugging while the release mode will not. The lint will
                    # check whether the graph has owning_module to decide if it needs to check
                    # call_module. LoopBody might contain get_index as a module call. But it
                    # is just a function. Hence, it cannot pass the lint check for debug mode.
                    # We bypass the check if the owning_module is None. Eventually, we should call
                    # get_index via call_function but not call_module.
                    if sub_graph.owning_module is None:
                        sub_graph.lint()

                _eliminate_duplicate_to_node(sub_graph)

            eliminate_to_dtype(sub_graph)

        sub_blocks = [loop_body.root_block] + list(loop_body.subblocks.values())
        for sub_block in sub_blocks:
            add_to_dtype(sub_block.graph)

    def legalize_lowp_fp_dtype(self, nodes):
        if all(
            isinstance(_node, SchedulerNode) and self.is_lowp_fp_scheduler(_node)
            for _node in nodes
        ):
            # Mark the load node to load bf16/fp16
            for _node in nodes:
                sub_blocks = [_node._body.root_block] + list(
                    _node._body.subblocks.values()
                )
                for sub_block in sub_blocks:
                    for fx_node in sub_block.graph.nodes:
                        if fx_node.target in ["load", "store"]:
                            assert fx_node.meta
                            assert OptimizationContext.key in fx_node.meta
                            opt_ctx: OptimizationContext = fx_node.meta[
                                OptimizationContext.key
                            ]
                            assert opt_ctx.dtype in DTYPE_LOWP_FP

            # Bypass the legalization as the kernel can run with bf16/fp16 directly
            return

        for _node in nodes:
            assert isinstance(_node, SchedulerNode)
            assert isinstance(_node._body, LoopBody)
            node: SchedulerNode = _node

            def is_memory_copy_scheduler_node(node: SchedulerNode):
                op_counts = node.read_writes.op_counts
                return (
                    len(op_counts) == 2 and "load" in op_counts and "store" in op_counts
                )

            should_legalize = not is_memory_copy_scheduler_node(node)
            if should_legalize:
                body: LoopBody = node._body
                self.legalize_lowp_fp_dtype_loopbody(body)

    def codegen_functions(self, fn_list, var_sizes_list):
        assert len(fn_list) == len(var_sizes_list)
        kernel_group = self.kernel_group
        group, reduction_group = max(var_sizes_list, key=lambda sizes: len(sizes[1]))

        self.set_ranges(group, reduction_group)

        def codegen_kernel(cls, *args):
            with kernel_group.new_kernel(cls, *args) as kernel:
                # Ugly hack to maintain the metrics kernel count since
                # we only count in CppKernelProxy, not those contained in it
                metrics.generated_kernel_count -= 1

                run(kernel)
                return kernel

        def run(kernel):
            vars, reduction_vars = kernel.set_ranges(group, reduction_group)
            in_suffix = False
            for fn, var_sizes in zip(fn_list, var_sizes_list):
                if var_sizes in [
                    (group, reduction_group),
                    (tuple(itertools.chain(group, reduction_group)), ()),
                ]:
                    assert not in_suffix
                    fn(vars, reduction_vars)
                else:
                    in_suffix = True
                    assert var_sizes == (
                        group,
                        (),
                    ), f"unexpected group: {var_sizes} != {group}, {reduction_group}"
                    # we can fuse in some extra pointwise into the suffix
                    with kernel.write_to_suffix():
                        fn(vars, ())

        scalar_kernel = codegen_kernel(CppKernel)
        V.graph.removed_buffers |= scalar_kernel.removed_buffers
        V.graph.inplaced_to_remove |= scalar_kernel.inplaced_to_remove
        self.loop_nest = LoopNest.build(scalar_kernel)

        if not self.picked_vec_isa:
            return

        if not self.itervars:
            # not a loop
            return

        # Kernels share the same global contexts like V.graph.wrapper_code, V.kernel.args.
        # But the generated scalar kernel has updated these global contexts. Hence, the other kernels
        # should not do this again to avoid context conflict. By now, we only control the
        # config.inplace_buffers. In the future, we could maintain more contexts.
        with torch._inductor.config.patch(inplace_buffers=False):
            tiling_select = TilingSelect()
            tiling_factors, tiling_indices = tiling_select.select_tiling(
                fn_list, var_sizes_list
            )
            assert len(tiling_factors) == len(tiling_indices)
            # <TODO> This should be removed after full support for vectorization is implemented.
            could_masked_vec = True
            all_dtypes = _get_dtype_from_loopbodies(_get_loop_body(fn_list))
            if any(dtype not in MASKED_VECTORIZABLE_DTYPES for dtype in all_dtypes):
                # can be removed after masked vectorizable dtype are same with vectorizable dtype
                could_masked_vec = False

            _inner_loop_reduction_outer_not = False
            _outer_loop = None
            if tiling_indices:
                inner_loop_reduction = False
                outer_loop_level = tiling_indices[0]
                inner_loop_level = outer_loop_level + 1
                if len(self.loop_nest.loops) > inner_loop_level:
                    inner_loop_reduction = self.loop_nest.loops[
                        inner_loop_level
                    ].is_reduction
                    outer_loop_reduction = self.loop_nest.loops[
                        outer_loop_level
                    ].is_reduction
                    _inner_loop_reduction_outer_not = (
                        inner_loop_reduction and not outer_loop_reduction
                    )

            if len(tiling_indices) == 1:
                metrics.generated_cpp_vec_kernel_count += 1
                loop = self.loop_nest.split_with_tiling(
                    tiling_indices[0], factor=tiling_factors[0]
                )
<<<<<<< HEAD
                vec_kernel = codegen_kernel(
                    CppVecKernel, tiling_factors[0], tiling_indices[0]
                )
                tile_size = loop.size - loop.tiling_offset
                vec_kernel.active_ranges = {loop.var: (0, loop.tiling_offset)}
                if (
                    config.cpp.enable_loop_tail_vec
                    and could_masked_vec
                    and tile_size >= 4
                ):
                    tail_kernel = codegen_kernel(
=======
                main_loop.set_kernel(vec_kernel)
                main_loop.simd_vec = True
                if config.cpp.enable_loop_tail_vec and could_masked_vec:
                    tail_loop.steps = tail_loop.size - tail_loop.offset
                    masked_vec_kernel = codegen_kernel(
>>>>>>> cb70e6d9
                        CppVecKernel,
                        tiling_factors[0],
                        tiling_indices[0],
                        tile_size,
                    )
                else:
                    tail_kernel = scalar_kernel
                    scalar_kernel.inner_itervars = [loop.var]
                tail_kernel.active_ranges = {loop.var: (loop.tiling_offset, loop.size)}
                self.kernels = [vec_kernel, tail_kernel]
                _outer_loop = loop
            elif len(tiling_indices) == 2:
                assert (
                    tiling_indices[1] == len(self.itervars) - 1
                    and tiling_factors[0] == tiling_factors[1]
                )

                metrics.generated_cpp_vec_kernel_count += 2
                outer_loop = self.loop_nest.split_with_tiling(
                    tiling_indices[0], factor=tiling_factors[0]
                )
                outer_ranges = {
                    "main": (0, outer_loop.tiling_offset),
                    "tail": (outer_loop.tiling_offset, outer_loop.size),
                }
                outer_tail_size = outer_loop.size - outer_loop.tiling_offset
                inner_loop = self.loop_nest.split_with_tiling(
                    tiling_indices[1], factor=tiling_factors[0]
                )
                inner_ranges = {
                    "main": (0, inner_loop.tiling_offset),
                    "tail": (inner_loop.tiling_offset, inner_loop.size),
                }
                inner_tail_size = inner_loop.size - inner_loop.tiling_offset
                tile2d_kernel = codegen_kernel(
                    CppTile2DKernel,
                    tiling_factors[0],
                    tiling_indices,
                )
                tile2d_kernel.active_ranges = {
                    outer_loop.var: outer_ranges["main"],
                    inner_loop.var: inner_ranges["main"],
                }
                tail_kernel = []
                if config.cpp.enable_loop_tail_vec and could_masked_vec:
                    for outer_r, inner_r in (
                        ("main", "tail"),
                        ("tail", "main"),
                        ("tail", "tail"),
                    ):
                        _inner_tail_size = (
                            inner_tail_size if inner_r == "tail" else None
                        )
                        _outer_tail_size = (
                            outer_tail_size if outer_r == "tail" else None
                        )
                        kernel = codegen_kernel(
                            CppTile2DKernel,
                            tiling_factors[0],
                            tiling_indices,
                            _inner_tail_size,
                            _outer_tail_size,
                        )
                        kernel.active_ranges = {
                            outer_loop.var: outer_ranges[outer_r],
                            inner_loop.var: inner_ranges[inner_r],
                        }
                        tail_kernel.append(kernel)
                else:
                    vec_kernel = codegen_kernel(
                        CppVecKernel, tiling_factors[0], tiling_indices[0]
                    )
                    vec_kernel.active_ranges = {
                        outer_loop.var: outer_ranges["main"],
                        inner_loop.var: inner_ranges["tail"],
                    }
                    vec_kernel.inner_itervars = [inner_loop.var]
                    tail_kernel.append(vec_kernel)
                    scalar_kernel.active_ranges = {
                        outer_loop.var: outer_ranges["tail"],
                        inner_loop.var: (0, inner_loop.size),
                    }
                    scalar_kernel.inner_itervars = [inner_loop.var, outer_loop.var]
                    tail_kernel.append(scalar_kernel)
                self.kernels = [tile2d_kernel] + tail_kernel
                _outer_loop = outer_loop
            else:
                self.kernels = [scalar_kernel]
            self.aggregate_reduction_buffers(
                _inner_loop_reduction_outer_not, _outer_loop
            )
            self.loop_nest.set_kernel(self)

    def codegen_loop_bodies(self, loop_bodies, var_sizes_list):
        for body in loop_bodies:
            self.legalize_lowp_fp_dtype_loopbody(body)
            DataTypePropagation.propagate_loopbody(body)
        self.codegen_functions(loop_bodies, var_sizes_list)

    def codegen_nodes(self, nodes: List[SchedulerNode]):
        # Legalize BF16 node by adding to_dtype explicitly
        self.legalize_lowp_fp_dtype(nodes)
        self.data_type_propagation(nodes)
        assert len(nodes) >= 1

        def fn(node, *index_vars):
            node.decide_inplace_update()
            node.mark_run()
            if isinstance(V.kernel, NullKernelHandler):
                return node._body(*index_vars)
            else:
                return node.codegen(index_vars)

        fn_list = [functools.partial(fn, node) for node in nodes]

        if (
            isinstance(V.local_buffer_context, LocalBufferContext)
            and V.local_buffer_context.local_buffers
        ):

            def wrap_fn(fn):
                wrapped_fn = V.local_buffer_context.localize_function(
                    fn,
                )
                wrapped_fn.original_fn = fn
                return wrapped_fn

            fn_list = [wrap_fn(fn) for fn in fn_list]

        var_sizes_list = [node.group[1] for node in nodes]
        self.codegen_functions(fn_list, var_sizes_list)

    def codegen_loops(self, code, worksharing):
        self.codegen_loops_impl(self.loop_nest, code, worksharing)

    def update_stores_with_parallel_reduction(self):
        for kernel in self.kernels:
            kernel.update_stores_with_parallel_reduction()

    def gen_body(self, code):
        if_prefix = "C10_LIKELY"
        for kernel in self.kernels:
            with contextlib.ExitStack() as stack:
                if kernel.codegen_conditions(code, if_prefix):
                    if_prefix = "C10_UNLIKELY"
                    stack.enter_context(code.indent())
                    body = kernel.gen_body()
                    if kernel.inner_itervars:
                        for idx in kernel.inner_itervars:
                            start, end = kernel.active_ranges[idx]
                            body = transform_kernel_codes_under_inner_loop(
                                body, idx, f"{idx}_tail", start, end
                            )
                    code.splice(body)

    def aggregate_reduction_buffers(self, inner_loop_reduction_outer_not, outer_loop):
        def get_buffer_from_main_loop_kernel(attr):
            main_kernel = self.kernels[0]
            setattr(self, attr, getattr(main_kernel, attr))

        def aggregate_reduction_prefix_suffix(outer_loop):
            assert len(self.kernels) >= 2
            main_loop_kernel = self.kernels[0]
            tail_loop_kernel = self.kernels[-1]
            assert isinstance(main_loop_kernel, CppVecKernel)

            # Prefix
            if type(tail_loop_kernel) == CppKernel:
                # if tail loop kernel is a scalar kernel, we need to extend tmp_acc -> tmp_acc_arr[] t
                # hold the temporal inner loop acc result for outer tail loop
                prefix_buf = BracesBuffer()
                prefix_buf.splice(
                    tail_loop_kernel.gen_tail_reduction_prefix(
                        main_loop_kernel.tiling_factor
                    )
                )
                prefix_buf.splice(main_loop_kernel.reduction_prefix)
                self.reduction_prefix = prefix_buf
            else:
                get_buffer_from_main_loop_kernel("reduction_prefix")

            # Suffix
            suffix_buf = BracesBuffer()
            assert outer_loop  # type: ignore[possibly-undefined]
            with contextlib.ExitStack() as stack:
                if main_loop_kernel.codegen_conditions(
                    suffix_buf, "C10_LIKELY", outer_loop.var
                ):
                    stack.enter_context(suffix_buf.indent())
                    suffix_buf.splice(main_loop_kernel.reduction_suffix)
            with contextlib.ExitStack() as stack:
                if tail_loop_kernel.codegen_conditions(
                    suffix_buf, "C10_UNLIKELY", outer_loop.var
                ):
                    stack.enter_context(suffix_buf.indent())
                    if type(tail_loop_kernel) == CppKernel:
                        reduction_vars = tail_loop_kernel.reduction_var_names
                        for name in reduction_vars:
                            new_name = f"{name}_arr[{outer_loop.var}_tail - {cexpr_index(outer_loop.tiling_offset)}]"
                            replace_acc_name(tail_loop_kernel.stores, name, new_name)
                            replace_acc_name(
                                tail_loop_kernel.reduction_suffix, name, new_name
                            )
                        suffix_buf.splice(
                            transform_kernel_codes_under_inner_loop(
                                tail_loop_kernel.reduction_suffix,
                                outer_loop.var,
                                f"{outer_loop.var}_tail",
                                outer_loop.tiling_offset,
                                outer_loop.size,
                            )
                        )
                    else:
                        suffix_buf.splice(tail_loop_kernel.reduction_suffix)
                self.reduction_suffix = suffix_buf

        if inner_loop_reduction_outer_not:
            aggregate_reduction_prefix_suffix(outer_loop)
        else:
            get_buffer_from_main_loop_kernel("reduction_prefix")
            get_buffer_from_main_loop_kernel("reduction_suffix")
        get_buffer_from_main_loop_kernel("parallel_reduction_prefix")
        get_buffer_from_main_loop_kernel("parallel_reduction_suffix")
        get_buffer_from_main_loop_kernel("local_reduction_init")
        get_buffer_from_main_loop_kernel("local_reduction_stores")
        get_buffer_from_main_loop_kernel("non_parallel_reduction_prefix")


class OuterLoopFusedKernel(CppKernel):
    def __init__(self, kernel_group):
        super().__init__(kernel_group.args, kernel_group.ws.num_threads)
        self.inner: List[LoopNest] = []

    def decide_parallel_depth(self, max_parallel_depth, threads) -> int:
        kernels_parallel_depth = []
        nested_kernels: List[CppKernel] = [
            loop_nest.get_kernel() for loop_nest in self.inner
        ]
        for kernel in nested_kernels:
            # For any ScalarKernel, VecKernel, or Tile2DKernel,
            # they should all have the same call_ranges
            call_ranges = kernel.call_ranges
            assert call_ranges is not None
            kernels_parallel_depth.append(
                kernel.decide_parallel_depth(len(call_ranges), threads)
            )
        return min(
            max_parallel_depth,
            max(kernels_parallel_depth),
        )


class ReasonFusedNodes(Enum):
    SAME_VARS_REDUCE = "same_vars_reduce"
    COMPATIBLE_REDUCTION = "compatible_reduction"
    COMPATIBLE_RANGES_NO_REDUCTION = "compatible_ranges_no_reduction"


class CppScheduling(BaseScheduling):
    # ctypes limits the number of args to 1024, refer to:
    # https://github.com/python/cpython/commit/a285af7e626d1b81cf09f8b2bf7656f100bc1237
    # We set a conservative threshold here.
    MAX_FUSED_KERNEL_ARGS_NUM = 500
    backend_features = dict.fromkeys(
        [
            BackendFeature.INPLACE_BUFFERS,
            BackendFeature.REDUCE_TO_SINGLE_ELEMENT,
        ]
    )

    @classmethod
    def get_backend_features(cls, device: torch.device):
        return cls.backend_features

    def __init__(self, scheduler):
        super().__init__()
        self.scheduler = scheduler
        if scheduler:
            self.reset_kernel_group()
        self._ready_to_flush = False

    def _set_flush_status(self, status: bool):
        self._ready_to_flush = status

    def group_fn(self, sizes):
        return tuple(tuple(map(V.graph.sizevars.simplify, s)) for s in sizes)

    def reset_kernel_group(self):
        from .cpp_wrapper_cpu import CppWrapperCpu

        self.kernel_group: Union[CppWrapperKernelGroup, KernelGroup]
        if isinstance(V.graph.wrapper_code, CppWrapperCpu):
            self.kernel_group = CppWrapperKernelGroup()
        else:
            self.kernel_group = KernelGroup()

    def fuse(self, node1, node2):
        if node1.is_foreach() or node2.is_foreach():
            return ForeachKernelSchedulerNode.fuse(node1, node2)
        elif node1.is_template():
            assert not node2.is_template()
            return FusedSchedulerNode.fuse(node1, node2)
        else:
            if (
                self._why_fuse_nodes(node1, node2)
                == ReasonFusedNodes.COMPATIBLE_RANGES_NO_REDUCTION
            ):
                assert isinstance(node1, (SchedulerNode, FusedSchedulerNode))
                assert isinstance(node2, (SchedulerNode, FusedSchedulerNode))

                _, (vars1, reduce1) = node1.group
                _, (vars2, reduce2) = node2.group
                assert reduce1 == () and reduce2 == (), (reduce1, reduce2)

                def get_indexing_ranges_exprs(node):
                    if isinstance(node, FusedSchedulerNode):
                        assert len(node.snodes) > 0, node.snodes
                        var_ranges = None
                        indexing_exprs = set()
                        for snode in node.snodes:
                            v, exprs = get_indexing_ranges_exprs(snode)
                            if var_ranges is None:
                                var_ranges = v
                            assert var_ranges == v, (var_ranges, v, node.snodes)
                            indexing_exprs.update(exprs)
                        return var_ranges, list(indexing_exprs)
                    else:
                        assert isinstance(node, SchedulerNode)
                        comp_buffer = node.node
                        assert isinstance(comp_buffer, ir.ComputedBuffer)
                        _, body, _ = comp_buffer.get_default_sizes_body()
                        return body.var_ranges, list(body.indexing_exprs.values())

                node_to_recomp = node1 if len(vars1) < len(vars2) else node2
                assert isinstance(node_to_recomp, SchedulerNode)

                ref_node = node2 if len(vars1) < len(vars2) else node1

                extra_indexing_constraints = get_indexing_ranges_exprs(ref_node)

                node_to_recomp.recompute_size_and_body(
                    extra_indexing_constraints=extra_indexing_constraints
                )

                _, (vars1, _) = node1.group
                _, (vars2, _) = node2.group
                assert vars1 == vars2, (vars1, vars2)
                return FusedSchedulerNode.fuse(node1, node2)
            elif self.can_fuse_vertical_outer_loop(node1, node2):
                return OuterLoopFusedSchedulerNode.fuse(
                    node1, node2, self._get_outer_loop_fusion_depth(node1, node2)
                )
            else:
                return FusedSchedulerNode.fuse(node1, node2)

    def _why_fuse_nodes(self, node1, node2) -> Optional[ReasonFusedNodes]:
        _, (vars1, reduce1) = node1.group
        _, (vars2, reduce2) = node2.group

        if vars1 == vars2 and reduce1 == reduce2:
            return ReasonFusedNodes.SAME_VARS_REDUCE
        if reduce1 == () and vars1 == vars2 + reduce2:
            return ReasonFusedNodes.COMPATIBLE_REDUCTION
        if self._can_fuse_nodes_with_compatible_ranges(node1, node2):
            return ReasonFusedNodes.COMPATIBLE_RANGES_NO_REDUCTION
        # TODO(jansel): allow fusion pointwise (vars1, ()) suffix?
        return None

    def _can_fuse_nodes_with_compatible_ranges(self, node1, node2):
        # Here we try to fuse SchedulerNode/FusedSchedulerNode with compatible ranges
        # e.g. (s0, s1, s2) and (s0 * s1 * s2)
        _, (vars1, reduce1) = node1.group
        _, (vars2, reduce2) = node2.group

        c1 = reduce1 == () and reduce2 == ()
        c2 = math.prod(vars1) == math.prod(vars2)
        c3 = len(vars1) == 1 or len(vars2) == 1
        if not (c1 and c2 and c3):
            return False

        node_to_recomp = node1 if len(vars1) < len(vars2) else node2
        ref_node = node2 if len(vars1) < len(vars2) else node1

        # We can not recompute sizes and body for nodes other than SchedulerNode
        # TODO: we can extend fusion support with compatible ranges for FusedSchedulerNode
        if isinstance(node_to_recomp, FusedSchedulerNode):
            return False

        # It may happen that node1 and node2 compatible number of elements
        # but different original ranges, for example:
        # {d0: s0, d1: s1, d2: s2} vs {d0: s0*s1*s2}
        # See https://github.com/pytorch/pytorch/pull/120077/files#r1500427848 for more details
        # TODO: we can fix if it allows us to CSE at least one of the variables

        assert isinstance(node_to_recomp, SchedulerNode)
        if isinstance(node_to_recomp.node, ir.TemplateBuffer):
            return False
        assert isinstance(node_to_recomp.node, ir.ComputedBuffer)
        # node.data.get_size() is a cheaper version of node.get_read_writes().var_ranges
        # but without variable name
        ranges2 = node_to_recomp.node.data.get_size()
        ranges1 = None
        if isinstance(ref_node, FusedSchedulerNode):
            ranges_set = set()
            for snode in ref_node.snodes:
                if isinstance(snode.node, ir.TemplateBuffer):
                    break
                assert isinstance(snode.node, ir.ComputedBuffer)
                ranges_set.add(tuple(snode.node.data.get_size()))

            if len(ranges_set) != 1:
                return False

            ranges1 = list(next(iter(ranges_set)))
        else:
            assert isinstance(ref_node, SchedulerNode)
            assert isinstance(ref_node.node, ir.ComputedBuffer)
            ranges1 = ref_node.node.data.get_size()

        if ranges1 != ranges2:
            return False

        return True

    def _can_fuse_horizontal_impl(self, node1, node2):
        assert isinstance(node1, (FusedSchedulerNode, SchedulerNode))
        assert isinstance(node2, (FusedSchedulerNode, SchedulerNode))
        if any(
            isinstance(node, OuterLoopFusedSchedulerNode) for node in (node1, node2)
        ):
            return False
        return self._why_fuse_nodes(node1, node2) is not None

    def can_fuse_horizontal(self, node1, node2):
        if node1.is_template() or node2.is_template():
            return False
        if (
            len(node1.get_nodes()) + len(node2.get_nodes())
            > config.cpp.max_horizontal_fusion_size
        ):
            return False

        return self._can_fuse_horizontal_impl(node1, node2)

    def _get_outer_loop_fusion_depth(self, node1, node2):
        DISABLE_OUTER_LOOP_FUSION = 0
        if not all(
            type(node)
            in (OuterLoopFusedSchedulerNode, FusedSchedulerNode, SchedulerNode)
            for node in (node1, node2)
        ):
            return DISABLE_OUTER_LOOP_FUSION

        _node1 = (
            node1.get_outer_nodes()[-1]
            if isinstance(node1, OuterLoopFusedSchedulerNode)
            else node1
        )
        assert isinstance(_node1, (FusedSchedulerNode, SchedulerNode))
        _node2 = (
            node2.get_outer_nodes()[0]
            if isinstance(node2, OuterLoopFusedSchedulerNode)
            else node2
        )
        assert isinstance(_node2, (FusedSchedulerNode, SchedulerNode))

        _, (vars1, reduce1) = _node1.group
        _, (vars2, reduce2) = _node2.group
        if vars1 == () and vars2 == () and reduce1 != () and reduce2 != ():
            # Reduction only
            return DISABLE_OUTER_LOOP_FUSION
        if all(type(node) is OuterLoopFusedSchedulerNode for node in (node1, node2)):
            return (
                node1.outer_loop_fusion_depth
                if node1.outer_loop_fusion_depth == node2.outer_loop_fusion_depth
                else DISABLE_OUTER_LOOP_FUSION
            )
        outer_loop_fusion_depth = min(len(vars1), len(vars2))
        if (
            outer_loop_fusion_depth >= 1
            and vars1[:outer_loop_fusion_depth] == vars2[:outer_loop_fusion_depth]
        ):
            if any(
                type(node) is OuterLoopFusedSchedulerNode for node in (node1, node2)
            ):
                _compare_node = (
                    node1 if type(node1) is OuterLoopFusedSchedulerNode else node2
                )
                if _compare_node.outer_loop_fusion_depth == outer_loop_fusion_depth:
                    # Same outer loop fusion depth as prev nodes in OuterLoopFusedSchedulerNode
                    return outer_loop_fusion_depth
                else:
                    return DISABLE_OUTER_LOOP_FUSION
            else:
                # First 2 nodes to generate OuterLoopFusedSchedulerNode
                return outer_loop_fusion_depth
        return DISABLE_OUTER_LOOP_FUSION

    def can_fuse_vertical_outer_loop(self, node1, node2):
        return (
            not node1.is_template()
            and not node2.is_template()
            and node1.get_operation_names() & node2.ancestors
            and not (
                self._can_fuse_horizontal_impl(node1, node2)
                and not node1.is_reduction()
            )
            and self._get_outer_loop_fusion_depth(node1, node2) >= 1
        )

    def get_fusion_pair_priority(self, node1, node2):
        if self.can_fuse_vertical_outer_loop(node1, node2):
            # Outer loop fusion with lower priority
            return 1
        else:
            return 0

    def can_fuse_vertical(self, node1, node2):
        if node2.is_template():
            # TODO(jgong5): support pre-op fusion with template
            return False
        if node1.is_template():
            return not node2.is_reduction()
        return (
            self._can_fuse_horizontal_impl(node1, node2) and not node1.is_reduction()
        ) or self.can_fuse_vertical_outer_loop(node1, node2)

    def try_loop_split(self, nodes: List[SchedulerNode]):
        """
        Apply loop split optimization.
        When one of the indexing_exprs contains a division, we eliminate the division by splitting the loop
        to avoid non-contiguous loads, subject to the following conditions:
            1. No reduction and no mudular index for all nodes.
            2. Only one node's one indexing_exprs contains a division, according to this indexing_exprs,
               we can get the dimension that needs to be split, and the split dimension is contiguous
               in all other indexing_exprs.

        For example, if the node's var_ranges: {z0: 2, z1: 9216, z2: 960} and indexing_exprs:
        {'index0': 8847360*z0 + 960*z1 + z2, 'index1': 32*z0 + (z2//30), 'index2': z2},
        we will split z2 -> 30*z2 + z3, then the node's var_ranges will be changed to
        {z0: 2, z1: 9216, z2: 32, z3: 30} and indexing_exprs will be changed to
        {'index0': 8847360*z0 + 960*z1 + 30*z2 + z3, 'index1': 32*z0 + z2, 'index2': 30*z2 + z3}.
        """

        # No reduction and no mudular
        if any(
            len(node.group[1][1]) != 0
            or any(
                expr.has(ModularIndexing) for expr in node._body.indexing_exprs.values()
            )
            for node in nodes
        ):
            return nodes

        split_var = None
        split_number = None
        divide_index_name = None
        num_div = 0
        match_div = False
        matched_node = None

        for node in nodes:
            assert isinstance(node.node, ir.ComputedBuffer)
            _, original_body, _ = node.node.get_default_sizes_body()
            for name, expr in original_body.indexing_exprs.items():
                num_div += expr.count(FloorDiv)
                if num_div > 1:
                    return nodes
                if expr.count(FloorDiv) == 1:
                    div_expr = expr.find(FloorDiv).pop()
                    split_var = div_expr.args[0]
                    split_number = div_expr.args[1]
                    divide_index_name = name
                    if (
                        isinstance(split_number, sympy.core.numbers.Integer)
                        and isinstance(split_var, sympy.core.symbol.Symbol)
                        and split_var in original_body.iter_vars
                        and divide_index_name is not None
                        and all(
                            stride_at_vec_range(expr, split_var) == 1
                            for name, expr in original_body.indexing_exprs.items()
                            if name != divide_index_name
                        )
                    ):
                        match_div = True
                        matched_node = node

        # Only one node contains a division, and the split dimension is contiguous in all other indexing_exprs.
        if not match_div:
            return nodes

        extra_indexing_constraints = None

        def loop_split(sizes, body, vars):
            index_size, reduce_size = sizes
            index_vars, reduce_vars = vars
            split_idx = index_vars.index(split_var)
            new_index_size = index_size.copy()
            new_index_size[split_idx] = index_size[split_idx] // split_number
            new_index_size.insert(split_idx + 1, split_number)
            (new_index_vars, _), var_ranges = dependencies.index_vars_no_squeeze(
                new_index_size, reduce_size, prefix="y"
            )
            iter_vars = new_index_vars.copy()
            divisor_var = iter_vars.pop(split_idx + 1)
            iter_vars[split_idx] = split_number * iter_vars[split_idx] + divisor_var
            body = ir.LoopBody(
                body, [iter_vars, reduce_vars], var_ranges, new_index_vars, reduce_vars
            )
            nonlocal extra_indexing_constraints
            if not extra_indexing_constraints:
                extra_indexing_constraints = (
                    body.var_ranges,
                    list(body.indexing_exprs.values()),
                )
            return (
                (new_index_size, reduce_size),
                body,
                (new_index_vars, reduce_vars),
            )

        # Here decide the final loop order
        for node in nodes:
            if node == matched_node:
                node.recompute_size_and_body(recompute_sizes_body_func=loop_split)
        for node in nodes:
            if node != matched_node:
                node.recompute_size_and_body(
                    extra_indexing_constraints=extra_indexing_constraints,
                    recompute_sizes_body_func=loop_split,
                )

        return nodes

    def codegen_outer_loop_node(
        self,
        node: OuterLoopFusedSchedulerNode,
    ):
        """
        Generate the code for the outer loop fused scheduler node.
        1. Codegen with fused outer loop: depends on the analysis of
            the outer loop fused scheduler node, with or without the local buffer.
        2. If failed, fallback to standard codegen.
        """
        kernel_group = self.kernel_group
        generated_cpp_vec_kernel_count = metrics.generated_cpp_vec_kernel_count
        cpp_kernel_proxy_list: List[CppKernelProxy] = []
        nodes_list: List[List[SchedulerNode]] = []
        assert isinstance(node, OuterLoopFusedSchedulerNode)

        def try_outer_loop_fusion_with_local_buf(node: OuterLoopFusedSchedulerNode):
            """
            Codegen code with fused outer loop and local Buffer.
            """
            assert isinstance(node, OuterLoopFusedSchedulerNode)
            cpp_kernel_proxy_list.clear()
            nodes_list.clear()

            def get_call_ranges(node: BaseSchedulerNode):
                assert isinstance(node, (SchedulerNode, FusedSchedulerNode))
                nodes: List[SchedulerNode] = node.get_nodes()  # type: ignore[assignment]
                _, (group, reduction_group) = max(
                    nodes, key=lambda x: int(x.is_reduction())
                ).group
                call_ranges = tuple(group) + tuple(reduction_group)
                return call_ranges

            local_buffers: List[ir.Buffer] = []
            # Map local buffer name to a list of global buffers
            local_to_global_buffers: Dict[str, List[ir.Buffer]] = {}
            if all(
                len(get_call_ranges(_node)) == node.outer_loop_fusion_depth + 1
                for _node in node.get_outer_nodes()
            ):
                # Ref to the typical case of local buffer
                # in https://github.com/pytorch/pytorch/blob/
                # 1115a25c36340554442f28f9570abd42f0aface2/aten/src/ATen/native/cpu/SoftMaxKernel.cpp#L159
                # where the buffer is with size of last dim and contiguous.
                # Only support this typical case at first.
                visited_scheduler_nodes: Set[str] = set()
                for scheduler_node in node.get_nodes():
                    # all users inside same OuterLoopFusedSchedulerNode
                    assert isinstance(scheduler_node, SchedulerNode)
                    visited_scheduler_nodes.add(scheduler_node.get_name())
                    if (
                        scheduler_node.is_reduction()
                        or len(scheduler_node.get_outputs()) != 1
                    ):
                        continue

                    scheduler_buffer = scheduler_node.get_outputs()[0]
                    if all(
                        user.node in node.get_nodes() for user in scheduler_buffer.users
                    ):
                        global_buffer = scheduler_buffer.node
                        assert isinstance(global_buffer, ir.ComputedBuffer)
                        global_buffer_layout = global_buffer.get_layout()
                        size_offset = node.outer_loop_fusion_depth - len(
                            get_call_ranges(scheduler_node)
                        )

                        def is_all_write_read_contiguous():
                            contiguous_index_expr = 0
                            stride = 1
                            for var, range in reversed(
                                scheduler_node._body.var_ranges.items()
                            ):
                                contiguous_index_expr += stride * var
                                stride *= range
                            write_index_expr = scheduler_node._body.writes_name2expr[
                                scheduler_buffer.get_name()
                            ]

                            def is_contiguous_index(x):
                                return x == contiguous_index_expr

                            return is_contiguous_index(write_index_expr) and all(
                                isinstance(user.node, SchedulerNode)
                                and is_contiguous_index(
                                    user.node._body.reads_name2expr[
                                        scheduler_buffer.get_name()
                                    ],
                                )
                                for user in scheduler_buffer.users
                            )

                        if not (
                            global_buffer_layout.is_contiguous()
                            and is_all_write_read_contiguous()
                        ):
                            continue
                        # Local Buffer is a view of global buffer
                        local_buffer_layout = ir.FixedLayout(
                            global_buffer_layout.device,
                            global_buffer_layout.dtype,
                            global_buffer_layout.size[size_offset:],
                            global_buffer_layout.stride[size_offset:],
                        )

                        def try_share_local_buffer(local_buffer_layout, local_buffers):
                            for local_buf in local_buffers:
                                if local_buffer_layout == local_buf.layout and all(
                                    all(
                                        user.node.get_name() in visited_scheduler_nodes
                                        for user in V.graph.scheduler.name_to_buf[
                                            global_buffer.name
                                        ].users
                                    )
                                    for global_buffer in local_to_global_buffers[
                                        local_buf.name
                                    ]
                                    if global_buffer.name is not None
                                ):
                                    return local_buf
                            return None

                        local_buf_prefix = "local_buffer_data"
                        # Share existing local buffer
                        local_buffer_used = try_share_local_buffer(
                            local_buffer_layout, local_buffers
                        )
                        if not local_buffer_used:
                            # Create new local buffer
                            local_buffer_used = ir.Buffer(
                                f"{local_buf_prefix}_{len(local_buffers)}",
                                local_buffer_layout,
                            )
                            local_buffers.append(local_buffer_used)
                            local_to_global_buffers[local_buffer_used.name] = []
                        local_to_global_buffers[local_buffer_used.name].append(
                            global_buffer,
                        )

            with LocalBufferContext(kernel_group.args) as scope:
                if len(local_buffers) > 0:
                    for local_buffer in local_buffers:
                        assert local_buffer.name is not None
                        scope.add_local_buffer(
                            local_buffer, local_to_global_buffers[local_buffer.name]
                        )
                for _node in node.get_outer_nodes():
                    assert isinstance(_node, (FusedSchedulerNode, SchedulerNode))
                    cpp_kernel_proxy = CppKernelProxy(kernel_group)
                    cpp_kernel_proxy.codegen_nodes(_node.get_nodes())  # type: ignore[arg-type]
                    cpp_kernel_proxy_list.append(cpp_kernel_proxy)
                    nodes_list.append(_node.get_nodes())  # type: ignore[arg-type]

                if not node.check_outer_fusion_loop_level_attr(
                    cpp_kernel_proxy_list, node.outer_loop_fusion_depth
                ):
                    return False
                metrics.cpp_outer_loop_fused_inner_counts.append(
                    metrics.CppOuterLoopFusedCount(
                        len(cpp_kernel_proxy_list),
                        local_buffer_number=len(scope.local_buffers),
                    )
                )
                outer_fusion_cpp_kernel_proxy = node.merge_outer_fusion_kernels(
                    cpp_kernel_proxy_list,
                )
                kernel_group.finalize_kernel(
                    outer_fusion_cpp_kernel_proxy,
                    [_node for _nodes in nodes_list for _node in _nodes],
                )

            return True

        if not try_outer_loop_fusion_with_local_buf(node):
            # Reset generated_cpp_vec_kernel_count to codegen again
            metrics.generated_cpp_vec_kernel_count = generated_cpp_vec_kernel_count
            cpp_kernel_proxy_list.clear()
            nodes_list.clear()
            # Similar as comment in
            # https://github.com/pytorch/pytorch/blob/469383755fe416eb1c41fa724762ad3eaecdff07/torch/_inductor/codegen/cpp.py#L3269-L3272
            # Kernels share the same global contexts like V.graph.wrapper_code, V.kernel.args.
            with torch._inductor.config.patch(inplace_buffers=False):
                for _node in node.get_outer_nodes():
                    assert isinstance(_node, (FusedSchedulerNode, SchedulerNode))
                    _nodes: List[SchedulerNode] = _node.get_nodes()  # type: ignore[assignment]
                    cpp_kernel_proxy = CppKernelProxy(kernel_group)
                    cpp_kernel_proxy.codegen_nodes(_nodes)
                    kernel_group.finalize_kernel(cpp_kernel_proxy, _nodes)

    def codegen_node(
        self,
        node: Union[OuterLoopFusedSchedulerNode, FusedSchedulerNode, SchedulerNode],
    ):
        """
        Turn an set of pre-fused nodes into a C++ kernel.
        """
        kernel_group = self.kernel_group

        if isinstance(node, OuterLoopFusedSchedulerNode):
            self.codegen_outer_loop_node(node)
        else:
            nodes: List[SchedulerNode] = node.get_nodes()  # type: ignore[assignment]
            nodes = self.try_loop_split(nodes)
            cpp_kernel_proxy = CppKernelProxy(kernel_group)
            cpp_kernel_proxy.codegen_nodes(nodes)
            kernel_group.finalize_kernel(cpp_kernel_proxy, nodes)

        args_num = self._get_scheduled_num_args()
        if args_num > CppScheduling.MAX_FUSED_KERNEL_ARGS_NUM:
            self._set_flush_status(True)

    def is_cpp_template(self, node: BaseSchedulerNode) -> bool:
        return isinstance(node, SchedulerNode) and isinstance(
            node.node, ir.CppTemplateBuffer
        )

    def codegen_template(
        self,
        template_node: BaseSchedulerNode,
        epilogue_nodes: Sequence[BaseSchedulerNode],
    ):
        """
        Codegen a CPP template, possibly with fused epilogues
        """
        counters["inductor"]["cpp_epilogue_fusion_counter"] += len(epilogue_nodes)
        assert self.is_cpp_template(
            template_node
        ), "Template node passed to CppScheduler.codegen_template must be a SchedulerNode that wraps a CppTemplateBuffer"
        template_node = cast(SchedulerNode, template_node)
        _, (_, rnumel) = template_node.group
        assert rnumel == ()
        ctb: ir.CppTemplateBuffer = cast(ir.CppTemplateBuffer, template_node.node)
        epilogue_ir_nodes: List[Optional[ir.Operation]] = [
            n.node for n in epilogue_nodes
        ]
        assert all(
            isinstance(n, ir.ComputedBuffer) for n in epilogue_ir_nodes
        ), "Epilogue nodes must all be instances of ir.ComputedBuffer"

        def template_buffer_has_other_users(
            template_buffer, outputs_by_name, epilogue_nodes
        ):
            assert template_buffer.get_name() in outputs_by_name
            users = outputs_by_name[template_buffer.get_name()].users
            return not all(
                isinstance(user.node, BaseSchedulerNode)
                and user.node.node in epilogue_nodes
                for user in users
            )

        flag_template_buffer_has_other_users = template_buffer_has_other_users(
            ctb, template_node.outputs_by_name, epilogue_ir_nodes
        )
        kernel, render = ctb.make_kernel_render(
            ctb,
            flag_template_buffer_has_other_users=flag_template_buffer_has_other_users,
            epilogue_nodes=epilogue_ir_nodes,
        )
        with kernel:
            for node in [template_node, *epilogue_nodes]:
                node.mark_run()  # type: ignore[attr-defined]
            src_code = render()

        with V.set_kernel_handler(kernel):
            node_schedule = [template_node, *epilogue_nodes]
            kernel_name = self.define_kernel(src_code, node_schedule, kernel.args)
        kernel.call_kernel(kernel_name, ctb)
        V.graph.removed_buffers |= kernel.removed_buffers
        self.scheduler.free_buffers()

    def _get_scheduled_num_args(self):
        return self.kernel_group.get_num_args()

    def ready_to_flush(self):
        return self._ready_to_flush

    def codegen_sync(self):
        pass

    def define_kernel(self, src_code, nodes, kernel_args=None):
        wrapper = V.graph.wrapper_code
        fused_name = (
            get_fused_kernel_name(nodes, config.cpp.descriptive_names)
            if config.cpp.descriptive_names
            else ""
        )
        kernel_name = "_".join(["cpp", fused_name, wrapper.next_kernel_suffix()])
        kernel_decl_name = kernel_name if V.graph.cpp_wrapper else "kernel"
        src_code = src_code.replace(str(Placeholder.KERNEL_NAME), kernel_decl_name)
        src_code = src_code.replace(str(Placeholder.DESCRIPTIVE_NAME), kernel_name)
        # TODO(voz): Ostensibly, we should not need this. But there are cases where C++ codegen does
        # not use BracesBuffer, so we have no good indicator of a C++ buffer atm.
        src_code = src_code.replace("#pragma CMT", "//")

        compile_wrapper = IndentedBuffer()
        args = self.kernel_group.args if kernel_args is None else kernel_args
        _, _, arg_types = args.cpp_argdefs()
        if not V.graph.cpp_wrapper:
            compile_wrapper.writeline(f"async_compile.cpp_pybinding({arg_types!r}, '''")
        compile_wrapper.splice(src_code, strip=True)
        if not V.graph.cpp_wrapper:
            compile_wrapper.writeline("''')")
        wrapper.define_kernel(kernel_name, compile_wrapper.getvalue(), cuda=False)
        return kernel_name

    def flush(self):
        src_code = self.kernel_group.codegen_group()
        if src_code:
            kernel_name = self.define_kernel(
                src_code, self.kernel_group.scheduled_nodes
            )
            self.kernel_group.call_kernel(V.graph.wrapper_code, kernel_name)
        self.reset_kernel_group()
        self._set_flush_status(False)


class KernelGroup:
    def __init__(self):
        super().__init__()
        self.args = KernelArgs()
        self.loops_code = BracesBuffer()
        self.ws = WorkSharing(self.loops_code)
        self.stack = contextlib.ExitStack()
        self.stack.enter_context(self.ws)
        self.scheduled_nodes = []

    def new_kernel(self, cls, *args):
        return cls(self.args, parallel_num_threads(), *args)

    def finalize_kernel(self, new_kernel, nodes):
        self.scheduled_nodes += nodes
        code = self.loops_code
        ws = self.ws
        new_kernel.codegen_loops(code, ws)

    def get_num_args(self):
        arg_defs, call_args, arg_types = self.args.cpp_argdefs()
        args_num = len(arg_defs)
        return args_num

    def codegen_group(self, name=None) -> str:
        self.stack.close()
        if not self.scheduled_nodes:
            return ""
        code = BracesBuffer()
        # 1. Include header files
        # TODO: support kernel profile on other platforms
        enable_kernel_profile = config.cpp.enable_kernel_profile and sys.platform in [
            "linux",
            "win32",
        ]
        if enable_kernel_profile:
            code.writelines(["#include <ATen/record_function.h>"])
        code.writeline(codecache.cpp_prefix())

        # 2. Function definition
        kernel_decl_name = str(Placeholder.KERNEL_NAME) if name is None else name
        kernel_name = str(Placeholder.DESCRIPTIVE_NAME) if name is None else name
        arg_defs, _, _ = self.args.cpp_argdefs()
        arg_defs = ",\n".ljust(25).join(arg_defs)
        func_export_decl = get_export_declaration()
        code.writeline(
            f'extern "C" {func_export_decl} void {kernel_decl_name}({arg_defs})'
        )

        # 3. Function body
        with code.indent():
            if enable_kernel_profile:
                graph_id = V.graph.graph_id
                prefix = "graph_" + str(graph_id) + "_" if graph_id is not None else ""
                code.writelines(
                    [
                        f'RECORD_FUNCTION("{prefix + kernel_name}", c10::ArrayRef<c10::IValue>({{}}));'
                    ]
                )
            for old, new in self.args.aliases():
                code.writeline(f"auto {old} = {new};")
            code.splice(self.loops_code)
        return code.getvalue()

    def call_kernel(self, wrapper, kernel_name):
        _, call_args, arg_types = self.args.cpp_argdefs()
        wrapper.generate_kernel_call(
            kernel_name, call_args, cuda=False, arg_types=arg_types
        )


class CppWrapperKernelGroup(KernelGroup):
    def __init__(self):
        super().__init__()
        self.args = CppWrapperKernelArgs()


class WorkSharing:
    def __init__(self, code):
        self.code = code
        self.in_parallel = False
        self.num_threads = None
        self.stack = contextlib.ExitStack()

    def parallel(self, threads):
        if self.in_parallel and threads != self.num_threads:
            # wrong number of threads
            self.close()
        if not self.in_parallel:
            self.num_threads = threads
            self.in_parallel = True
            if config.cpp.dynamic_threads:
                self.code.writeline("#pragma omp parallel")
            else:
                self.code.writeline(f"#pragma omp parallel num_threads({threads})")
            self.stack.enter_context(self.code.indent())
            self.code.writeline(
                "int tid = omp_get_thread_num();",
            )

    def single(self):
        if self.in_parallel:
            self.code.writeline("#pragma omp single")
        return self.in_parallel

    def close(self):
        self.stack.close()
        self.in_parallel = False

    def __enter__(self):
        self.stack.__enter__()
        return self

    def __exit__(self, exc_type, exc_val, exc_tb):
        self.stack.__exit__(exc_type, exc_val, exc_tb)


@dataclasses.dataclass
class LoopLevel:
    var: Optional[sympy.Expr] = None
    size: Optional[sympy.Expr] = None
    offset: sympy.Expr = sympy.Integer(0)
    tiling_offset: sympy.Expr = sympy.Integer(0)
    steps: sympy.Expr = sympy.Integer(1)
    parallel: int = 0
    simd_omp: bool = False
    simd_vec: bool = False
    collapsed: bool = False
    is_reduction: bool = False
    # kernel assigned to this loop level, only valid when it is a leaf
    kernel: Optional[CppKernel] = None

    def __post_init__(self):
        # Regarding the C++/OpenMP backend, `cpu_vec_isa.pick_vec_isa()` to check
        # vectorization ISA is a time-consuming and one-shot operation. It leads
        # to taking a longer time to import `codegen.cpp` package because the
        # `LoopLevel` of the package is decorated by `@dataclasses.dataclass` while
        # the decorator will invoke `cpu_vec_isa.pick_vec_isa()` to initialize the
        # `simd_nelements` of the `LoopLevel`. It might introduce additional compilation
        # overhead to the Triton backend. Therefore, we moved the `simd_nelements` to
        # `__post_init__`
        picked_vec_isa: cpu_vec_isa.VecISA = cpu_vec_isa.pick_vec_isa()
        self.simd_nelements: int = picked_vec_isa.nelements() if picked_vec_isa else 0

    def split_with_tiling(self, factor):
        sympy_factor = sympy.Integer(factor)
        loop = LoopLevel(self.var, self.size)
        tiling_idx = FloorDiv(loop.size, sympy_factor) * sympy_factor
        loop.steps = sympy_factor
        loop.simd_vec = True
        loop.tiling_offset = tiling_idx
        loop.parallel = self.parallel
        loop.collapsed = False
        loop.is_reduction = self.is_reduction
        return loop

    def lines(self):
        offset_expr = cexpr_index(self.offset)
        size_expr = cexpr_index(self.size)
        if config.cpp.no_redundant_loops and offset_expr == size_expr:
            return None
        simd = (
            f"simd simdlen({self.simd_nelements}) "
            if self.simd_omp and self.simd_nelements > 1
            else ""
        )
        if self.parallel:
            # TODO(jansel): look into chunk size and other schedules
            line1 = "#pragma omp for"
            if self.parallel > 1:
                line1 += f" collapse({self.parallel})"
            if self.simd_omp:
                line1 = line1.replace(" for ", f" for {simd}")
        elif self.simd_vec:
            line1 = ""
        elif self.simd_omp:
            line1 = f"#pragma omp {simd}"
        elif not self.is_reduction and cpp_builder.is_gcc():
            line1 = "#pragma GCC ivdep"
        else:
            line1 = ""
        offset_str = f"{INDEX_TYPE} {self.var}={offset_expr}"
        size_str = f"{self.var}<{size_expr}"
        if self.steps.is_number:
            steps_str = f"{self.var}+={cexpr_index(self.steps)}"
        else:
            # If the step size is 0, change it to 1 because a step size of 0
            # will cause floating point exception (core dump) during parallelization.
            steps_str = (
                f"{self.var}+=({cexpr_index(self.steps)} == 0 ? "
                f"1 : {cexpr_index(self.steps)})"
            )
        line2 = f"for({offset_str}; {size_str}; {steps_str})"
        if self.collapsed or not line1:
            return [line2]
        return [line1, line2]


@dataclasses.dataclass
class LoopNest:
    """
    A loop-nest like structure but with some loop level split along
    the loop range into the main tiling loop and the tail. It is built
    with the `build` method as a loop nest and then split with
    `split_with_tiling` at some depth.

    A typical case is for vectorization where we typically split at the inner-most
    loop level. A more complicated case is 2D tiling where we split at
    both inner-most and outer levels.
    """

    loops: Optional[List[LoopLevel]] = None
    kernel: Optional[CppKernel] = None

    @staticmethod
    def build(kernel: CppKernel):
        """Build a LoopNest with the given `kernel` as the leaf"""
        itervars = kernel.itervars
        ranges = kernel.ranges
        reduction_depth = kernel.reduction_depth
        assert reduction_depth is not None

        loops: Optional[List[LoopLevel]] = None
        for loop_idx, (var, size) in enumerate(zip(itervars, ranges)):
            loop = LoopLevel(var, size)
            if not loops:
                loops = [loop]
            else:
                loops.append(loop)
            if loop_idx >= reduction_depth:
                loop.is_reduction = kernel.is_reduction

        loop_nest = LoopNest(loops)
        loop_nest.kernel = kernel
        return loop_nest

    def __bool__(self):
        return bool(self.loops)

    @cache_on_self
    def max_parallel_depth(self):
        """
        Maximal allowed depth for parallelism:
        1) Levels without splitting and
        2) All reduction or non-reduction levels
        When the loop is split at the top level, the max depth is 1.
        """
        if self.loops is None:
            return 0

        max_depth = 0
        is_reduction = self.loops[0].is_reduction
        for loop in self.loops:
            if loop.is_reduction != is_reduction:
                break
            max_depth += 1
        return max_depth

    def is_reduction_only(self):
        """
        Whether all the loops are for reduction. Reduction loops
        are always the inner most ones.
        """
        return self.loops is not None and self.loops[0].is_reduction

    def mark_parallel(self, par_depth):
        assert (
            par_depth <= self.max_parallel_depth()
        ), "Parallel depth cannot exceed the maximal allowed parallel depth"
        assert self.loops is not None
        assert len(self.loops) >= par_depth
        loop = self.loops[0]
        loop.parallel = par_depth
        for i in range(1, par_depth):
            self.loops[i].collapsed = True

    def split_with_tiling(self, depth, factor):
        """
        Split the loop into main and tail loops at given `depth` so that the range
        of the main loop has range `floor_div(range, factor) * factor` and
        the tail loop handles the remainder. The main loop is tiled
        according to the `factor`.
        """
        assert self.loops
        self.loops[depth] = self.loops[depth].split_with_tiling(factor)
        return self.loops[depth]

    def get_kernel(self) -> CppKernel:
        assert self.kernel
        return self.kernel

    def set_kernel(self, kernel):
        self.kernel = kernel

    def from_loop_level(self, level: int):
        assert self.loops
        assert len(self.loops) >= level
        loops = None if level == len(self.loops) else self.loops[level:]
        return LoopNest(loops, self.kernel)<|MERGE_RESOLUTION|>--- conflicted
+++ resolved
@@ -6,11 +6,7 @@
 import math
 import re
 import sys
-<<<<<<< HEAD
-=======
 import warnings
-from copy import copy, deepcopy
->>>>>>> cb70e6d9
 from enum import Enum
 from typing import cast, Dict, List, Optional, Sequence, Set, Tuple, Union
 
@@ -1769,7 +1765,7 @@
         self.itervars: List[sympy.Symbol] = []
         self.reduction_depth = None
         self.reduction_prefix = IndentedBuffer()
-        self.tail_reduction_prefix_fn = []
+        self.reduction_prefix_fn = []
         self.reduction_suffix = IndentedBuffer()
         self.parallel_reduction_prefix = IndentedBuffer()
         self.parallel_reduction_suffix = IndentedBuffer()
@@ -1958,6 +1954,32 @@
             raise NotImplementedError(f"store mode={mode}")
         self.stores.writeline(DeferredLine(name, line))
 
+    def _gen_reduction_prefix(self, acc, acc_type, rtype, dtype, init_fn):
+        # gen preduction prefix
+        # if size is None, we will define and init a single reduction var
+        # => float tmp_acc0 = 0;
+        # else, we will define and init a reduction array
+        # => float tmp_acc0_arr[size];
+        # => for (int i = 0; i < size, i++) tmp_acc0_arr[i] = 0;
+        def inner(size=None):
+            if size is None:
+                return f"{acc_type} {acc} = {init_fn(rtype, dtype)};"
+            else:
+                return reduction_prefix_array(
+                    acc,
+                    acc_type,
+                    rtype,
+                    dtype,
+                    size,
+                    init_fn,
+                )
+
+        return inner
+
+    def finalize_reduction_prefix(self, size=None):
+        for gen_fn in self.reduction_prefix_fn:
+            self.reduction_prefix.splice(gen_fn(size))
+
     def reduction(self, dtype, src_dtype, reduction_type, value):
         argmax_or_argmin = reduction_type in {"argmax", "argmin"}
         reduction_key = src_dtype, reduction_type, value
@@ -1971,17 +1993,9 @@
         self.is_reduction = True
         init_dtype = src_dtype if argmax_or_argmin else dtype
         acc_type = reduction_acc_type(reduction_type, init_dtype)
-        self.reduction_prefix.writeline(
-            f"{acc_type} {acc} = {reduction_init(reduction_type, init_dtype)};"
-        )
-        self.tail_reduction_prefix_fn.append(
-            lambda size: reduction_prefix_array(
-                acc,
-                acc_type,
-                reduction_type,
-                init_dtype,
-                size,
-                reduction_init,
+        self.reduction_prefix_fn.append(
+            self._gen_reduction_prefix(
+                acc, acc_type, reduction_type, init_dtype, reduction_init
             )
         )
         assert self.reduction_depth is not None
@@ -1996,12 +2010,6 @@
         result = reduction_project(reduction_type, acc)
         self.reduction_cse.reduction_cache[reduction_key] = result
         return result
-
-    def gen_tail_reduction_prefix(self, size):
-        tail_reduction_prefix = IndentedBuffer()
-        for gen_fn in self.tail_reduction_prefix_fn:
-            tail_reduction_prefix.splice(gen_fn(size))
-        return tail_reduction_prefix
 
     def store_reduction(self, name, index, value):
         index = self.rename_indexing(index)
@@ -2637,11 +2645,19 @@
         masked_acc_vec = f"masked_{acc_vec}"
         self.reduction_var_names += [f"{acc}", acc_vec, masked_acc_vec]
         self.is_reduction = True
-        self.reduction_prefix.writeline(
-            f"{acc_type} {acc} = {reduction_init(reduction_type, init_dtype)};"
-        )
-        self.reduction_prefix.writeline(
-            f"{acc_type_vec} {acc_vec} = {self.reduction_init_vec(reduction_type, init_dtype)};"
+        self.reduction_prefix_fn.append(
+            self._gen_reduction_prefix(
+                acc, acc_type, reduction_type, init_dtype, reduction_init
+            )
+        )
+        self.reduction_prefix_fn.append(
+            self._gen_reduction_prefix(
+                acc_vec,
+                acc_type_vec,
+                reduction_type,
+                init_dtype,
+                self.reduction_init_vec,
+            )
         )
         reduction_size = functools.reduce(
             lambda x, y: x * y, self.ranges[self.reduction_depth :]
@@ -2650,8 +2666,14 @@
             # save the reciprocal of weights for welford reduce
             assert self.reduction_depth is not None
             # use masked acc_vec for tail vec kernel
-            self.reduction_prefix.writeline(
-                f"{acc_type_vec} {masked_acc_vec} = {self.reduction_init_vec(reduction_type, dtype)};"
+            self.reduction_prefix_fn.append(
+                self._gen_reduction_prefix(
+                    masked_acc_vec,
+                    acc_type_vec,
+                    reduction_type,
+                    dtype,
+                    self.reduction_init_vec,
+                )
             )
             reduction_size = functools.reduce(
                 lambda x, y: x * y, self.ranges[self.reduction_depth :]
@@ -3832,25 +3854,13 @@
                 loop = self.loop_nest.split_with_tiling(
                     tiling_indices[0], factor=tiling_factors[0]
                 )
-<<<<<<< HEAD
                 vec_kernel = codegen_kernel(
                     CppVecKernel, tiling_factors[0], tiling_indices[0]
                 )
                 tile_size = loop.size - loop.tiling_offset
                 vec_kernel.active_ranges = {loop.var: (0, loop.tiling_offset)}
-                if (
-                    config.cpp.enable_loop_tail_vec
-                    and could_masked_vec
-                    and tile_size >= 4
-                ):
+                if config.cpp.enable_loop_tail_vec and could_masked_vec:
                     tail_kernel = codegen_kernel(
-=======
-                main_loop.set_kernel(vec_kernel)
-                main_loop.simd_vec = True
-                if config.cpp.enable_loop_tail_vec and could_masked_vec:
-                    tail_loop.steps = tail_loop.size - tail_loop.offset
-                    masked_vec_kernel = codegen_kernel(
->>>>>>> cb70e6d9
                         CppVecKernel,
                         tiling_factors[0],
                         tiling_indices[0],
@@ -4009,7 +4019,9 @@
     def aggregate_reduction_buffers(self, inner_loop_reduction_outer_not, outer_loop):
         def get_buffer_from_main_loop_kernel(attr):
             main_kernel = self.kernels[0]
-            setattr(self, attr, getattr(main_kernel, attr))
+            if attr == "reduction_prefix":
+                main_kernel.finalize_reduction_prefix()
+            getattr(self, attr).splice(getattr(main_kernel, attr))
 
         def aggregate_reduction_prefix_suffix(outer_loop):
             assert len(self.kernels) >= 2
@@ -4021,19 +4033,19 @@
             if type(tail_loop_kernel) == CppKernel:
                 # if tail loop kernel is a scalar kernel, we need to extend tmp_acc -> tmp_acc_arr[] t
                 # hold the temporal inner loop acc result for outer tail loop
-                prefix_buf = BracesBuffer()
-                prefix_buf.splice(
-                    tail_loop_kernel.gen_tail_reduction_prefix(
-                        main_loop_kernel.tiling_factor
-                    )
+                tail_loop_kernel.finalize_reduction_prefix(
+                    main_loop_kernel.tiling_factor
                 )
-                prefix_buf.splice(main_loop_kernel.reduction_prefix)
-                self.reduction_prefix = prefix_buf
+                main_loop_kernel.finalize_reduction_prefix()
+                self.reduction_prefix.splice(
+                    tail_loop_kernel.reduction_prefix
+                    + main_loop_kernel.reduction_prefix
+                )
             else:
                 get_buffer_from_main_loop_kernel("reduction_prefix")
 
             # Suffix
-            suffix_buf = BracesBuffer()
+            suffix_buf = self.reduction_suffix
             assert outer_loop  # type: ignore[possibly-undefined]
             with contextlib.ExitStack() as stack:
                 if main_loop_kernel.codegen_conditions(
@@ -4065,7 +4077,6 @@
                         )
                     else:
                         suffix_buf.splice(tail_loop_kernel.reduction_suffix)
-                self.reduction_suffix = suffix_buf
 
         if inner_loop_reduction_outer_not:
             aggregate_reduction_prefix_suffix(outer_loop)
