# mypy: allow-untyped-defs
from __future__ import annotations

import contextlib
import dataclasses
import functools
import itertools
import logging
import textwrap
import traceback
from contextlib import nullcontext
from functools import partial
from typing import (
    Any,
    Callable,
    ClassVar,
    ContextManager,
    Dict,
    Iterable,
    List,
    Literal,
    Optional,
    overload,
    Sequence,
    Tuple,
    TYPE_CHECKING,
    TypeVar,
    Union,
)
from typing_extensions import TypeAlias
from unittest.mock import patch

import sympy
from sympy import Expr, Integer, Symbol

import torch._export.serde.schema as export_schema
import torch._logging
import torch.fx
import torch.utils._pytree as pytree
from torch._dynamo.device_interface import get_interface_for_device
from torch._dynamo.utils import identity
from torch._export.serde.serialize import GraphModuleSerializer
from torch._higher_order_ops.auto_functionalize import can_auto_functionalize
from torch._inductor import metrics
from torch._prims_common import (
    compute_required_storage_length,
    is_boolean_dtype,
    is_float_dtype,
    make_channels_last_strides_for,
    StrideType,
)
from torch._subclasses.fake_tensor import get_schema_info
from torch.fx.experimental.symbolic_shapes import (
    CallMethodKey,
    compute_unbacked_bindings,
    DivideByKey,
    free_unbacked_symbols,
    rebind_unbacked,
    resolve_unbacked_bindings,
    SymTypes,
)
from torch.utils._ordered_set import OrderedSet
from torch.utils._sympy.functions import CleanDiv, FloorDiv, ModularIndexing
from torch.utils._sympy.symbol import SymT

from . import config, dependencies
from .codegen.common import BackendFeature, index_prevent_reordering
from .dependencies import (
    extract_free_unbacked_symbols,
    extract_input_node_reduction_ranges,
    extract_read_writes,
    var_builder,
)
from .loop_body import LoopBody
from .ops_handler import OpCounterCSE, OpCountResult
from .runtime.benchmarking import benchmarker
from .runtime.hints import ReductionHint
from .utils import (
    argsort,
    cache_on_self,
    ceildiv,
    convert_shape_to_inductor,
    convert_shape_to_symint,
    developer_warning,
    get_kernel_metadata,
    is_dynamic,
    is_gpu,
    sympy_dot,
    sympy_index_symbol,
    sympy_index_symbol_with_prefix,
    sympy_product,
    sympy_subs,
)
from .virtualized import ops, OpsValue, V


if TYPE_CHECKING:
    from .graph import GraphLowering

_T = TypeVar("_T")
_U = TypeVar("_U")
_V = TypeVar("_V")

_IntLike: TypeAlias = Union[int, Expr]

log = logging.getLogger(__name__)
indent = functools.partial(textwrap.indent, prefix="  ")
aten = torch.ops.aten

""" [Note: Inductor IR]

Inductor's IR is produced by executing 'lowering' code (see lowering.py).  Each
lowering is registered to a particular aten operator, and expects inputs that
correspond to the aten schema.  However, in place of torch Tensor inputs, lowerings
expect Inductor TensorBox inputs.

TensorBox IR represents torch tensors.  Tensors are sometimes single objects owning
storage, and sometimes views of another Tensor's storage.  Mutating tensor operations
(such as add_()) affect the underlying storage and any associated views.  Other operations
(such as .t_()) update metadata about the current view but don't modify the underlying storage.

To model this in Inductor, the IR distinguishes between TensorBox, View, StorageBox and Buffer.

TensorBox is the top level IR construct that any lowering should produce and maps to a torch.Tensor
output from an operation.  But just as torch.Tensors take different forms, TensorBox IR can
reference View IR or directly reference StorageBox IRs.

Some Inductor lowerings produce new sets of 'Box'es, while others (such as .t() or other view ops)
may take an existing TensorBox and point it to a new underlying View IR.

Tensors that directly own storage are represented as a chain of:
TensorBox -> StorageBox -> Buffer
where Buffer is a simple (1D) allocation, and StorageBox introduces the concept of a Layout.

If you mutate the data of such a tensor, we swing the StorageBox pointer to point to a new buffer
(leaving the old buffer unmodified and functionalizing the operation).

Tensors backed by views add one more indirection to the IR.
TensorBox -> View -> StorageBox -> Buffer
In these cases, the underlying StorageBox/Buffer will be shared with the pre-view TensorBox.

Computation is represented by Operation nodes, with each operation producing 1
or more output Buffers. In the case of mutations, these will be new Buffers that have the
mutated buffer listed in its get_mutation_names().

It is also possible to have an InputBuffer for which there is no corresponding Operation,
e.g. it may be a graph input or compile time constant.

"""


_NodeOrNodes: TypeAlias = Union[
    int,
    "TensorBox",
    Dict[str, "TensorBox"],
    "Symbol",
    "IRNode",
    Sequence[
        Optional[Union[int, Dict[str, "TensorBox"], "TensorBox", "Symbol", "IRNode"]]
    ],
]


def validate_ir(node_or_nodes: Optional[_NodeOrNodes]) -> None:
    def _check_tensorbox(nodes: Optional[_NodeOrNodes]) -> None:
        # Could expand this to check deeper properties
        # (e.g. TensorBox points to View or StorageBox)
        if nodes is None:
            pass
        elif isinstance(nodes, (list, tuple)):
            for node in nodes:
                _check_tensorbox(node)
        elif isinstance(nodes, dict):
            for node in nodes.values():
                _check_tensorbox(node)
        else:
            assert isinstance(
                nodes,
                (
                    torch._inductor.ir.ExpandView,
                    DynamicScalar,
                    AssertScalar,
                    TensorBox,
                    sympy.logic.boolalg.Boolean,
                    Expr,
                    int,
                    EffectfulKernel,
                ),
            ), f"Found {type(nodes)}, which is not a supported top level IR node. See [Note: Inductor IR]"

    # Be picky about the accepted data structure (don't use pytree here)
    _check_tensorbox(node_or_nodes)


def ops_wrapper(name: str) -> Callable[..., OpsValue]:
    assert isinstance(name, str)

    def fn(*args: object, **kwargs: object) -> OpsValue:
        return getattr(ops, name)(*args, **kwargs)

    return fn


def inverse_reorder(order: Sequence[int]) -> Callable[[Sequence[_T]], Sequence[_T]]:
    inv_order = dict(zip(order, range(len(order))))

    def reindex(index: Sequence[_T]) -> Sequence[_T]:
        assert len(index) == len(inv_order)
        return [index[inv_order[i]] for i in range(len(index))]

    return reindex


def same_reorder(order: Sequence[int]) -> Callable[[Sequence[_T]], Sequence[_T]]:
    def reindex(index: Sequence[_T]) -> Sequence[_T]:
        assert len(index) == len(order)
        return [index[order[i]] for i in range(len(index))]

    return reindex


def fuse_reindexing(
    reindex1: Callable[[Sequence[_U]], Sequence[_V]],
    reindex2: Callable[[Sequence[_T]], Sequence[_U]],
) -> Callable[[Sequence[_T]], Sequence[_V]]:
    def reindex(index: Sequence[_T]) -> Sequence[_V]:
        return reindex1(reindex2(index))

    return reindex


NHWC_STRIDE_ORDER = [3, 0, 2, 1]
NHWDC_STRIDE_ORDER = [4, 0, 3, 2, 1]


def stride_order2fill_order(order: Sequence[Union[int, Integer]]) -> Sequence[int]:
    """
    Convert stride order to fill order
    For channel last format,

    stride order = [3, 0, 2, 1] and fill order = [1, 3, 2, 0]
    """
    lookup = {pos: idx for idx, pos in enumerate(order)}
    fill_order = [lookup[i] for i in range(len(order))]
    return fill_order


def get_stride_order(seq: Sequence[Union[int, torch.SymInt, Expr]]) -> Sequence[int]:
    """
    Convert strides to stride order
    """
    sorted_idx: List[int] = argsort(seq)
    out = [0 for _ in range(len(seq))]
    for i, elem in enumerate(sorted_idx):
        out[elem] = i
    return out


@overload
def ir_node_to_tensor(x: Literal[None], guard_shape: bool = True) -> None:
    ...


@overload
def ir_node_to_tensor(x: IRNode, guard_shape: bool = True) -> torch.Tensor:
    ...


def ir_node_to_tensor(
    x: Optional[IRNode], guard_shape: bool = True
) -> Optional[torch.Tensor]:
    if x is None:
        return None

    shape_fn: Callable[[Union[int, Expr]], Union[int, Expr]]
    if not guard_shape:
        shape_fn = V.graph.sizevars.size_hint
    else:
        shape_fn = identity
    size = [shape_fn(s) for s in x.get_size()]
    stride: StrideType
    if is_storage_and_layout(x):
        stride = [shape_fn(s) for s in x.get_layout().stride]  # type: ignore[misc, union-attr]
    else:
        stride = FlexibleLayout.contiguous_strides(size)  # type: ignore[assignment]
    dtype = x.get_dtype()
    device = x.get_device()
    size = convert_shape_to_symint(size)
    stride = convert_shape_to_symint(stride)
    with V.graph.sizevars.shape_env.suppress_guards():
        t = torch.empty_strided(
            size=size, stride=stride, dtype=dtype, device=device
        ).zero_()
    return t


def may_convert_to_optional(
    value: Optional[Sequence[_T]],
) -> Optional[Sequence[Optional[_T]]]:
    if isinstance(value, list) and not value:
        # [None] makes sure the cpp wrapper codegen will generate something like
        # {std::nullopt} instead of {}
        return [None]
    return value


def get_device_type(x: object) -> Optional[str]:
    if get_device := getattr(x, "get_device", None):
        return get_device_type(get_device())
    if isinstance(x, torch.device):
        return x.type
    return None


def is_triton(x: object) -> bool:
    dtype = get_device_type(x)
    return bool(dtype and is_gpu(dtype))


def is_cpu(x: object) -> bool:
    return get_device_type(x) == "cpu"


class IRNode:
    _current_origins: ClassVar[OrderedSet[Any]] = OrderedSet()

    @staticmethod
    @contextlib.contextmanager
    def current_origins(origins: OrderedSet[torch.fx.Node]):
        old = IRNode._current_origins
        IRNode._current_origins = old | origins
        try:
            yield
        finally:
            IRNode._current_origins = old

    def __post_init__(self):
        self.origins = OrderedSet(self._current_origins)
        self.traceback = traceback.format_stack() if config.debug_ir_traceback else None

    def get_read_names(self) -> OrderedSet[str]:
        raise NotImplementedError(f"NYI on {type(self)}")

    def get_traceback(self):
        return self.traceback

    def get_defining_op(self):
        raise NotImplementedError

    def common_repr(self, shorten=True):
        origins = f"origins={getattr(self, 'origins', '')}"
        if shorten and len(origins) > 64:
            # this can get *very* long
            origins = f"{origins[:61]}..."
        return [origins]

    def str_helper(self, lines, shorten=True, multiline=True):
        lines = lines + self.common_repr(shorten)
        lines = list(map(str, lines))
        if multiline:
            new_lines = indent(",\n".join(lines))
            return f"{type(self).__name__}(\n{new_lines}\n)"
        else:
            return f"{type(self).__name__}({lines})"

    def get_dtype(self):
        return self.dtype

    def get_layout(self):
        raise NotImplementedError(f"get_layout() is not implemented by {type(self)}!")

    def get_size(self):
        raise NotImplementedError(f"get_size() is not implemented by {type(self)}!")

    @property
    def shape(self):
        return self.get_size()

    def get_numel(self):
        return sympy_product(self.get_size())

    def is_zero_elements(self):
        return V.graph.sizevars.is_expr_static_and_true(sympy.Eq(self.get_numel(), 0))  # type: ignore[arg-type]

    def realize(self):
        """
        If the IRNode refers to data which has not been materialized (e.g.,
        it is a Pointwise/Reduction that could potentially have more
        compute fused into it), realize the IRNode into physical memory,
        ending the possibility of fusing into it, but allowing, e.g., multiple
        users to access the data without having to recompute.

        Check StorageBox.realize for a particularly notable implementation.

        TODO(ezyang): I think, in principle, every IRNode should have an
        implementation of this, and most of the time no-op is OK, but you
        really do have to audit each IRNode for this, so for now, raise
        an error if it's not implemented.  Note that some code in graph.py
        will catch this thrown error and suppress it with a warning.
        """
        raise NotImplementedError(f"realize NYI on {type(self)}")

    def codegen_reference(self, writer=None):
        raise NotImplementedError(f"codegen_reference NYI on {type(self)}")

    # The abstract method declarations below serve to convince mypy that all IRNode instances have these functions
    # defined, while having no effect at runtime. We cannot create stub implementations here because other parts of
    # the code dynamically check for defined attributes.
    get_device: Callable[[], torch.device]
    dtype: torch.dtype
    get_name: Callable[[], str]
    get_reads: Callable[[], Any]
    num_reads: Callable[[], int]
    get_stride: Callable[[], Any]
    get_storage_numel: Callable[[], Any]
    has_exceeded_max_reads: Callable[[], bool]
    make_loader: Callable[[], Callable[[Any], Any]]
    make_indexer: Callable[[], Callable[[Any], Any]]
    mark_reuse: Callable[[int], None]
    realize_hint: Callable[[], None]
    get_unbacked_symbol_uses: Callable[[], OrderedSet[sympy.Symbol]]


@dataclasses.dataclass
class Operation:
    def __post_init__(self):
        self.operation_name: Optional[str] = None

    def get_device(self):
        raise NotImplementedError

    def get_origin_node(self):
        assert hasattr(self, "origin_node")
        return self.origin_node

    def get_origins(self):
        assert hasattr(self, "origins")
        return self.origins

    def get_operation_name(self) -> str:
        assert self.operation_name is not None
        return self.operation_name

    def is_extern(self):
        return False

    def is_no_op(self):
        return False

    def get_read_writes(self):
        raise NotImplementedError

    def is_user_of(self, name):
        return name in self.get_read_names()

    def get_read_names(self) -> OrderedSet[str]:
        return OrderedSet(dep.name for dep in self.get_reads())

    def get_reads(self):
        return self.get_read_writes().reads

    def get_outputs(self) -> List[Buffer]:
        raise NotImplementedError

    def get_unbacked_symbol_defs(self) -> OrderedSet[sympy.Symbol]:
        return OrderedSet()

    def get_unbacked_symbol_uses(self) -> OrderedSet[sympy.Symbol]:
        """
        Returns the unbacked symbols which are required to be in scope in
        order to successfully perform codegen for this buffer.  For example,
        a buffer that corresponds to an extern kernel call that takes i0 as
        an argument would return {i0} here.  This is used to generate necessary
        dependencies that ensure we actually bind i0 in codegen before you
        try to use it.

        Note that this is NOT transitive; in particular, if this buffer takes
        in as input another buffer with dynamic shape (e.g., (i0,)), we will
        not report it here, because you will already have a dependency
        on that buffer, which will eventually have a dependency on i0 if
        necessary.
        """
        return OrderedSet()

    def get_workspace_size(self):
        """
        Gets extra global memory size needed by this buffer.
        Some algorithms (e.g. group gemm) may require extra global memory in the generated code.
        """
        return 0


@dataclasses.dataclass
class Loops(IRNode):
    device: torch.device
    dtype: torch.dtype
    inner_fn: Callable[..., Any]
    ranges: List[Expr]

    def get_unbacked_symbol_uses(self) -> OrderedSet[sympy.Symbol]:
        return OrderedSet().union(
            *(free_unbacked_symbols(e) for e in self.ranges),
            self.inner_fn_free_unbacked_symbols(),
        )

    def __str__(self, names=("ranges",)):
        return self.str_helper(
            [
                f"'{self.device.type}'",
                str(self.dtype),
                self.inner_fn_str(),
            ]
            + [f"{name}={getattr(self, name)}" for name in names]
            + [f"origin_node={self.origin_node!r}"]
        )

    def __post_init__(self):
        super().__post_init__()
        self.origin_node = None

    __repr__ = __str__

    def get_device(self):
        return self.device

    def get_origin_node(self):
        return self.origin_node

    def get_size(self):
        return self.ranges

    def get_pointwise_size(self):
        return self.ranges

    def is_extern(self):
        return False

    @classmethod
    def create(cls, *args, **kwargs):
        origin_node = kwargs.pop("origin_node", None)
        tb = kwargs.pop("traceback", None)
        r = cls(*args, **kwargs)
        r.origin_node = origin_node
        r.traceback = (
            tb or traceback.format_stack() if config.debug_ir_traceback else None
        )
        return TensorBox.create(r)

    @staticmethod
    def _index(ranges, prefix=SymT.INDEX):
        return [
            sympy.Integer(0) if s == 1 else sympy_index_symbol_with_prefix(prefix, n)
            for n, s in enumerate(ranges)
        ]

    @cache_on_self
    def inner_fn_opcount(self) -> OpCountResult:
        opcounter = OpCounterCSE(V.MockHandler())
        with V.set_ops_handler(opcounter), patch.object(
            FlexibleLayout, "allow_indexing", True
        ):
            self.inner_fn(*self.inner_fn_args())
            return opcounter.getvalue()

    def inner_fn_args(self):
        return (self._index(self.ranges),)

    @cache_on_self
    def inner_fn_str(self):
        return V.KernelFormatterHandler.ir_to_string(
            self.inner_fn, *self.inner_fn_args()
        )

    def has_large_inner_fn(self):
        return self.inner_fn_opcount().num_ops > config.realize_opcount_threshold

    def inner_fn_free_unbacked_symbols(self):
        index = self._index(self.ranges)
        return extract_free_unbacked_symbols(self.inner_fn, index)

    def get_reads(self):
        with patch.object(FlexibleLayout, "allow_indexing", True):
            if self.get_reduction_type():
                return extract_read_writes(
                    self.make_loader(),
                    self.get_size(),
                    self.get_reduction_size(),
                ).reads
            else:
                return extract_read_writes(
                    self.make_loader(),
                    self.get_size(),
                ).reads

    def get_read_names(self) -> OrderedSet[str]:
        return OrderedSet(self.inner_fn_opcount().read_buffers)

    def num_reads(self):
        return len(self.inner_fn_opcount().read_buffers)

    def get_reduction_size(self):
        raise NotImplementedError(
            f"get_reduction_size() is not implemented by {type(self)}!"
        )

    def get_reduction_type(self):
        raise NotImplementedError(
            f"get_reduction_type() is not implemented by {type(self)}!"
        )

    def constant_to_device(self, device):
        raise NotImplementedError(
            f"constant_to_device() is not implemented by {type(self)}!"
        )


def nop_loader_fn(idx: Union[Expr, Sequence[Expr]], *, dtype: torch.dtype) -> OpsValue:
    if dtype.is_floating_point:
        return ops.constant(float("nan"), dtype)
    else:
        return ops.constant(0, dtype)


class Pointwise(Loops):
    def make_loader(self):
        # Make zero-element loops into a no-op
        if self.is_zero_elements():
            return partial(nop_loader_fn, dtype=self.dtype)

        return self.inner_fn

    def get_reduction_size(self):
        return []

    def get_reduction_type(self):
        return None

    def store_output(self, output_name, indexer, vars):
        loader = self.make_loader()
        return ops.store(output_name, indexer(vars), loader(vars))

    def constant_to_device(self, device):
        """Move this to a given device. Requires that all reads are to constants."""
        loader = self.make_loader()
        loader = patch.object(ConstantBuffer, "override_device", device)(loader)
        return Pointwise(device, self.dtype, loader, self.ranges)


@dataclasses.dataclass
class Scatter(Pointwise):
    output_indexer: Callable[[List[Expr]], Expr]
    scatter_mode: Optional[str] = None

    def constant_to_device(self, device):
        """Move this to a given device. Requires that all reads are to constants."""
        loader = self.make_loader()
        loader = patch.object(ConstantBuffer, "override_device", device)(loader)
        return Scatter(
            device,
            self.dtype,
            loader,
            self.ranges,
            self.output_indexer,
            self.scatter_mode,
        )

    def store_output(self, output_name, indexer, vars):
        loader = self.make_loader()
        return ops.store(
            output_name,
            indexer(self.output_indexer(vars)),
            loader(vars),
            mode=self.scatter_mode,
        )


REDUCTION_COMBINE_FN: Dict[str, Callable[..., OpsValue]] = {
    "any": ops_wrapper("logical_or"),
    "max": ops_wrapper("maximum"),
    "min": ops_wrapper("minimum"),
    "prod": ops_wrapper("mul"),
    "sum": ops_wrapper("add"),
    "xor_sum": ops_wrapper("bitwise_xor"),
}


def get_reduction_combine_fn(
    reduction_type: str, dtype: torch.dtype, arg_break_ties_left: bool = True
) -> Callable[..., object]:
    if reduction_type in REDUCTION_COMBINE_FN:
        return REDUCTION_COMBINE_FN[reduction_type]

    elif reduction_type in ("argmax", "argmin"):

        def argmax_combine_fn(
            a: Tuple[object, object], b: Tuple[object, object]
        ) -> Tuple[OpsValue, OpsValue]:
            a_value, a_index = a
            b_value, b_index = b

            if reduction_type == "argmin":
                mask = ops.lt(a_value, b_value)
            else:
                mask = ops.gt(a_value, b_value)

            equal = ops.eq(a_value, b_value)
            if is_float_dtype(dtype):
                a_isnan = ops.ne(a_value, a_value)
                b_isnan = ops.ne(b_value, b_value)
                mask = ops.logical_or(mask, ops.gt(a_isnan, b_isnan))
                equal = ops.logical_or(equal, ops.logical_and(a_isnan, b_isnan))

            tie = (
                ops.lt(a_index, b_index)
                if arg_break_ties_left
                else ops.gt(a_index, b_index)
            )
            mask = ops.logical_or(mask, ops.logical_and(equal, tie))
            return (
                ops.where(mask, a_value, b_value),
                ops.where(mask, a_index, b_index),
            )

        return argmax_combine_fn

    elif reduction_type == "welford_combine":

        def welford_combine_fn(
            a: Tuple[OpsValue, OpsValue, OpsValue],
            b: Tuple[OpsValue, OpsValue, OpsValue],
        ) -> Tuple[OpsValue, OpsValue, OpsValue]:
            a_mean, a_m2, a_weight = a
            b_mean, b_m2, b_weight = b

            delta = b_mean - a_mean
            new_weight = a_weight + b_weight
            w2_over_w = b_weight / new_weight
            return (
                a_mean + delta * w2_over_w,
                a_m2 + b_m2 + delta * delta * a_weight * w2_over_w,
                new_weight,
            )

        return welford_combine_fn

    else:
        raise NotImplementedError(f"unknown reduction_type={reduction_type}")


def significant_strides_equal(
    strides1: Sequence[_IntLike], strides2: Sequence[_IntLike], size: Sequence[_IntLike]
) -> bool:
    """
    Returns true if the strides are equal, ignoring dimensions of size 1 .
    """
    non_1_indices = [
        i
        for i, dim in enumerate(size)
        if V.graph.sizevars.size_hint(dim, fallback=2) != 1
    ]
    strides1 = [V.graph.sizevars.size_hint(strides1[i]) for i in non_1_indices]
    strides2 = [V.graph.sizevars.size_hint(strides2[i]) for i in non_1_indices]
    return strides1 == strides2


@dataclasses.dataclass
class Reduction(Loops):
    reduction_ranges: List[Expr]
    reduction_type: str
    # self.dtype represents the dst dtype
    src_dtype: torch.dtype
    reduction_hint: ReductionHint

    def __str__(self) -> str:  # type: ignore[override]
        return Loops.__str__(  # type: ignore[call-arg]
            self, names=("ranges", "reduction_ranges", "reduction_type")
        )

    def __repr__(self) -> str:  # type: ignore[override]
        return self.__str__()

    def get_unbacked_symbol_uses(self) -> OrderedSet[sympy.Symbol]:
        return super().get_unbacked_symbol_uses() | OrderedSet().union(
            *(free_unbacked_symbols(e) for e in self.reduction_ranges)
        )

    def get_reduction_size(self):
        return self.reduction_ranges

    def get_reduction_type(self):
        return self.reduction_type

    def store_reduction(self, output_name, indexer, vars, reduction_vars):
        value = ops.reduction(
            self.dtype,
            self.src_dtype,
            self.reduction_type,
            self.inner_fn(vars, reduction_vars),
        )
        return ops.store_reduction(output_name, indexer(vars), value)

    def index_length(self):
        return len(self.ranges) + len(self.reduction_ranges)

    def inner_fn_args(self):
        index = self._index(self.ranges)
        rindex = self._index(self.reduction_ranges, SymT.RINDEX)
        return (index, rindex)

    def inner_fn_free_unbacked_symbols(self):
        index = self._index(self.ranges)
        rindex = self._index(self.reduction_ranges, SymT.RINDEX)
        return extract_free_unbacked_symbols(self.inner_fn, index, rindex)

    def constant_to_device(self, device):
        """Move this to a given device. Requires that all reads are to constants."""
        loader = self.make_loader()
        loader = patch.object(ConstantBuffer, "override_device", device)(loader)
        return Reduction(
            device,
            self.dtype,
            loader,
            self.ranges,
            self.reduction_ranges,
            self.reduction_type,
            self.src_dtype,
            ReductionHint.DEFAULT,
        )

    @staticmethod
    def num_splits(
        device,
        dst_dtype,
        src_dtype,
        inner_fn,
        ranges,
        reduction_ranges,
        reduction_type,
        reduction_numel,
        input_node: Optional[IRNode] = None,
    ):
        def _is_static(x):
            return isinstance(x, (int, sympy.Integer))

        reduction_numel_hint = V.graph.sizevars.symbolic_hint(reduction_numel)
        numel_hint = V.graph.sizevars.symbolic_hint(sympy_product(ranges))

        should_split = (
            not V.graph.has_feature(device, BackendFeature.REDUCE_TO_SINGLE_ELEMENT)
            and reduction_type
            not in (
                "argmax",
                "argmin",
            )
            and config.split_reductions
            # We don't support unbacked symints
            and _is_static(reduction_numel_hint)
            and _is_static(numel_hint)
        )
        if not should_split:
            return ReductionHint.DEFAULT, 1

        device_interface = get_interface_for_device(get_device_type(device))  # type: ignore[arg-type] # next PR
        device_properties = device_interface.Worker.get_device_properties(device)
        if get_device_type(device) == "xpu":
            num_sm = device_properties.gpu_subslice_count
        else:
            # default is cuda behavior
            num_sm = device_properties.multi_processor_count

        min_elements_per_thread = 32
        max_elements_per_thread = 512
        threads_per_sm = 2048
        min_elements_per_device = min_elements_per_thread * num_sm * threads_per_sm
        max_elements_per_device = max_elements_per_thread * num_sm * threads_per_sm

        def inner_reduction_splits(reduction_numel_hint, numel_hint):
            # do heuristics that's close to eager mode for split inner reduction
            # we leak reduction autotune configs here, and will need to refactor to avoid this later
            num_warps = 8
            num_threads = 32 * num_warps
            if numel_hint >= 2 * num_sm:  # don't split if there are enough outputs
                return 1
            if reduction_numel_hint <= 8192:
                return 1
            if reduction_numel_hint * numel_hint <= min_elements_per_device:
                split_size = min_elements_per_thread
            elif reduction_numel_hint * numel_hint < max_elements_per_device:
                target_blocks = num_sm * threads_per_sm // (2 * num_threads)
                blocks_per_output = (target_blocks + numel_hint - 1) // numel_hint
                tmp_split_size = (
                    reduction_numel_hint + num_threads * blocks_per_output - 1
                ) // (num_threads * blocks_per_output)
                divisors = sympy.divisors(reduction_numel_hint)
                closest = min(divisors, key=lambda x: abs(x - tmp_split_size))
                if abs(closest - tmp_split_size) < 30:
                    # prefer even splits, but never smalle than min_elements_per_thread
                    split_size = max(closest, min_elements_per_thread)
                else:
                    split_size = tmp_split_size
            else:
                divisors = sympy.divisors(reduction_numel_hint)
                closest = min(divisors, key=lambda x: abs(x - max_elements_per_thread))
                if abs(closest - max_elements_per_thread) < 50:
                    # prefer even splits
                    split_size = closest
                else:
                    split_size = max_elements_per_thread
            return (reduction_numel_hint + split_size * num_threads - 1) // (
                split_size * num_threads
            )

        def outer_reduction_splits(reduction_numel_hint, numel_hint):
            # TODO the best heuristic currently has XBLOCK (corresponding to numel_hint) 128
            # extend to even smaller number of outputs
            num_warps = 8
            num_threads = num_warps * 32
            rvals_per_thread = 4  # comes from heuristics, refactor to not leak here
            xvals_per_block = 128
            xblocks = (numel_hint + xvals_per_block - 1) // xvals_per_block
            if reduction_numel_hint * numel_hint < min_elements_per_device:
                split_size = min_elements_per_thread
            elif reduction_numel_hint * numel_hint < max_elements_per_device:
                target_blocks = num_sm * threads_per_sm // (num_threads)
                target_blocks = (target_blocks + xblocks - 1) // xblocks
                tmp_split_size = (
                    reduction_numel_hint + rvals_per_thread * target_blocks - 1
                ) // (rvals_per_thread * target_blocks)
                divisors = sympy.divisors(reduction_numel_hint)
                closest = min(divisors, key=lambda x: abs(x - tmp_split_size))
                if abs(tmp_split_size - closest) < 20:
                    split_size = max(closest, min_elements_per_thread)
                else:
                    split_size = tmp_split_size
            else:
                divisors = sympy.divisors(reduction_numel_hint)
                closest = min(divisors, key=lambda x: abs(x - max_elements_per_thread))
                if abs(closest - max_elements_per_thread) < 50:
                    # prefer even splits
                    split_size = closest
                else:
                    split_size = max_elements_per_thread

            return (reduction_numel_hint + rvals_per_thread * split_size - 1) // (
                rvals_per_thread * split_size
            )

        # easy cases
        if numel_hint == 1:
            split = inner_reduction_splits(reduction_numel_hint, numel_hint)
            if split == 1:
                # No need to split.
                return ReductionHint.INNER, split
            if input_node is not None and isinstance(input_node, TensorBox):
                new_ranges, new_reduction_ranges = extract_input_node_reduction_ranges(
                    input_node
                )
                if new_ranges is not None and new_reduction_ranges is not None:
                    extracted_numel_hint = V.graph.sizevars.symbolic_hint(
                        sympy_product(new_ranges + new_reduction_ranges)
                    )
                    if reduction_numel_hint == extracted_numel_hint:
                        log.debug(
                            "Use previous IRNode's range and reduction_ranges instead of split. "
                            "current ranges: %s, current reduction ranges: %s, current split: %d, "
                            "new ranges: %s, new reduction ranges: %s",
                            ranges,
                            reduction_ranges,
                            split,
                            new_ranges,
                            new_reduction_ranges,
                        )
                        # If the input_node or its dependent nodes are also Reduction nodes,
                        # use reduction_sizes of this node or its dependent nodes directly.
                        return ReductionHint.INNER, -1
            return ReductionHint.INNER, split
        if (
            reduction_numel_hint <= min_elements_per_thread
            or numel_hint >= num_sm * 2 * 32
        ):
            return ReductionHint.DEFAULT, 1

        r = Reduction(
            device,
            dst_dtype,
            inner_fn,
            ranges,
            reduction_ranges,
            reduction_type,
            src_dtype,
            ReductionHint.DEFAULT,
        )

        def get_read_indices(r):
            cb = ComputedBuffer(
                name=None,
                layout=FlexibleLayout(
                    device=r.get_device(),
                    dtype=r.get_dtype(),
                    size=r.get_size(),
                ),
                data=r,
            )
            read_writes = cb.get_read_writes()
            # try finding the full size producer
            # TODO this will fail for something like ((1, N) * (N, 1)).sum()
            # this would also possibly be wrong for producers with the different contiguity but we hope those cases are rare
            range_vars = [
                r
                for r in read_writes.range_vars
                if isinstance(r, sympy.Expr) and not isinstance(r, sympy.Number)
            ]
            indices = []
            changed = False
            for md in sorted(read_writes.reads, key=lambda x: x.name):
                if all(r in md.index.free_symbols for r in range_vars):
                    indices.append(md.index)
                    if md.name in V.graph.name_to_buffer:
                        buf = V.graph.name_to_buffer[md.name]
                        original_stride = buf.layout.stride
                        buf.decide_layout()
                        if buf.layout.stride != original_stride:
                            changed = True
            return indices, changed

        indices, changed = get_read_indices(r)
        if changed:
            indices, _ = get_read_indices(r)

        if len(indices) == 0:
            # TODO determine splits when all inputs are broadcast
            return ReductionHint.DEFAULT, 1

        (_, reduction_vars), ranges = dependencies.index_vars_squeeze(
            r.get_size(), r.get_reduction_size()
        )
        num_outer = 0
        num_inner = 0
        for i in indices:
            i = V.graph.sizevars.simplify_with_ranges(i, ranges)
            strides = V.graph.sizevars.stride_hints(i, reduction_vars, ranges.keys())
            outer = all(s > 1 for s in strides)
            if outer:
                num_outer += 1
            else:
                num_inner += 1
        if num_inner > num_outer:
            return ReductionHint.INNER, inner_reduction_splits(
                reduction_numel_hint, numel_hint
            )
        else:
            return ReductionHint.OUTER, outer_reduction_splits(
                reduction_numel_hint, numel_hint
            )

    @staticmethod
    def _unroll_reduction_fn(inner_fn, reduction_ranges, reduction_type, src_dtype):
        """Convert inner_fn from a reduction to an pointwise"""
        reduction_ranges = [
            V.graph.sizevars.evaluate_static_shape(x) for x in reduction_ranges
        ]

        combine_fn = get_reduction_combine_fn(reduction_type, src_dtype)

        def fn(index):
            return functools.reduce(
                combine_fn,
                (
                    value_fn(index, rindex)
                    for rindex in itertools.product(
                        *[range(x) for x in reduction_ranges]
                    )
                ),
            )

        if reduction_type in ("argmin", "argmax"):
            flatten_index = FixedLayout(
                None,  # type: ignore[arg-type]
                None,  # type: ignore[arg-type]
                reduction_ranges,
                FlexibleLayout.contiguous_strides(reduction_ranges),
            ).make_indexer()

            def value_fn(index, rindex):
                rindex = [sympy.expand(i) for i in rindex]
                return (
                    inner_fn(index, rindex),
                    ops.index_expr(flatten_index(rindex), torch.int64),
                )

            return lambda index: fn(index)[1]
        else:
            value_fn = inner_fn
            return fn

    @classmethod
    def create(  # type: ignore[override]
        cls,
        device: torch.device,
        dst_dtype: torch.dtype,
        src_dtype: torch.dtype,
        inner_fn: Callable[..., Any],
        ranges: List[Expr],
        reduction_ranges: List[Expr],
        reduction_type: str,
        reduction_hint: ReductionHint = ReductionHint.DEFAULT,
        input_node: Optional[IRNode] = None,
    ):
        reduction_numel = V.graph.sizevars.simplify(sympy_product(reduction_ranges))

        if reduction_numel == 0:
            # N.B. This is a hack to generate the literal of the given type
            # Ideally, we should be fixing `def constant` in triton.py
            # but it breaks due to hardcoded dtypes in other places
            def py_cnst(val):
                return (
                    bool(val)
                    if dst_dtype == torch.bool
                    else float(val)
                    if dst_dtype.is_floating_point
                    else int(val)
                )

            rtypes_to_inits = {
                "sum": py_cnst(0),
                "xor_sum": py_cnst(0),
                "prod": py_cnst(1),
                "any": py_cnst(0),
                # "all" is desugared to `!any(!val)`
            }

            assert (
                reduction_type in rtypes_to_inits.keys()
            ), f"{reduction_type} not supported for zero-dimension tensors!"

            def const_fn(index):
                return ops.constant(rtypes_to_inits[reduction_type], dst_dtype)

            return Pointwise.create(
                device=device,
                dtype=src_dtype,
                inner_fn=const_fn,
                ranges=list(ranges),
            )

        if reduction_numel == 1:
            # this reduction is actually a pointwise op
            if reduction_type in ("argmin", "argmax"):

                def fn(index):
                    return ops.constant(0, dst_dtype)

            else:

                def fn(index):
                    reduction_index = [sympy.Integer(0) for _ in reduction_ranges]
                    return inner_fn(index, reduction_index)

            return Pointwise.create(device, dst_dtype, fn, ranges)

        if (
            isinstance(reduction_numel, sympy.Integer)
            and V.graph.sizevars.size_hint(reduction_numel)
            < config.unroll_reductions_threshold
            and sympy_product(ranges) != 1
        ):
            return Pointwise.create(
                device,
                dst_dtype,
                cls._unroll_reduction_fn(
                    inner_fn, reduction_ranges, reduction_type, src_dtype
                ),
                ranges,
            )

        # triton doesn't support reduce to single element well, so break it up
        hint, split = cls.num_splits(
            device,
            dst_dtype,
            src_dtype,
            inner_fn,
            ranges,
            reduction_ranges,
            reduction_type,
            reduction_numel,
            input_node,
        )
        # intermediate reduction in split can contain complex indexing,
        # and num_splits will fail to correctly set the hint
        # reuse the passed hint if available
        if reduction_hint == ReductionHint.DEFAULT:
            reduction_hint = hint
        if split == -1:
            assert input_node is not None
            new_ranges, new_reduction_ranges = extract_input_node_reduction_ranges(
                input_node  # type: ignore[arg-type]
            )
            assert new_ranges is not None
            assert new_reduction_ranges is not None
            return cls.create_multilayer_existing_ranges(
                device,
                dst_dtype,
                src_dtype,
                inner_fn,
                ranges,
                reduction_ranges,
                new_ranges,
                new_reduction_ranges,
                reduction_type,
                reduction_hint,
            )
        elif split > 1:
            # triton doesn't support reduce to single element well, so break it up
            return cls.create_multilayer(
                device,
                dst_dtype,
                src_dtype,
                inner_fn,
                ranges,
                reduction_ranges,
                reduction_type,
                split,
                reduction_hint,
            )

        return TensorBox.create(
            Reduction(
                device,
                dst_dtype,
                inner_fn,
                ranges,
                reduction_ranges,
                reduction_type,
                src_dtype,
                reduction_hint,
            )
        )

    @staticmethod
    def default_accumulator(reduction_type, dtype):
        if reduction_type in ("max", "argmax"):
            if is_float_dtype(dtype):
                return float("-inf")
            elif is_boolean_dtype(dtype):
                return 0
            else:
                return torch.iinfo(dtype).min
        if reduction_type in ("min", "argmin"):
            if is_float_dtype(dtype):
                return float("inf")
            elif is_boolean_dtype(dtype):
                return 1
            else:
                return torch.iinfo(dtype).max

        return {
            "sum": 0,
            "prod": 1,
            "xor_sum": 0,
            "any": 0,
            "welford_reduce": (0, 0, 0),
            "welford_combine": (0, 0, 0),
        }[reduction_type]

    @staticmethod
    def default_value(reduction_type, dtype):
        if reduction_type == "welford_reduce":
            return 0
        return Reduction.default_accumulator(reduction_type, dtype)

    @staticmethod
    def _multilayer_second_step_hint(
        split: int, numel_hint: int, reduction_hint: ReductionHint
    ) -> ReductionHint:
        if split == -1:
            return reduction_hint
        if split <= 512 and numel_hint <= 512 and reduction_hint == ReductionHint.OUTER:
            return ReductionHint.OUTER_TINY
        if (
            split <= 1024
            and numel_hint <= 256
            and reduction_hint == ReductionHint.OUTER
        ):
            return ReductionHint.OUTER_TINY

        return reduction_hint

    @classmethod
    def _multilayer_wrap_loader(
        cls,
        loader,
        reduction_ranges,
        reduction_numel,
        split,
        block_size,
        default,
    ):
        reindex = View.dynamic_reshape_indexer(reduction_ranges, [reduction_numel])
        need_mask = not V.graph.sizevars.is_expr_static_and_true(
            sympy.Eq(reduction_numel % split, 0)  # type: ignore[arg-type]
        )

        def wrapper_fn(index, reduction_index):
            (reduction_index,) = reduction_index
            *new_index, reduction_block = index
            indices = block_size * reduction_block + reduction_index

            def body():
                return loader(new_index, reindex([indices]))

            if need_mask:
                mask = ops.lt(
                    ops.index_expr(indices, torch.int32),
                    ops.index_expr(reduction_numel, torch.int32),
                )
                return ops.masked(mask, body, default)
            else:
                return body()

        return wrapper_fn

    @classmethod
    def _multilayer_wrap_loader_existing_ranges(
        cls,
        loader,
        original_ranges,
        original_reduction_ranges,
        new_ranges,
        new_reduction_ranges,
        default,
    ):
        assert all(
            r == 1 for r in original_ranges
        ), f"Only enabled for numel_hint == 1, found {original_ranges=}"
        reindex = View.dynamic_reshape_indexer(
            original_reduction_ranges, tuple(new_ranges) + tuple(new_reduction_ranges)
        )

        def wrapper_fn(merged_index, new_reduction_index):
            original_idx = merged_index[: len(original_ranges)]
            new_index = merged_index[len(original_ranges) :]
            return loader(
                original_idx,
                reindex(tuple(new_index) + tuple(new_reduction_index)),
            )

        return wrapper_fn

    @classmethod
    def create_multilayer_helper(
        cls,
        device: torch.device,
        dst_dtype: torch.dtype,
        src_dtype: torch.dtype,
        wrapper_fn: Callable[..., Any],
        original_ranges: List[Expr],
        original_reduction_ranges: List[Expr],
        new_ranges: List[Expr],
        new_reduction_ranges: List[Expr],
        reduction_type: str,
        split: int,
        reduction_hint: ReductionHint,
    ):
        """
        Break a large reduction up into multiple smaller reductions
        recursively
        """
        # triton will automatically compute reductions in fp32 if reducing over fp16/bf16
        # within the kernel. keep the intermediate in fp32 so as to keep the whole reduction
        # in fp32 and not reduce precision by breaking up the kernel into multiple layers
        intermediate_dtype = (
            dst_dtype
            if dst_dtype not in (torch.float16, torch.bfloat16)
            else torch.float
        )
        intermediate = Reduction.create(
            device,
            intermediate_dtype,
            src_dtype,
            wrapper_fn,
            new_ranges,
            new_reduction_ranges,
            reduction_type,
            reduction_hint,
        )
        intermediate.realize()
        intermediate_loader = intermediate.make_loader()

        def intermediate_fn(index, reduction_index):
            return intermediate_loader([*index, *reduction_index])

        numel_hint = V.graph.sizevars.size_hint(sympy_product(original_ranges))
        reduction_hint = cls._multilayer_second_step_hint(
            split, numel_hint, reduction_hint
        )

        assert original_ranges == new_ranges[: len(original_ranges)]
        return TensorBox.create(
            Reduction(
                device,
                dst_dtype,
                intermediate_fn,
                original_ranges,
                new_ranges[len(original_ranges) :],
                reduction_type,
                src_dtype,
                reduction_hint,
            )
        )

    @classmethod
    def create_multilayer(
        cls,
        device: torch.device,
        dst_dtype: torch.dtype,
        src_dtype: torch.dtype,
        inner_fn: Callable[..., Any],
        ranges: List[Expr],
        reduction_ranges: List[Expr],
        reduction_type: str,
        split: int,
        reduction_hint: ReductionHint,
    ):
        """
        Break a large reduction up into multiple smaller reductions
        recursively
        """
        # TODO(jansel): realize the reduction so we can do dynamic indexing
        reduction_numel = sympy_product(reduction_ranges)
        block_size = FloorDiv(reduction_numel + (split - 1), split)
        default = cls.default_value(reduction_type, dst_dtype)
        wrapper_fn = cls._multilayer_wrap_loader(
            inner_fn, reduction_ranges, reduction_numel, split, block_size, default
        )

        return cls.create_multilayer_helper(
            device,
            dst_dtype,
            src_dtype,
            wrapper_fn,
            ranges,
            reduction_ranges,
            [*ranges, split],  # type: ignore[list-item]
            [block_size],
            reduction_type,
            split,
            reduction_hint,
        )

    @classmethod
    def create_multilayer_existing_ranges(
        cls,
        device: torch.device,
        dst_dtype: torch.dtype,
        src_dtype: torch.dtype,
        inner_fn: Callable[..., Any],
        original_ranges: List[Expr],
        original_reduction_ranges: List[Expr],
        new_ranges: List[Expr],
        new_reduction_ranges: List[Expr],
        reduction_type: str,
        reduction_hint: ReductionHint,
    ):
        """
        Break a large reduction up into multiple smaller reductions
        recursively
        """
        default = cls.default_value(reduction_type, dst_dtype)
        wrapper_fn = cls._multilayer_wrap_loader_existing_ranges(
            inner_fn,
            original_ranges,
            original_reduction_ranges,
            new_ranges,
            new_reduction_ranges,
            default,
        )
        return cls.create_multilayer_helper(
            device,
            dst_dtype,
            src_dtype,
            wrapper_fn,
            original_ranges,
            original_reduction_ranges,
            [*original_ranges, *new_ranges],
            new_reduction_ranges,
            reduction_type,
            -1,
            reduction_hint,
        )


class WelfordReduction(Reduction):
    output_index: int

    def __init__(
        self,
        device,
        dtype,
        inner_fns,
        ranges,
        reduction_ranges,
        reduction_type,
        reduction_hint,
        output_index,
    ):
        if len(inner_fns) == 1:
            loader = inner_fns[0]
        else:

            def loader(idx, reduction_idx):
                return tuple(fn(idx, reduction_idx) for fn in inner_fns)

        super().__init__(
            device,
            dtype,
            loader,
            ranges,
            reduction_ranges,
            reduction_type,
            dtype,
            reduction_hint,
        )
        self.output_index = output_index

    def store_reduction(self, output_name, indexer, vars, reduction_vars):
        values = ops.reduction(
            self.dtype,
            self.src_dtype,
            self.reduction_type,
            self.inner_fn(vars, reduction_vars),
        )
        value = values[self.output_index]
        return ops.store_reduction(output_name, indexer(vars), value)

    @classmethod
    def create(  # type: ignore[override]
        cls,
        device: torch.device,
        dtype: torch.dtype,
        inner_fns: Sequence[Callable[..., Any]],
        ranges: List[Expr],
        reduction_ranges: List[Expr],
        reduction_type: str,
        reduction_hint: ReductionHint = ReductionHint.DEFAULT,
    ):
        assert reduction_type in ("welford_reduce", "welford_combine")

        reduction_numel = V.graph.sizevars.simplify(sympy_product(reduction_ranges))

        def const(val):
            def inner_fn(idx):
                return ops.constant(
                    val,
                    dtype,
                )

            return Pointwise.create(
                device=device,
                dtype=dtype,
                inner_fn=inner_fn,
                ranges=list(ranges),
            )

        if reduction_numel == 0:
            mean = const(0)
            m2 = const(0)
            weight = const(0)
            return mean, m2, weight

        if reduction_numel == 1:

            def copy(loader):
                def inner_fn(idx):
                    reduction_index = [sympy.Integer(0) for _ in reduction_ranges]
                    return loader(idx, reduction_index)

                return Pointwise.create(
                    device=device,
                    dtype=dtype,
                    inner_fn=inner_fn,
                    ranges=list(ranges),
                )

            if reduction_type == "welford_reduce":
                return copy(inner_fns[0]), const(0), const(1)
            else:
                return tuple(copy(fn) for fn in inner_fns)

        # TODO: Unrolled reduction
        # if (
        #     isinstance(reduction_numel, sympy.Integer)
        #     and V.graph.sizevars.size_hint(reduction_numel)
        #     < config.unroll_reductions_threshold
        #     and sympy_product(ranges) != 1
        # ):
        #     return Pointwise.create(
        #         device,
        #         dst_dtype,
        #         cls._unroll_reduction_fn(
        #             inner_fn, reduction_ranges, reduction_type, src_dtype
        #         ),
        #         ranges,
        #     )

        # triton doesn't support reduce to single element well, so break it up
        hint, split = Reduction.num_splits(
            device,
            dtype,
            dtype,
            inner_fns[0],
            ranges,
            reduction_ranges,
            reduction_type=reduction_type,
            reduction_numel=reduction_numel,
        )
        # intermediate reduction in split can contain complex indexing,
        # and num_splits will fail to correctly set the hint
        # reuse the passed hint if available
        if reduction_hint == ReductionHint.DEFAULT:
            reduction_hint = hint
        if split > 1:
            # triton doesn't support reduce to single element well, so break it up
            return cls.create_multilayer(
                device,
                dtype,
                inner_fns,
                ranges,
                reduction_ranges,
                reduction_type,
                split,
                reduction_hint,
            )

        results = [
            TensorBox.create(
                WelfordReduction(
                    device,
                    dtype,
                    inner_fns,
                    ranges,
                    reduction_ranges,
                    reduction_type,
                    reduction_hint,
                    output_idx,
                )
            )
            for output_idx in range(3)
        ]
        for t in results:
            t.realize()
        return results

    @staticmethod
    def default_value(reduction_type, dtype):
        return (0, 0, 0)

    @classmethod
    def create_multilayer(  # type: ignore[override]
        cls,
        device: torch.device,
        dtype: torch.dtype,
        inner_fns: Sequence[Callable[..., Any]],
        ranges: List[Expr],
        reduction_ranges: List[Expr],
        reduction_type: str,
        split: int,
        reduction_hint: ReductionHint,
    ):
        """
        Break a large reduction up into multiple smaller reductions
        recursively
        """
        reduction_numel = sympy_product(reduction_ranges)
        need_mask = not V.graph.sizevars.is_expr_static_and_true(
            sympy.Eq(reduction_numel % split, 0)  # type: ignore[arg-type]
        )

        if need_mask and reduction_type != "welford_combine":
            # If we need mask, then "welford_reduce" doesn't work because
            # masked inputs shouldn't count towards the welford weight

            def constant(idx, reduction_idx, value):
                return ops.constant(value, dtype)

            return cls.create_multilayer(
                device=device,
                dtype=dtype,
                inner_fns=(
                    inner_fns[0],
                    partial(constant, value=0),
                    partial(constant, value=1),
                ),
                ranges=ranges,
                reduction_ranges=reduction_ranges,
                reduction_type="welford_combine",
                split=split,
                reduction_hint=reduction_hint,
            )

        block_size = FloorDiv(reduction_numel + (split - 1), split)
        intermediates = WelfordReduction.create(
            device,
            dtype,
            tuple(
                cls._multilayer_wrap_loader(
                    loader,
                    reduction_ranges,
                    reduction_numel,
                    split,
                    block_size,
                    default=0,
                )
                for loader in inner_fns
            ),
            [*ranges, split],  # type: ignore[list-item]
            [block_size],
            reduction_type,
            reduction_hint,
        )
        for i in intermediates:
            i.realize()

        i_loaders = [i.make_loader() for i in intermediates]

        def intermediate_loader_fn(index, reduction_index, loader):
            return loader([*index, *reduction_index])

        numel_hint = V.graph.sizevars.size_hint(sympy_product(ranges))
        reduction_hint = cls._multilayer_second_step_hint(
            split, numel_hint, reduction_hint
        )
        return WelfordReduction.create(
            device,
            dtype,
            tuple(
                partial(intermediate_loader_fn, loader=i.make_loader())
                for i in intermediates
            ),
            ranges,
            [split],  # type: ignore[list-item]
            # welford_reduce turns one input into three outputs, which are combined with welford_combine
            "welford_combine",
            reduction_hint,
        )


@dataclasses.dataclass
class Scan(Loops):
    scan_ranges: List[Expr]
    size: List[Expr]
    combine_fn: Callable[[Tuple[Any, ...], Tuple[Any, ...]], Tuple[Any, ...]]
    reindex: Callable[[List[Expr], List[Expr]], List[Expr]]
    reduction_hint: ReductionHint
    output_index: int
    # output_index indexes the following tuples
    dtypes: Tuple[torch.dtype, ...]
    inner_fns: Tuple[Callable[..., Any], ...]

    # HACK we mimick reduction

    def get_unbacked_symbol_uses(self) -> OrderedSet[sympy.Symbol]:
        # TODO: Can combine_fn/reindex close over unbacked symbols? If so, we
        # need to explicitly represent the closure so we can pull out unbacked
        # symbols here
        return (
            super().get_unbacked_symbol_uses()
            | OrderedSet().union(*(free_unbacked_symbols(e) for e in self.scan_ranges))
            | OrderedSet().union(*(free_unbacked_symbols(e) for e in self.size))
        )

    def __post_init__(self):
        assert len(self.ranges) + len(self.scan_ranges) == len(self.size)
        super().__post_init__()

    def store_reduction(self, output_name, indexer, vars, scan_vars):
        idx = self.reindex(vars, scan_vars)
        values = [inner_fn(idx) for inner_fn in self.inner_fns]
        result = ops.scan(self.dtypes, self.combine_fn, values)
        return ops.store(output_name, indexer(idx), result[self.output_index])

    def get_reduction_type(self):
        # return self.scan_op
        return "custom"

    def get_reduction_size(self):
        return self.scan_ranges

    def get_size(self):
        return self.size

    def get_pointwise_size(self):
        return self.ranges

    def index_length(self):
        return len(self.ranges) + len(self.scan_ranges)

    def inner_fn_args(self):
        index = self._index(self.ranges)
        rindex = self._index(self.scan_ranges, SymT.RINDEX)
        idx = self.reindex(index, rindex)
        return (idx,)

    def inner_fn_free_unbacked_symbols(self):
        index = self._index(self.ranges)
        rindex = self._index(self.scan_ranges, SymT.RINDEX)
        idx = self.reindex(index, rindex)
        return extract_free_unbacked_symbols(self.inner_fn, idx)

    @classmethod
    def create(
        cls,
        device: torch.device,
        dtypes: Tuple[torch.dtype, ...],
        inner_fns: Tuple[Callable[[List[Expr]], Any], ...],
        size: List[Expr],
        axis: int,
        combine_fn: Callable[[Tuple[Any, ...], Tuple[Any, ...]], Tuple[Any, ...]],
        reduction_hint: ReductionHint = ReductionHint.DEFAULT,
        *,
        # Whether we have the option to fallback to aten
        can_fallback_to_aten: bool = True,
        **kwargs,
    ) -> List[Optional[TensorBox]]:
        pointwise_ranges = [*size[:axis], *size[axis + 1 :]]
        scan_ranges = [size[axis]]

        if not V.graph.has_feature(device, BackendFeature.SCAN):
            return [None] * len(dtypes)

        if len(dtypes) > 1 and not V.graph.has_feature(
            device, BackendFeature.TUPLE_REDUCTION
        ):
            return [None] * len(dtypes)

        sizevars = V.graph.sizevars
        scan_numel = sizevars.simplify(sympy_product(scan_ranges))

        assert len(dtypes) == len(inner_fns)

        # Scan with a single element is just a copy
        if sizevars.is_expr_static_and_true(sympy.Le(scan_numel, 1)):  # type: ignore[arg-type]
            return [
                Pointwise.create(
                    device=device,
                    dtype=dtypes[output_index],
                    inner_fn=inner_fns[output_index],
                    ranges=size,
                )
                for output_index in range(len(dtypes))
            ]

        reduction_hint, num_splits = cls.num_splits(
            device=device,
            dtype=dtypes[0],
            inner_fn=inner_fns[0],
            axis=axis,
            pointwise_ranges=pointwise_ranges,
            scan_ranges=scan_ranges,
            combine_fn=combine_fn,
            scan_numel=scan_numel,
        )
        scan_type = Scan
        if num_splits > 1:
            supports_split = torch.version.hip is None and len(dtypes) == 1
            if not supports_split:
                if can_fallback_to_aten:
                    # Fallback to ATen
                    return [None] * len(dtypes)
                else:
                    num_splits = 1
            else:
                scan_type = SplitScan

        def reindex(index, scan_index):
            assert len(scan_index) == len(scan_ranges)
            assert len(index) == len(pointwise_ranges)
            return [*index[:axis], *scan_index, *index[axis:]]

        results = [
            TensorBox.create(
                scan_type(
                    device=device,
                    dtype=dtypes[output_index],
                    dtypes=dtypes,
                    inner_fn=inner_fns[output_index],
                    inner_fns=inner_fns,
                    size=size,
                    ranges=pointwise_ranges,
                    scan_ranges=scan_ranges,
                    combine_fn=combine_fn,
                    reindex=reindex,
                    reduction_hint=reduction_hint,
                    output_index=output_index,
                    **kwargs,
                )
            )
            for output_index in range(len(dtypes))
        ]

        for result in results:
            result.realize()

        return results

    @classmethod
    def num_splits(
        cls,
        device: torch.device,
        dtype: torch.dtype,
        inner_fn: Callable[[List[Expr]], Any],
        axis: int,
        pointwise_ranges: List[Expr],
        scan_ranges: List[Expr],
        combine_fn: Callable[[Tuple[Any, ...], Tuple[Any, ...]], Tuple[Any, ...]],
        scan_numel: Expr,
    ):
        # TODO: custom splitting heuristic for scan
        def wrapper_fn(idx, reduction_idx):
            return inner_fn([*idx[:axis], *reduction_idx, *idx[axis:]])

        return Reduction.num_splits(
            device=device,
            dst_dtype=dtype,
            src_dtype=dtype,
            inner_fn=wrapper_fn,
            ranges=pointwise_ranges,
            reduction_ranges=scan_ranges,
            reduction_type="sum",
            reduction_numel=scan_numel,
        )


# This signifies a scan op that should go through TritonSplitScanKernel codegen on CUDA.
@dataclasses.dataclass
class SplitScan(Scan):
    pass


@dataclasses.dataclass
class Sort(Loops):
    # Sorts a tuple of key, value pairs
    sort_ranges: List[Expr]
    size: List[Expr]
    reindex: Callable[[List[Expr], List[Expr]], List[Expr]]
    reduction_hint: ReductionHint
    output_index: int
    # output_index indexes the following tuples
    dtypes: Tuple[torch.dtype, ...]
    inner_fns: Tuple[Callable[..., Any], ...]

    stable: bool
    descending: bool

    # HACK we mimick reduction

    def get_unbacked_symbol_uses(self) -> OrderedSet[sympy.Symbol]:
        return (
            super().get_unbacked_symbol_uses()
            | OrderedSet().union(*(free_unbacked_symbols(e) for e in self.sort_ranges))
            | OrderedSet().union(*(free_unbacked_symbols(e) for e in self.size))
        )

    def __post_init__(self):
        assert len(self.ranges) + len(self.sort_ranges) == len(self.size)
        super().__post_init__()

    def store_reduction(self, output_name, indexer, vars, sort_vars):
        idx = self.reindex(vars, sort_vars)
        values = [inner_fn(idx) for inner_fn in self.inner_fns]
        result = ops.sort(self.dtypes, values, self.stable, self.descending)
        return ops.store(output_name, indexer(idx), result[self.output_index])

    def get_reduction_type(self):
        return "sort"

    def get_reduction_size(self):
        return self.sort_ranges

    def get_size(self):
        return self.size

    def get_pointwise_size(self):
        return self.ranges

    def index_length(self):
        return len(self.ranges) + len(self.sort_ranges)

    def inner_fn_args(self):
        index = self._index(self.ranges)
        rindex = self._index(self.sort_ranges, SymT.RINDEX)
        idx = self.reindex(index, rindex)
        return (idx,)

    def inner_fn_free_unbacked_symbols(self):
        index = self._index(self.ranges)
        rindex = self._index(self.sort_ranges, SymT.RINDEX)
        idx = self.reindex(index, rindex)
        return extract_free_unbacked_symbols(self.inner_fn, idx)

    @classmethod
    def create(
        cls,
        device: torch.device,
        dtypes: Tuple[torch.dtype, ...],
        inner_fns: Tuple[Callable[[List[Expr]], Any], ...],
        size: List[Expr],
        axis: int,
        stable: bool,
        descending: bool,
        reduction_hint: ReductionHint = ReductionHint.DEFAULT,
        **kwargs,
    ) -> List[Optional[TensorBox]]:
        pointwise_ranges = [*size[:axis], *size[axis + 1 :]]
        sort_ranges = [size[axis]]

        if not V.graph.has_feature(device, BackendFeature.SORT):
            return [None] * len(dtypes)

        sizevars = V.graph.sizevars
        sort_numel = sizevars.simplify(sympy_product(sort_ranges))

        # Heuristic, smallest rblock where triton usually outperforms aten.sort
        # It also isn't bandwidth bound so fusion is unlikely to help.
        max_rblock = 512
        is_persistent_kernel = (
            config.triton.persistent_reductions
            and sizevars.is_expr_static_and_true(sympy.Le(sort_numel, max_rblock))
        )
        if not is_persistent_kernel:
            # We only support persistent triton kernels
            return [None] * len(dtypes)

        assert len(dtypes) == len(inner_fns)

        # Sort with a single element is just a copy
        if sizevars.is_expr_static_and_true(sympy.Le(sort_numel, 1)):  # type: ignore[arg-type]
            return [
                Pointwise.create(
                    device=device,
                    dtype=dtypes[output_index],
                    inner_fn=inner_fns[output_index],
                    ranges=size,
                )
                for output_index in range(len(dtypes))
            ]

        def reindex(index, sort_index):
            assert len(sort_index) == len(sort_ranges)
            assert len(index) == len(pointwise_ranges)
            return [*index[:axis], *sort_index, *index[axis:]]

        results = [
            TensorBox.create(
                Sort(
                    device=device,
                    dtype=dtypes[output_index],
                    dtypes=dtypes,
                    inner_fn=inner_fns[output_index],
                    inner_fns=inner_fns,
                    size=size,
                    ranges=pointwise_ranges,
                    sort_ranges=sort_ranges,
                    reindex=reindex,
                    reduction_hint=reduction_hint,
                    output_index=output_index,
                    stable=stable,
                    descending=descending,
                    **kwargs,
                )
            )
            for output_index in range(len(dtypes))
        ]

        for result in results:
            result.realize()

        return results


def is_storage_and_layout(x: IRNode) -> bool:
    try:
        as_storage_and_layout(x, freeze=False)
        return True
    except NotImplementedError:
        return False


def is_contiguous_storage_and_layout(x: IRNode) -> bool:
    try:
        buffer, layout = as_storage_and_layout(x, freeze=False)
        # pad the stride here so we will NOT claim an tensor as contiguous
        # if a padding is gonna happen.
        if layout.should_pad_strides():
            layout.pad_strides()
        return layout.is_contiguous()
    except NotImplementedError:
        return False


def as_storage_and_layout(
    x: IRNode,
    freeze: bool = True,
    want_contiguous: bool = False,
    stride_order: Optional[Sequence[Union[int, Integer]]] = None,
    allow_padding: bool = False,
    exact_strides: Optional[Sequence[Union[int, Integer]]] = None,
) -> Tuple[StorageBox, Layout]:
    """
    Try to simplify x into a StorageBox and a Layout.

    allow_padding only affect how we apply stride_order. When allow_padding
    is True, we have the freedom to add padding when applying the stride_order.
    """
    if isinstance(x, TensorBox):
        return as_storage_and_layout(
            x.data,
            freeze=freeze,
            want_contiguous=want_contiguous,
            stride_order=stride_order,
            allow_padding=allow_padding,
            exact_strides=exact_strides,
        )
    if isinstance(x, StorageBox) and isinstance(x.data, Buffer):
        if freeze:
            if want_contiguous:
                x.data.freeze_layout()
                assert x.data.layout.is_contiguous()
            elif stride_order is not None:
                x.data.freeze_layout_with_stride_order(
                    stride_order, allow_padding=allow_padding
                )
            elif exact_strides is not None:
                x.data.freeze_layout_with_exact_strides(
                    exact_strides, allow_padding=allow_padding
                )
            else:
                x.data.decide_layout()
        return x, x.data.layout
    if isinstance(x, ReinterpretView):
        # making the base of x contiguous or stride_ordered will not necessarily make
        # the ReinterpretView either, so don't pass along those arguments
        buffer, _ = as_storage_and_layout(
            x.data,
            freeze=freeze,
        )
        return buffer, x.layout
    raise NotImplementedError


as_contiguous_storage_and_layout = functools.partial(
    as_storage_and_layout, want_contiguous=True
)


def is_stride_order_storage_and_layout(
    x: IRNode, stride_order: Sequence[Union[int, Integer]]
) -> bool:
    try:
        buffer, layout = as_storage_and_layout(x, freeze=False)
        return layout.is_stride_ordered(stride_order)
    except NotImplementedError:
        return False


@dataclasses.dataclass
class BaseView(IRNode):
    data: IRNode

    def get_unbacked_symbol_uses(self):
        return self.data.get_unbacked_symbol_uses()

    def make_reindexer(self):
        raise NotImplementedError(f"make_reindexer NYI on {self}")

    def make_indexer(self):
        inner = self.data.make_indexer()
        reindex = self.make_reindexer()

        def indexer(idx):
            return inner(reindex(idx))

        return indexer

    def make_loader(self):
        inner = self.data.make_loader()
        reindex = self.make_reindexer()

        def loader(idx):
            return inner(reindex(idx))

        return loader

    @property
    def dtype(self):
        return self.data.dtype

    def get_layout(self):
        return self.data.get_layout()

    def get_device(self):
        return self.data.get_device()

    def get_origin_node(self):
        return None

    def get_name(self):
        return self.data.get_name()

    def get_pointwise_size(self):
        return self.get_size()

    def mark_reuse(self, users):
        return self.data.mark_reuse(users)

    def has_exceeded_max_reads(self):
        return self.data.has_exceeded_max_reads()

    def realize(self):
        return self.data.realize()

    def realize_hint(self):
        return self.data.realize_hint()

    def get_storage_numel(self):
        return self.data.get_storage_numel()

    def is_extern(self):
        return self.data.is_extern()  # type: ignore[attr-defined]

    def is_module_buffer(self):
        return self.data.is_module_buffer()  # type: ignore[attr-defined]

    def get_read_names(self) -> OrderedSet[str]:
        return self.data.get_read_names()

    def get_reads(self):
        with patch.object(FlexibleLayout, "allow_indexing", True):
            return extract_read_writes(
                self.make_loader(),
                self.get_size(),
            ).reads

    def unwrap_view(self):
        x: IRNode = self
        while isinstance(x, BaseView):
            x = x.data
        return x

    def constant_to_device(self, device):
        """Move this to a given device. Requires that all reads are to constants."""
        loader = self.make_loader()
        loader = patch.object(ConstantBuffer, "override_device", device)(loader)
        return Pointwise(device, self.get_dtype(), loader, self.get_size())


@dataclasses.dataclass
class ExpandView(BaseView):
    size: List[Expr]

    @staticmethod
    def _normalize_size(x, new_size):
        """Replace `-1` with correct sizes"""
        sizevars = V.graph.sizevars
        new_size = list(map(sympy.expand, new_size))
        old_size = x.get_size()
        old_size = [None] * (len(new_size) - len(old_size)) + list(old_size)
        assert len(new_size) == len(old_size)
        for i in range(len(new_size)):
            if new_size[i] == -1:
                assert old_size[i] is not None
                new_size[i] = old_size[i]
            elif old_size[i] is None or old_size[i] == 1:
                pass
            else:
                # Sanity check: Expect broadcast compatibility
                #
                # NB: new_size[i] == old_size[i] is expected to already be
                # guarded because the meta formula was expected to have taught
                # us this equality.
                assert (
                    sizevars.size_hint(new_size[i] - old_size[i], fallback=0) == 0
                ), "Broadcast failed in ExpandView({x.get_size()}, {new_size}) on dimension {i}"
        return new_size

    @classmethod
    def create(cls, x, new_size):
        new_size = cls._normalize_size(x, new_size)

        if is_storage_and_layout(x):
            storage, old_layout = as_storage_and_layout(x)
            skip = len(new_size) - len(old_layout.size)
            assert skip >= 0
            new_stride = [sympy.Integer(0)] * skip
            for stride, size in zip(old_layout.stride, old_layout.size):
                new_stride.append(stride if size != 1 else sympy.Integer(0))
            new_layout = FixedLayout(
                old_layout.device,
                old_layout.dtype,
                list(new_size),
                new_stride,
                old_layout.offset,
            )
            return ReinterpretView(storage, new_layout)

        return ExpandView(x, new_size)

    def get_size(self):
        return self.size

    def make_reindexer(self):
        target = self.get_size()
        actual = self.data.get_size()
        skip = len(target) - len(actual)

        def reindex(index):
            index = list(index[skip:])
            assert len(index) == len(actual)
            for i in range(len(actual)):
                if actual[i] == 1:
                    # zero out broadcast dimension
                    index[i] = sympy.Integer(0)
            return index

        return reindex


@dataclasses.dataclass
class PermuteView(BaseView):
    dims: List[Expr]

    @classmethod
    def create(cls, x, dims):
        dims = cls._map_neg_dims(dims)
        assert OrderedSet(dims) == OrderedSet(range(len(dims)))

        if is_storage_and_layout(x):
            storage, old_layout = as_storage_and_layout(x)
            new_layout = FixedLayout(
                old_layout.device,
                old_layout.dtype,
                [old_layout.size[i] for i in dims],
                [old_layout.stride[i] for i in dims],
                old_layout.offset,
            )
            return ReinterpretView(storage, new_layout)

        return PermuteView(x, dims)

    @classmethod
    def _map_neg_dims(cls, dims):
        return [dim if dim >= 0 else len(dims) + dim for dim in dims]

    def get_size(self):
        assert OrderedSet(self._map_neg_dims(self.dims)) == OrderedSet(
            range(len(self.dims))
        )
        size = self.data.get_size()
        return [size[i] for i in self.dims]

    def make_reindexer(self):
        inv = {j: i for i, j in enumerate(self.dims)}
        inv = [inv[i] for i in range(len(self.dims))]  # type: ignore[index]
        assert OrderedSet(inv) == OrderedSet(range(len(self.dims)))

        def reindex(index):
            return [index[i] for i in inv]

        return reindex


class SqueezeView(BaseView):
    @classmethod
    def create(cls, x, *, dim=None):
        if is_storage_and_layout(x):
            storage, old_layout = as_storage_and_layout(x)
            new_size = []
            new_stride = []
            if dim is not None:
                assert isinstance(dim, int), "expected integer dim argument"
                assert 0 <= dim and dim < len(old_layout.size)

            for i, (size, stride) in enumerate(zip(old_layout.size, old_layout.stride)):
                if dim is None:
                    if size != 1:
                        new_size.append(size)
                        new_stride.append(stride)
                else:
                    if i != dim:
                        new_size.append(size)
                        new_stride.append(stride)
                    else:
                        assert size == 1, "expected squeezed size to be 1"

            new_layout = FixedLayout(
                old_layout.device,
                old_layout.dtype,
                new_size,
                new_stride,
                old_layout.offset,
            )
            return ReinterpretView(storage, new_layout)

        if dim is None:
            # redirect to a generic view
            return View.create(x, [s for s in x.get_size() if s != 1])
        else:
            assert x.get_size()[dim] == 1
            return View.create(x, [s for i, s in enumerate(x.get_size()) if i != dim])

    @staticmethod
    def squeezer(size: Tuple[sympy.Expr, ...]):
        new_size = [s for s in size if s != 1]
        not_one = [i for i, s in enumerate(size) if s != 1]
        length = len(size)

        def reindex(index: List[sympy.Expr]) -> Tuple[sympy.Expr, ...]:
            assert len(index) == len(not_one), f"{index} {not_one}"
            new_index = [sympy.Integer(0)] * length
            for idx, s in zip(not_one, index):
                new_index[idx] = s
            return tuple(new_index)

        return new_size, reindex

    def __init__(self, data):
        raise AssertionError("use SqueezeView.create()")


@dataclasses.dataclass
class GenericView(BaseView):
    size: List[Expr]
    reindex: Callable[..., Any]

    def make_reindexer(self):
        return self.reindex

    def reindex_str(self):
        index_old = [
            sympy_index_symbol_with_prefix(SymT.INDEX, n) for n in range(len(self.size))
        ]
        index_new = list(self.reindex(index_old))
        return f"lambda {', '.join(map(str, index_old))}: {index_new}"

    def __str__(self) -> str:
        return self.str_helper(
            [self.data, f"size={self.size}", f"reindex={self.reindex_str()}"]
        )

    __repr__ = __str__

    @classmethod
    def create(cls, x, new_size, reindex):
        return cls(x, list(new_size), reindex)

    def get_size(self):
        return self.size


@dataclasses.dataclass
class View(GenericView):
    @staticmethod
    def handle_negative_index(idx, size):
        idx = sympy.expand(idx)
        size = sympy.expand(size)
        evaluate_expr = V.graph.sizevars.shape_env.evaluate_expr
        if evaluate_expr(sympy.Lt(idx, 0)):
            idx = idx + size
        return idx

    @classmethod
    def create(cls, x, new_size):
        assert isinstance(new_size, (tuple, list))
        old_size, new_size = cls.resolve_negative_size(x.get_size(), new_size)

        # Skip pointless views
        if V.graph.sizevars.statically_known_list_equals(old_size, new_size):
            return x

        unbacked_symbols_in_sizes = False
        if (
            len(free_unbacked_symbols(old_size)) > 0
            or len(free_unbacked_symbols(new_size)) > 0
        ):
            unbacked_symbols_in_sizes = True

        if 0 in new_size:

            def fake_reindex(index):
                return tuple([0] * len(old_size))

            return cls(x, list(new_size), fake_reindex)
        # TODO: a new class for FixedTransferLayout that output layout is constrained by input layout
        elif is_contiguous_storage_and_layout(x) or unbacked_symbols_in_sizes:
            if unbacked_symbols_in_sizes and (not is_contiguous_storage_and_layout(x)):
                # realize x; otherwise, the dynamic_reshape_indexer below will fail
                # due to the size_hint's inability to process unbacked SymInts
                x = ExternKernel.realize_input(x)

            storage, old_layout = as_contiguous_storage_and_layout(x)
            new_layout = FixedLayout(
                old_layout.device,
                old_layout.dtype,
                new_size,
                FlexibleLayout.contiguous_strides(new_size),
                old_layout.offset,
            )
            return ReinterpretView(storage, new_layout)

        reindex = cls.dynamic_reshape_indexer(old_size, new_size)
        return cls(x, list(new_size), reindex)

    @staticmethod
    def resolve_negative_size(old_size, new_size):
        new_size = [V.graph.sizevars.simplify(x) for x in new_size]
        old_size = [V.graph.sizevars.simplify(x) for x in old_size]

        new_size = list(new_size)
        for i in range(len(new_size)):
            if new_size[i] == -1:
                new_size[i] = sympy.Integer(1)
                new_size[i] = CleanDiv(sympy_product(old_size), sympy_product(new_size))
                break

        V.graph.sizevars.guard_equals(sympy_product(old_size), sympy_product(new_size))
        return old_size, new_size

    @classmethod
    def dynamic_reshape_indexer(cls, old_size, new_size):
        try:
            reindex = cls._dynamic_reshape_indexer(old_size, new_size)
        except (AssertionError, IndexError):
            # optimistic algorithm failed, lets do a fallback
            flat = [sympy_product(old_size)]
            reindex1 = cls._dynamic_reshape_indexer(old_size, flat)
            reindex2 = cls._dynamic_reshape_indexer(flat, new_size)
            reindex = fuse_reindexing(reindex1, reindex2)
        return reindex

    @staticmethod
    def _dynamic_reshape_indexer(old_size, new_size):
        """
        Perform a reshape entirely by modifying indexing math
        """
        size_hint = V.graph.sizevars.size_hint
        # TODO: These symbols may not escape, if they don't assert so and
        # treat them as temporary
        vars = [
            sympy_index_symbol_with_prefix(SymT.VIEW, i) for i in range(len(new_size))
        ]

        stack_new = list(zip(vars, new_size))
        stack_old = list(old_size)

        view_expr = []
        while stack_new and stack_old:
            size_old = stack_old.pop()
            var, size_new = stack_new.pop()
            if size_old == 1:
                view_expr.append(sympy.Integer(0))
                stack_new.append((var, size_new))  # re-add
            elif size_new == 1:
                stack_old.append(size_old)  # re-add
            elif size_hint(size_new) == size_hint(size_old):
                view_expr.append(var)
                V.graph.sizevars.guard_equals(size_new, size_old)
            elif size_hint(size_new) < size_hint(size_old):
                while size_hint(size_new) < size_hint(size_old):
                    var2, size_new2 = stack_new.pop()
                    var = var2 * size_new + var
                    size_new = size_new * size_new2
                view_expr.append(var)
                V.graph.sizevars.guard_equals(size_new, size_old)
            elif size_hint(size_new) > size_hint(size_old):
                divisor = sympy.Integer(1)
                modulus = size_old
                view_expr.append(ModularIndexing(var, divisor, modulus))
                divisor = divisor * modulus
                while size_hint(size_new) > size_hint(size_old):
                    modulus = stack_old.pop()
                    view_expr.append(ModularIndexing(var, divisor, modulus))
                    divisor = divisor * modulus
                    size_old = size_old * modulus
                V.graph.sizevars.guard_equals(size_new, size_old)
            else:
                raise AssertionError

        while stack_old:
            size_old = stack_old.pop()
            V.graph.sizevars.guard_equals(size_old, 1)  # type: ignore[arg-type]
            view_expr.append(sympy.Integer(0))

        while stack_new:
            var, size_new = stack_new.pop()
            V.graph.sizevars.guard_equals(size_new, 1)  # type: ignore[arg-type]

        view_expr.reverse()
        assert len(view_expr) == len(old_size)

        def reindex(index):
            assert len(index) == len(vars), (len(index), len(vars))
            replacements = dict(zip(vars, index))
            return tuple(sympy_subs(x, replacements) for x in view_expr)  # type: ignore[arg-type]

        return reindex


@dataclasses.dataclass
class ReinterpretView(BaseView):
    """Pretend our storage has a different layout"""

    layout: Layout

    def __post_init__(self):
        super().__post_init__()
        if isinstance(self.data, BaseView):
            self.data = self.data.unwrap_view()

    def __str__(self) -> str:
        return self.str_helper(
            [
                self.data,
                self.layout,
            ]
        )

    __repr__ = __str__

    def get_name(self):
        return self.data.get_name()

    def get_device(self):
        return self.layout.device

    def get_origin_node(self):
        return None

    @property
    def dtype(self):
        return self.layout.dtype

    def get_size(self):
        return list(self.layout.size)

    def get_stride(self):
        return list(self.layout.stride)

    def make_loader(self):
        def loader(index):
            indexer = self.layout.make_indexer()
            tmp_loader = ops.load(self.get_name(), indexer(index))
            if self.layout.dtype != self.data.dtype:
                return ops.to_dtype_bitcast(tmp_loader, self.dtype, self.data.dtype)
            else:
                return tmp_loader

        return loader

    def make_indexer(self):
        return self.layout.make_indexer()

    def get_layout(self):
        return self.layout

    def freeze_layout(self):
        pass

    def get_unbacked_symbol_uses(self) -> OrderedSet[sympy.Symbol]:
        return (
            free_unbacked_symbols(self.layout.size)
            | free_unbacked_symbols(self.layout.stride)
            | free_unbacked_symbols(self.layout.offset)
        )

    def codegen_reference(self, writer=None):
        # reinterpret_tensor is similar to as_strided except:
        # - offset is added to the existing offset (rather than replacing it)
        # - view tracking is disabled similar to unsafe_view
        return V.graph.wrapper_code.codegen_reinterpret_view(
            self.data,
            self.layout.size,
            self.layout.stride,
            self.layout.offset,
            writer,
            dtype=self.layout.dtype,
        )

    def num_reads(self):
        return 1


@dataclasses.dataclass
class DtypeView(BaseView):
    """Pretend our storage has a different type"""

    target_dtype: torch.dtype

    @classmethod
    def create(cls, x, new_dtype):
        if is_storage_and_layout(x):
            storage, old_layout = as_storage_and_layout(x)
            new_layout = FixedLayout(
                old_layout.device,
                new_dtype,
                old_layout.size,
                old_layout.stride,
                old_layout.offset,
            )
            return ReinterpretView(storage, new_layout)
        return DtypeView(x, new_dtype)

    def __str__(self) -> str:
        return self.str_helper([self.data, self.target_dtype])

    __repr__ = __str__

    @property
    def dtype(self):
        return self.target_dtype

    def get_size(self):
        return self.data.get_size()

    def make_loader(self):
        inner = self.data.make_loader()

        def loader(idx):
            return ops.to_dtype_bitcast(inner(idx), self.target_dtype, self.data.dtype)

        return loader


class SliceView(View):
    @classmethod
    def normalize_start_end(cls, x, dim, start, end):
        """
        Normalize start and end such that both are in the range
        [0, x.get_size()[dim]] and start <= end.
        """
        sizevars = V.graph.sizevars
        dim_size = x.get_size()[dim]

        if any(free_unbacked_symbols(x) for x in (start, end, dim_size)):

            def clamp(x, lower, upper):
                return sympy.Min(sympy.Max(x, lower), upper)

        else:

            def clamp(x, lower, upper):
                return sizevars.evaluate_min(sizevars.evaluate_max(x, lower), upper)

        def clamp_wrap(val, lower, upper, default):
            if val is None:
                return default
            val = cls.handle_negative_index(val, dim_size)
            return clamp(val, lower, upper)

        start = clamp_wrap(start, 0, dim_size, 0)
        end = clamp_wrap(end, start, dim_size, dim_size)
        return start, end

    @classmethod
    def create(cls, x, dim, start, end, step=1, clamp=True):
        step = sympy.expand(step)
        assert isinstance(step, sympy.Expr) or step > 0
        try:
            if start == 0 and end >= 2**63 - 1 and step == 1:
                return x
        except TypeError:
            pass

        sizevars = V.graph.sizevars
        new_size = list(x.get_size())

        # NB: Ordinarily we default to clamping.
        # We only don't clamp for split_with_sizes. For split_with_sizes, sizes should be already valid
        # failing in this situation is ok, since invalid sizes could trigger silent errors.
        if clamp:
            start, end = cls.normalize_start_end(x, dim, start, end)

        new_size[dim] = FloorDiv(end - start + (step - 1), step)

        if is_storage_and_layout(x):
            # Fast path
            storage, old_layout = as_storage_and_layout(x)
            new_stride = list(old_layout.stride)
            new_stride[dim] = new_stride[dim] * step
            new_layout = FixedLayout(
                old_layout.device,
                old_layout.dtype,
                new_size,
                new_stride,
                old_layout.offset + old_layout.stride[dim] * start,
            )
            return ReinterpretView(storage, new_layout)

        def reindex(index):
            assert len(index) == len(new_size), f"wrong ndim {index} {new_size}"
            index = list(index)
            index[dim] = index[dim] * step + start
            return index

        # redirect to a generic view
        return SliceView(x, size=new_size, reindex=reindex)


class BaseConstant(IRNode):
    dtype: torch.dtype
    device: torch.device

    def get_size(self):
        return ()

    def get_device(self):
        return self.device

    def get_origin_node(self):
        return None

    def mark_reuse(self, users):
        pass

    def has_exceeded_max_reads(self):
        return False

    def get_reads(self):
        return ()

    def is_extern(self):
        return False


@dataclasses.dataclass
class Constant(BaseConstant):
    value: Any
    dtype: torch.dtype
    device: torch.device

    def make_loader(self):
        def loader(index):
            return ops.constant(self.value, self.dtype)

        return loader

    def realize(self):
        pass

    def constant_to_device(self, device):
        return Constant(self.value, self.dtype, device)


@dataclasses.dataclass
class IndexingConstant(BaseConstant):
    index: Any
    dtype: torch.dtype
    device: torch.device

    def make_loader(self):
        def loader(index):
            return ops.index_expr(self.index, self.dtype)

        return loader

    def constant_to_device(self, device):
        return IndexingConstant(self.index, self.dtype, device)


def is_contiguous_strides_for_shape(
    stride: Sequence[_IntLike], shape: Sequence[_IntLike]
) -> bool:
    return all(
        size == 1 or left == right
        for left, right, size in zip(
            stride, FlexibleLayout.contiguous_strides(shape), shape
        )
    )


def get_align_for_dtype(dtype: torch.dtype) -> int:
    return config.padding_alignment_bytes // dtype.itemsize


@dataclasses.dataclass
class Layout(IRNode):
    def __init__(
        self,
        device: torch.device,
        dtype: torch.dtype,
        size: List[Expr],
        stride: Optional[Sequence[Union[Expr, int]]],
        offset: Expr = Integer(0),
    ):
        assert stride is None or len(size) == len(
            stride
        ), f"size={size}, stride={stride}"
        self.device = device
        self.dtype = dtype
        assert all(isinstance(s, (Expr, int)) for s in size)
        self.size = size
        self._stride = stride
        self.offset = offset

    @property
    def stride(self):
        return self._stride

    def __str__(self) -> str:
        offset = ""
        if self.offset != 0:
            offset = f", offset={self.offset}"
        return (
            f"{type(self).__name__}('{self.device.type}', {self.dtype}, "
            f"size={self.size}, stride={self.stride}{offset})"
        )

    __repr__ = __str__

    def is_contiguous(self):
        return is_contiguous_strides_for_shape(self.stride, self.size)

    @staticmethod
    def is_channels_last_contiguous(shape, strides):
        ndim = len(shape)
        if ndim not in [4, 5] or shape[1] == 1:
            return False
        for left, right, size in zip(
            strides, make_channels_last_strides_for(shape), shape  # type: ignore[arg-type]
        ):
            if size != 1 and left != right:
                return False
        return True

    def is_transposed(self):
        for left, right, size in zip(
            self.stride,
            reversed(FlexibleLayout.contiguous_strides(list(reversed(self.size)))),
            self.size,
        ):
            if size != 1 and left != right:
                return False
        return True

    def is_stride_ordered(self, order):
        assert len(self.stride) == len(order)

        # ignore dimensions of size 1, they dont affect layout
        non_1_indices = [
            i
            for i, dim in enumerate(self.size)
            if V.graph.sizevars.size_hint(dim, fallback=2) != 1
        ]

        stride = [self.stride[i] for i in non_1_indices]
        order = [order[i] for i in non_1_indices]

        def sorted_indices(arr):
            sorted_arr = sorted(arr)
            return [sorted_arr.index(element) for element in arr]

        # since we may have removed dimensions, need to re-sort & re-index order
        order = sorted_indices(order)

        # reorder the stride given order
        stride_ordered = [-1] * len(order)
        for i in range(len(order)):
            stride_ordered[order[i]] = V.graph.sizevars.size_hint(stride[i])
        # check if it is in ascending order
        for i in range(len(order) - 1):
            if stride_ordered[i] > stride_ordered[i + 1]:
                return False
        return True

    def is_channels_last_stride_ordered(self):
        # create channels_last order(NCHW, NCDHW, the C is the first order).
        order = [0] + list(reversed(range(1, len(self.stride) - 1)))
        order = [len(order)] + order
        return self.is_stride_ordered(order)

    @staticmethod
    def _pad_strides(in_strides, size, dtype):
        """
        The padding does not change stride order but makes sure all strides larger
        than the threshold are multiple of align.
        """
        align = get_align_for_dtype(dtype)
        if len(in_strides) == 0:
            return in_strides

        if not config.pad_channels_last and Layout.is_channels_last_contiguous(
            size, in_strides
        ):
            return in_strides

        current_fx_node = V.get_current_node()
        if hasattr(current_fx_node, "meta") and current_fx_node.meta.get(
            "dislike_padding", False
        ):
            return in_strides

        # get_stride_order does not work with dynamic shape. Also we can not
        # statically decide if a padding is needed or how much padding we should
        # do for dynamic shape.
        #
        # Skip padding the strides for dynamic shape for now.
        if not all(
            isinstance(s, (int, sympy.Integer))
            for s in itertools.chain(in_strides, size)
        ):
            return in_strides

        stride_order = get_stride_order(in_strides)
        fill_order = stride_order2fill_order(stride_order)

        new_strides = [0 for _ in range(len(in_strides))]
        # since we pad when the layout is flexible, we can decide the
        # smallest stride to be 1.
        new_strides[fill_order[0]] = 1

        padded = False
        for rank, idx in enumerate(fill_order[1:], start=1):
            prev_idx = fill_order[rank - 1]
            stride = new_strides[prev_idx] * size[prev_idx]

            if stride > config.padding_stride_threshold and stride % align != 0:
                stride = ceildiv(stride, align) * align
                padded = True
            new_strides[idx] = stride

        if not padded:
            # Consider a tensor with shape [256, 1, 5, 5]
            # Avoid strides like [25, 5, 5, 1] being padded to equivalent strides
            # [25, 25, 5, 1].
            return in_strides

        metrics.num_comprehensive_padding += 1
        return new_strides

    def pad_strides(self):
        assert isinstance(self, FlexibleLayout)
        assert self._stride is not None
        self._stride = self._pad_strides(self._stride, self.size, self.dtype)

    def should_pad_strides(self):
        return config.comprehensive_padding and isinstance(self, FlexibleLayout)

    def as_fixed(self):
        if isinstance(self, FixedLayout):
            return self

        if self.should_pad_strides():
            self.pad_strides()
        return FixedLayout(
            self.device,
            self.dtype,
            self.size,
            self.stride,
            self.offset,
        )

    def make_indexer(self):
        assert (
            FlexibleLayout.allow_indexing
        ), f"convert {type(self).__name__} to FixedLayout first"
        return self.as_fixed().make_indexer()

    def __eq__(self, other) -> bool:
        return (
            self.device == other.device
            and self.dtype == other.dtype
            and self.size == other.size
            and self.stride == other.stride
            and self.offset == other.offset
        )

    def storage_size(self) -> sympy.Expr:
        return compute_required_storage_length(self.size, self.stride, self.offset)  # type: ignore[arg-type, return-value]


class FixedLayout(Layout):
    """A Tensor layout we cannot change"""

    def __init__(
        self,
        device: torch.device,
        dtype: torch.dtype,
        size: Union[List[Expr], List[int]],
        stride: Optional[Sequence[Union[Expr, int]]] = None,
        offset: Union[Expr, int] = Integer(0),
    ):
        if stride is None:
            stride = FlexibleLayout.contiguous_strides(size)
        super().__init__(
            device,
            dtype,
            size,  # type: ignore[arg-type]
            stride,
            offset,  # type: ignore[arg-type]
        )

    def make_indexer(self):
        """A closure containing math to read a given element"""

        def indexer(index):
            assert len(index) == len(self.stride)
            assert len(index) == len(self.size)
            result = self.offset
            for idx, stride, sz in zip(index, self.stride, self.size):
                if sz != 1:
                    result = result + idx * stride
            return result

        return indexer


class FlexibleLayout(Layout):
    """A Tensor layout we are allowed to change"""

    allow_indexing = False

    # WARNING!  This doesn't handle zero size tensors correctly
    @staticmethod
    def contiguous_strides(sizes):
        if len(sizes) == 0:
            return []
        reversed_strides = [sympy.Integer(1)]
        for size in reversed(sizes[1:]):
            reversed_strides.append(size * reversed_strides[-1])
        return list(reversed(reversed_strides))

    @staticmethod
    def fill_ordered(sizes, order):
        """
        Create a stride based on the order the dimensions should be filled in.

        In this format, channels last would be:
            [1, 3, 2, 0]
        """
        assert OrderedSet(range(len(sizes))) == OrderedSet(order), (sizes, order)
        next_stride = sympy.Integer(1)
        strides = [None] * len(order)

        for i in order:
            strides[i] = next_stride
            next_stride = next_stride * sizes[i]
        return strides

    @staticmethod
    def stride_ordered(sizes, order):
        """
        Create a stride based on the sorted order of a permuted range.

        In this format, channels last would be:
            [3, 0, 2, 1]
        """
        assert OrderedSet(range(len(sizes))) == OrderedSet(order)
        fill_order = stride_order2fill_order(order)
        return FlexibleLayout.fill_ordered(sizes, fill_order)

    @staticmethod
    def stride_ordered_for_memory_format(sizes, memory_format):
        """
        Create a stride based on a memory format.

        Memory format is translasted into a stride order,
        so channels_last is the same as:
            FlexibleLayout.stride_ordered(sizes, [3, 0, 2, 1])

        This interface does not support memory_format `torch.preserve_format`
        which should be used to deduce a format from another source
        """
        if memory_format == torch.channels_last:
            return FlexibleLayout.stride_ordered(sizes, NHWC_STRIDE_ORDER)
        elif memory_format == torch.channels_last_3d:
            return FlexibleLayout.stride_ordered(sizes, NHWDC_STRIDE_ORDER)
        elif memory_format == torch.contiguous_format:
            return FlexibleLayout.contiguous_strides(sizes)
        else:
            log.debug(
                "stride_ordered_for_memory_format, unsuppored memory_format: %s",
                memory_format,
            )
            raise NotImplementedError

    @staticmethod
    def same_ordered(sizes, stride):
        """
        Create a stride that has the same stride order as given stride

        For example, if given stride is [1000, 1, 100, 10],
        the fill order should be [1, 3, 2, 0]
        """
        assert len(sizes) == len(stride)
        stride = [V.graph.sizevars.size_hint(x) for x in stride]
        fill_order = sorted(range(len(stride)), key=stride.__getitem__)
        return FlexibleLayout.fill_ordered(sizes, fill_order)

    def as_stride_order(self, order, allow_padding=False):
        new_stride = self.stride_ordered(self.size, order)
        if self.should_pad_strides() and allow_padding:
            new_stride = self._pad_strides(new_stride, self.size, self.dtype)

        return FixedLayout(
            self.device,
            self.dtype,
            self.size,
            new_stride,
            self.offset,
        )

    def as_exact_strides(self, exact_strides, allow_padding=False):
        new_stride = exact_strides
        if self.should_pad_strides() and allow_padding:
            new_stride = self._pad_strides(new_stride, self.size, self.dtype)

        return FixedLayout(
            self.device,
            self.dtype,
            self.size,
            new_stride,
            self.offset,
        )

    def as_fill_order(self, order):
        new_stride = self.fill_ordered(self.size, order)
        if self.should_pad_strides():
            new_stride = self._pad_strides(new_stride, self.size, self.dtype)
        return FixedLayout(
            self.device,
            self.dtype,
            self.size,
            new_stride,
            self.offset,
        )

    def as_same_order(self, stride):
        new_stride = self.same_ordered(self.size, stride)
        if self.should_pad_strides():
            new_stride = self._pad_strides(new_stride, self.size, self.dtype)
        return FixedLayout(
            self.device,
            self.dtype,
            self.size,
            new_stride,
            self.offset,
        )

    def __init__(self, device, dtype, size, stride_order=None):
        if stride_order:
            strides = FlexibleLayout.fill_ordered(size, stride_order)
        else:
            strides = FlexibleLayout.contiguous_strides(size)
        super().__init__(device, dtype, size, strides)


class NonOwningLayout(Layout):
    """Is a view into the storage of another tensor"""

    def __init__(self, view: Union[BaseView, TensorBox]):
        layout = view.get_layout()
        super().__init__(
            layout.device,
            layout.dtype,
            layout.size,
            layout.stride,
        )
        self.view = view

    def make_indexer(self):
        return self.as_fixed().make_indexer()

    def maybe_guard_aligned(self):
        offset = self.view.get_layout().offset
        if offset == 0:
            return True
        from .utils import ALIGNMENT

        return V.graph.sizevars.statically_known_multiple_of(offset, ALIGNMENT)  # type: ignore[arg-type]


class NoneLayout(IRNode):
    # This is janky, I figured out what fields to populate by just running
    # the model I was interested in and adding properties/methods as needed.
    # This doesn't inherit from Layout because Layout assumes you have stuff
    # like sizes, but I don't really have anything here.
    #
    # If you have an ir.Node with NoneLayout, you probably need to setup
    # dependencies manually in scheduler

    def __init__(self, device):
        self.device = device
        self.size = [0]
        self.stride = [0]

    def storage_size(self):
        return 0

    def as_fixed(self):
        return self


class MutationLayoutSHOULDREMOVE(Layout):
    def __init__(self, target: IRNode):
        super().__init__(
            target.get_device(),
            target.get_dtype(),
            target.get_size(),
            None,
        )
        self.target = target
        name = self.get_buffer().get_name()
        V.graph.mark_buffer_mutated(name)

    @Layout.stride.getter  # type: ignore[attr-defined]
    def stride(self):
        return self.real_layout().stride

    def storage_size(self) -> sympy.Expr:
        return self.real_layout().storage_size()

    def get_buffer(self) -> Buffer:
        def unwrap_views(target):
            if isinstance(target, MutationLayoutSHOULDREMOVE):
                return unwrap_views(target.target)
            if isinstance(target, BaseView):
                return unwrap_views(target.unwrap_view())
            if isinstance(target, MutableBox):
                return unwrap_views(target.data)
            return target

        result = unwrap_views(self.target)
        assert isinstance(
            result, Buffer
        ), "MutationLayoutSHOULDREMOVE must refer to a buffer"
        return result

    def real_layout(self):
        return self.get_buffer().layout

    @classmethod
    def realize_into(cls, src, dst, unsafe_alias=False):
        dst.realize()
        # NOTE: We must realize users of `dst` before we realize `src`, since
        # realization order determines scheduling order. Otherwise, src's
        # mutation would be scheduled before the existing users of dst!
        V.graph.mark_buffer_mutated(dst.get_name())

        if isinstance(src, TensorBox):
            src = src.data

        # We copy the contents of src into dst. In most cases this should
        # be fused into a single kernel by the scheduler.
        # NOTE: We cannot change src's layout to mutate dst directly as this
        # would alias src to dst, which is not correct as further mutations to
        # dst would effect users of src. However if there are no more users of
        # dst, we can alias src to dst.
        src.realize_hint()

        if not unsafe_alias:
            src = Pointwise.create(
                device=src.get_device(),
                dtype=src.get_dtype(),
                inner_fn=src.make_loader(),
                ranges=[
                    V.graph.sizevars.guard_equals(a, b)
                    for a, b in zip(src.get_size(), dst.get_size())
                ],
            ).data

        src.realize()
        assert isinstance(src.data.layout, FlexibleLayout)
        src.data.layout = MutationLayoutSHOULDREMOVE(dst)
        return src.data

    def as_fixed(self):
        return self

    def make_indexer(self):
        return self.target.make_indexer()


@dataclasses.dataclass
class Buffer(IRNode):
    # Name is sometimes None; e.g., ForceInPlace, where there isn't
    # a meaningful name
    name: Optional[str]
    layout: Layout

    # Multi-output buffers will define 'outputs: List[Buffer]'. Confusingly,
    # MultiOutput does NOT define this!

    def __post_init__(self):
        super().__post_init__()
        self.origin_node = None

    def make_indexer(self):
        return self.layout.make_indexer()

    def get_name(self) -> str:
        assert self.name, self
        return self.name

    def get_device(self):
        return self.layout.device

    def get_origin_node(self):
        return self.origin_node

    def get_defining_op(self) -> Optional[Operation]:
        return None

    @property
    def dtype(self):
        return getattr(self.layout, "dtype", None)

    def get_size(self):
        return list(self.layout.size)

    def get_stride(self):
        return list(self.layout.stride)

    def get_offset(self):
        return self.layout.offset

    def get_layout(self):
        return self.layout

    def get_storage_numel(self):
        return self.get_numel()

    def is_extern(self):
        return False

    def freeze_layout(self):
        if not isinstance(self.layout, (MultiOutputLayout, NonOwningLayout)):
            self.layout = self.layout.as_fixed()

    def freeze_layout_with_stride_order(self, order, allow_padding=False):
        assert isinstance(self.layout, FlexibleLayout)
        self.layout = self.layout.as_stride_order(order, allow_padding=allow_padding)

    def freeze_layout_with_fill_order(self, order):
        assert isinstance(self.layout, FlexibleLayout)
        self.layout = self.layout.as_fill_order(order)

    def freeze_layout_with_same_order(self, stride):
        assert isinstance(self.layout, FlexibleLayout)
        self.layout = self.layout.as_same_order(stride)

    def freeze_layout_with_exact_strides(self, exact_strides, allow_padding=False):
        assert isinstance(self.layout, FlexibleLayout)
        self.layout = self.layout.as_exact_strides(
            exact_strides, allow_padding=allow_padding
        )

    def is_zero_elements(self):
        return V.graph.sizevars.is_expr_static_and_true(sympy.Eq(self.get_numel(), 0))  # type: ignore[arg-type]

    def make_loader(self):
        # Loading from a zero-element buffer is a no-op
        if self.is_zero_elements():
            return partial(nop_loader_fn, dtype=self.get_dtype())

        def loader(index):
            indexer = self.layout.make_indexer()
            return ops.load(self.name, indexer(index))

        return loader

    def codegen_reference(self, writer=None):
        return self.get_name()

    def decide_layout(self):
        pass

    def get_inputs_that_alias_output(self):
        if isinstance(self.layout, NonOwningLayout):
            return [self.layout.view.get_name()]
        return ()

    def get_mutation_names(self):
        if isinstance(self.layout, MutationLayoutSHOULDREMOVE):
            return [self.layout.target.get_name()]
        return ()

    def get_read_names(self) -> OrderedSet[str]:
        return OrderedSet([self.get_name()])

    def get_unbacked_symbol_uses(self) -> OrderedSet[sympy.Symbol]:
        return OrderedSet()

    def get_unbacked_symbol_defs(self) -> OrderedSet[sympy.Symbol]:
        return OrderedSet()

    def realize(self):
        pass

    def should_allocate(self):
        # Returns False by default.
        return False


@dataclasses.dataclass
class OperationBuffer(Buffer, Operation):
    # An operation that produces a single output buffer
    def get_outputs(self) -> List[Buffer]:
        return [self]

    def get_defining_op(self) -> Operation:
        return self

    def __post_init__(self):
        Buffer.__post_init__(self)
        Operation.__post_init__(self)


class InputBuffer(Buffer):
    def num_reads(self):
        return 1


class ConstantBuffer(InputBuffer):
    override_device: Optional[torch.device] = None

    def make_loader(self):
        def loader(index):
            indexer = self.layout.make_indexer()
            return ops.load(
                V.graph.constant_name(self.get_name(), self.override_device),
                indexer(index),
            )

        return loader

    def constant_to_device(self, device):
        return ConstantBuffer(
            V.graph.constant_name(self.get_name(), device), self.layout
        )


class NoneAsConstantBuffer(IRNode):
    def get_unbacked_symbol_uses(self) -> OrderedSet[sympy.Symbol]:
        return OrderedSet()

    def codegen_reference(self, writer=None):
        return V.graph.wrapper_code.none_str


class ShapeAsConstantBuffer(IRNode):
    def __init__(self, shape):
        super().__init__()
        self._shape = shape

    @property
    def shape(self):
        return self._shape

    def get_unbacked_symbol_uses(self) -> OrderedSet[sympy.Symbol]:
        return free_unbacked_symbols(self.shape)

    def codegen_reference(self, writer=None):
        return V.graph.wrapper_code.expr_printer(V.graph.sizevars.simplify(self.shape))


@dataclasses.dataclass
class ComputedBuffer(OperationBuffer):
    data: Loops

    def get_computed_buffer_name(self):
        """
        Returns self.name if it exists, otherwise returns the name of the data node if that exists.
        If neither exist, returns None.
        """
        if self.name is not None:
            return self.name
        if hasattr(self.data, "name"):
            return self.data.name
        return None

    def num_reads(self):
        return self.data.num_reads()

    def get_read_names(self) -> OrderedSet[str]:
        return self.data.get_read_names()

    def get_read_writes(self):
        with patch.object(FlexibleLayout, "allow_indexing", True):
            if self.data.get_reduction_type():
                return extract_read_writes(
                    self.get_store_function(),
                    self.data.get_pointwise_size(),
                    self.data.get_reduction_size(),
                )
            else:
                return extract_read_writes(
                    self.get_store_function(),
                    self.data.get_size(),
                )

    def get_unbacked_symbol_uses(self) -> OrderedSet[sympy.Symbol]:
        # Ordinarily, we'd like to just peek at the arguments list,
        # but ComputedBuffers have no argument list.
        #
        # Morally, this logic needs to be synchronized with the
        # KernelArgs.size calls, which are responsible for making symbols make
        # there way as kernel arguments (and it is precisely passing in one of
        # those symbols that establishes a dependency).  However, we haven't
        # started codegen yet so we can't directly reuse that logic.
        #
        # For now, I'm just yoloing with the size of the buffer.  Not sure if
        # it is enough.
        #
        # One thing you might wonder is if this is enough for a ComputedBuffer
        # denoting a reduction over i0.  Empirically, it is enough, but for an
        # unusual reason: we only need accurate dependencies for item() call,
        # but it's impossible to end up with a reduction over i0 from an
        # item() call without a regular non-reduction buffer first.
        return (
            free_unbacked_symbols(self.get_size())
            | free_unbacked_symbols(self.get_stride())
            | free_unbacked_symbols(self.get_offset())
            | self.data.get_unbacked_symbol_uses()
        )

    def make_loader(self):
        # Inline constants and index_expressions
        if (
            hasattr(self.data, "make_loader")
            and self.name not in V.graph.mutated_buffers
            and self.num_reads() == 0
        ):
            # can be inlined
            return self.data.make_loader()
        return super().make_loader()

    def get_store_function(self):
        indexer = self.layout.as_fixed().make_indexer()
        if isinstance(self.data, (Reduction, Scan, Sort)):
            return partial(self.data.store_reduction, self.name, indexer)
        else:
            assert isinstance(self.data, Pointwise)
            return partial(self.data.store_output, self.name, indexer)

    def get_fill_order(self):
        """
        If our layout is still flexible, try to determine the stride order based on stride orders of reads.

        TODO(jansel): A better algorithm here would look at downstream consumers of this
                      value and try to do global graph-level layout optimization.
                      This is also something just begging to be autotuned.
        """
        if isinstance(self.layout, FlexibleLayout):
            (index_vars, reduction_vars), _ = dependencies.index_vars_squeeze(
                self.data.get_pointwise_size(), self.data.get_reduction_size()
            )
            reads = self.get_read_writes().reads
            # only consider reads to buffer of same size
            # ignore StarDeps because they don't contribute stride information
            assert all(
                isinstance(r, (dependencies.StarDep, dependencies.MemoryDep))
                for r in reads
            )
            reads = [
                sympy_subs(
                    r.index, {v: sympy.Integer(0) for v in reduction_vars if v != 0}
                )
                for r in reads
                if isinstance(r, dependencies.MemoryDep)
            ]

            if reads:
                if isinstance(self.data, (Scan, Sort)):
                    indices = self.data.reindex(index_vars, reduction_vars)
                else:
                    indices = index_vars
                stride_lengths = [
                    V.graph.sizevars.stride_hints(expr, indices) for expr in reads  # type: ignore[arg-type]
                ]
                from .scheduler import pick_loop_order

                return pick_loop_order(stride_lengths, self.get_size())

        return None

    def decide_layout(self):
        if isinstance(self.layout, FlexibleLayout):
            order = self.get_fill_order()
            if order:
                self.freeze_layout_with_fill_order(order)
            else:
                self.freeze_layout()

    @cache_on_self
    def get_default_sizes_body(self):
        args, var_ranges = dependencies.index_vars_squeeze(
            self.data.get_pointwise_size(), self.data.get_reduction_size(), prefix="q"
        )
        with patch.object(ConstantBuffer, "override_device", self.get_device()):
            body = LoopBody(
                self.get_store_function(),
                (args if self.get_reduction_type() else args[:1]),
                var_ranges,
                *args,
            )
        index_vars = []
        reduce_vars: List[Any] = []
        index_size = []
        reduce_size = []
        for v, s in var_ranges.items():
            if v in args[0]:
                assert not reduce_vars
                index_vars.append(v)
                index_size.append(s)
            else:
                assert v in args[1]
                reduce_vars.append(v)
                reduce_size.append(s)
        return (index_size, reduce_size), body, (index_vars, reduce_vars)

    def simplify_and_reorder(
        self,
        extra_indexing_constraints: Optional[Tuple[Dict[Any, Any], List[Any]]] = None,
        recompute_sizes_body_func: Optional[Callable[..., Any]] = None,
    ):
        """
        This is a main place where we do loop transformations in a
        backend-agnostic way.

        Here we:
            1) Remove any 1 dimensions
            2) Fuse contiguous dimensions together
            3) Reorder dimensions based on stride orders

        Optional argument extra_indexing_constraints can be used to append additional
        indexing expressions to existing ones derived from buffer's body. This can be useful
        to fuse scheduler nodes with compatible ranges, e.g. (s0*s1*...,) and (s0, s1, s2, ...)
        on CPU by preventing indexing simplifications and obtaining index/reduce ranges for
        the scheduler node compatible with other nodes.
        Optional argument recompute_sizes_body_func can be used to recompute sizes and body
        on the default body. This can be useful to append additional loop transformations.
        """
        (
            (index_size, reduce_size),
            body,
            (index_vars, reduce_vars),
        ) = self.get_default_sizes_body()

        if recompute_sizes_body_func:
            (
                (index_size, reduce_size),
                body,
                (index_vars, reduce_vars),
            ) = recompute_sizes_body_func(
                (index_size, reduce_size), body, (index_vars, reduce_vars)
            )

        index_formulas = [*body.indexing_exprs.values()]
        if extra_indexing_constraints is not None:
            assert (
                isinstance(extra_indexing_constraints, tuple)
                and len(extra_indexing_constraints) == 2
            )
            extra_indexing_ranges, extra_indexing_expr = extra_indexing_constraints
            assert isinstance(extra_indexing_ranges, dict)
            assert isinstance(extra_indexing_expr, list)
            assert all(isinstance(f, Expr) for f in extra_indexing_expr)

            expected_var_ranges = body.var_ranges
            assert expected_var_ranges == extra_indexing_ranges, (
                expected_var_ranges,
                extra_indexing_ranges,
            )
            # remove already existing expressions
            extra_indexing_expr = [
                e for e in extra_indexing_expr if e not in index_formulas
            ]
            index_formulas += extra_indexing_expr

        memory_addrs = [*body.get_write_exprs()]
        if not V.graph.has_feature(self, BackendFeature.PREFER_STORE_LOOP_ORDER):
            memory_addrs.extend(body.get_read_exprs())

        def simplify_and_reorder(x_vars, support_vars, sizes, simplify_loops):
            sizes, reindex0, reindex1 = self._apply_loop_reordering(
                x_vars, support_vars, sizes, memory_addrs
            )
            # for NHWC: reindex0([0,1,2,3]) = [0,2,3,1], reindex1([0,1,2,3]) = [0,3,2,1]
            x_vars = reindex0(x_vars)

            if simplify_loops:
                sizes, reindex2, prune = V.graph.sizevars._simplify_loops(
                    x_vars,
                    sizes,
                    index_prevent_reordering(index_formulas, x_vars, sizes),
                )
                reindex = fuse_reindexing(reindex1, reindex2)
            else:
                reindex = reindex1
            return sizes, reindex, reindex1

        support_vars = index_vars + reduce_vars
        should_merge_loops = (
            self.get_device().type != "cuda" or not config.loop_ordering_after_fusion
        )
        iter_ranges, iter_reindex, _ = simplify_and_reorder(
            index_vars,
            support_vars,
            index_size,
            should_merge_loops,
        )

        # Like iteration dimensions, we may also want to delay merging reduction dimensions.
        # E.g., if we reduce a tensor [M, N, K] for its M and N dimensions followed by a pointwise
        # kernel, merging M and N dimension too early makes it hard to decide what loop order
        # we should pick for the piontwise kernel so that it is fusible with the reduction.
        reduce_ranges, reduce_reindex, _ = simplify_and_reorder(
            reduce_vars, support_vars, reduce_size, should_merge_loops
        )

        # retrace the loop body with simplification and reordering applied
        (iter_vars, reduce_vars), var_ranges = dependencies.index_vars_no_squeeze(
            iter_ranges,
            reduce_ranges,
            prefix="z",
        )
        body = LoopBody(
            body,
            [iter_reindex(iter_vars), reduce_reindex(reduce_vars)],
            var_ranges,
            iter_vars,
            reduce_vars,
        )
        return (iter_ranges, reduce_ranges), body

    @staticmethod
    def _apply_loop_reordering(
        index_vars,
        support_vars,
        sizes,
        memory_addrs,
        priority_idx=None,
    ):
        """
        Shuffle the order of loops around to hopefully improve performance.
        """
        from .scheduler import pick_loop_order

        if priority_idx is None:
            priority_idx = []

        try:
            strides = [
                V.graph.sizevars.stride_hints(expr, index_vars, support_vars)
                for expr in memory_addrs
            ]
            assert len(strides) == len(memory_addrs) and len(strides[0]) == len(
                index_vars
            )
            order = list(reversed(pick_loop_order(strides, sizes, priority_idx)))
        except Exception:
            if config.debug:
                log.warning(
                    "Did not simplify complex index:\n%s\n%s",
                    dict(zip(index_vars, sizes)),
                    memory_addrs,
                )
            order = list(range(len(sizes)))
        sizes = [sizes[i] for i in order]
        return sizes, same_reorder(order), inverse_reorder(order)

    def get_reduction_size(self):
        return self.data.get_reduction_size()

    def get_reduction_type(self):
        return self.data.get_reduction_type()

    def is_no_op(self):
        return self.data.is_zero_elements()

    def should_allocate(self):
        return True

    def constant_to_device(self, device):
        """Move this to a given device. Requires that all reads are to constants."""
        return self.data.constant_to_device(device)


class TemplateBuffer(OperationBuffer):
    """
    Represents a Triton (in the future other type) of template operator
    that we can fuse an epilogue onto.
    """

    def __init__(self, layout, inputs, make_kernel_render):
        super().__init__(name=None, layout=layout)
        self.inputs = InputsKernel.unwrap_storage(inputs)
        self.make_kernel_render = make_kernel_render
        self.name = V.graph.register_buffer(self)
        V.graph.register_operation(self)

    def get_read_writes(self):
        return self.extract_read_writes(normalize=True)

    def extract_read_writes(self, normalize):
        name = self.get_name()
        indexer = self.layout.make_indexer()

        def dummy(index, rindex):
            assert len(rindex) == 0
            return ops.store(name, indexer(index), "fake")

        deps = dependencies.extract_read_writes(
            dummy, self.get_size(), (), normalize=normalize
        )

        for inp in self.inputs:
            indexer = inp.layout.make_indexer()

            def dummy(index, rindex):
                assert len(rindex) == 0
                ops.load(inp.get_name(), indexer(index))

            deps.reads |= dependencies.extract_read_writes(
                dummy, inp.get_size(), (), normalize=True
            ).reads

        return deps

    def get_reduction_size(self):
        return 1

    def get_reduction_type(self):
        return None

    def is_no_op(self):
        return False

    def should_allocate(self):
        return True

    def simplify_and_reorder(
        self,
        extra_indexing_constraints: Optional[Tuple[Dict[Any, Any], List[Any]]] = None,
        recompute_sizes_body_func: Optional[Callable[..., Any]] = None,
    ):
        return (
            (
                self.get_size(),
                (),
            ),
            None,
        )


class TritonTemplateBuffer(TemplateBuffer):
    def __init__(
        self,
        layout,
        inputs,
        make_kernel_render,
        debug_extra=None,
        mutated_inputs: Optional[Iterable[IRNode]] = None,
        allowed_prologue_inps: Optional[OrderedSet[str]] = None,
    ):
        """
        NOTE:[TritonTemplates with multiple outputs]
        We want the ability for TritonTemplates to output multiple tensors. Triton
        kernels have no notion of outputs and this is done by creating tensors that
        are then mutated by the kernel. Currenlty our STORE_OUTPUT codegen doesn't
        support creating multinode outputs for triton templates.
        We work around this by creating an extra input buffer during the lowering
        and we mark them as mutated inputs.
        """
        super().__init__(layout, inputs, make_kernel_render)
        self.debug_extra = debug_extra
        self.mutated_inputs = mutated_inputs
        self.outputs: List[Buffer] = [self]
        if mutated_inputs is not None:
            # Ensure that the mutated inputs are only allowed for certain nodes
            allowed_set = (
                torch.ops.higher_order.flex_attention,
                torch.ops.higher_order.flex_attention_backward,
            )
            current_node = V.graph.current_node.target
            assert (
                current_node in allowed_set
            ), f"Mutated inputs are only allowed for {allowed_set} but got {current_node}"
            device = self.inputs[0].get_device()
            self.outputs += [
                MutationOutput(NoneLayout(device), buf, self) for buf in mutated_inputs
            ]

        self.allowed_prologue_inps = (
            allowed_prologue_inps if allowed_prologue_inps else OrderedSet()
        )

    def get_outputs(self) -> List[Buffer]:
        return self.outputs

    def __str__(self) -> str:
        out = f"TritonTemplateBuffer(layout={self.layout}, {self.debug_extra})"
        return out


PrimitiveInfoType = Union[int, float, bool, str, List[Union[int, str, float, bool]]]


class ChoiceCaller:
    """
    Represents a possible choice used in autotune_process.py.
    During autotuning, self.benchmark() is first called to get benchmark result,
    and if this choice is selected, self.output_node() is called to get the output_node.

    Children classes: TritonTemplateCaller, CUDATemplateCaller.
    """

    def __init__(self, name, input_nodes, layout):
        super().__init__()
        self.name = name
        self.layout = layout
        self.input_nodes = input_nodes

    def benchmark(self, *args, out) -> float:
        algo = self.to_callable()
        return benchmarker.benchmark(algo, args, {"out": out})

    def call_name(self) -> str:
        raise NotImplementedError

    def to_callable(self):
        raise NotImplementedError

    def hash_key(self) -> str:
        raise NotImplementedError

    def output_node(self) -> TensorBox:
        raise NotImplementedError

    def info_dict(self) -> Dict[str, Union[PrimitiveInfoType, List[PrimitiveInfoType]]]:
        """Information returned here is logged to the autotune log file when that is enabled."""
        return {}

    def autoheuristic_id(self) -> str:
        return "unsupported_choice"


class TritonTemplateCallerBase(ChoiceCaller):
    def get_make_kernel_render(self) -> Any:
        raise NotImplementedError


class MultiTemplateBuffer(TritonTemplateBuffer):
    """
    Represents a Buffer with multiple backing implementation choices.

    Choices can be TritonTemplates or ExternKernels. During scheduling if there is a potential
    epilogue we will benchmark each of the choices with the epilogue to determine an implementation.
    Otherwise, the fastest base choice will be chosen.
    """

    def __init__(
        self,
        layout: Layout,
        inputs: List[IRNode],
        choice_timings: Callable[[], Dict[ChoiceCaller, float]],
<<<<<<< HEAD
        unfiltered_choices: List[ChoiceCaller],
=======
        allowed_prologue_inps: OrderedSet[str],
>>>>>>> d4fe6c9fb20 (WIP - Prologue Fusion)
    ):
        super().__init__(
            layout=layout,
            inputs=inputs,
            make_kernel_render=None,
            allowed_prologue_inps=allowed_prologue_inps,
        )
        self._choice_timings_fn = choice_timings
        self._choice_timings: Optional[Dict[ChoiceCaller, float]] = None
        self.original_inputs = inputs
        self._output_plannable = all(
            isinstance(choice, TritonTemplateCallerBase)
            or (
                isinstance(choice, torch._inductor.select_algorithm.ExternKernelCaller)
                and choice.has_out_variant
            )
            for choice in unfiltered_choices
        )

    @property
    def output_plannable(self) -> bool:
        """
        Are all possible choices TritonTemplates or Extern Kernels with out variants
        """
        return self._output_plannable

    @property
    def choice_timings(self) -> Dict[ChoiceCaller, float]:
        if self._choice_timings is None:
            self._choice_timings = self._choice_timings_fn()
        return self._choice_timings

    @contextlib.contextmanager
    def swap_as_triton_caller(self, caller: TritonTemplateCallerBase):
        assert isinstance(caller, torch._inductor.select_algorithm.TritonTemplateCaller)
        assert self.layout == caller.layout

        render = self.make_kernel_render
        self.make_kernel_render = caller.get_make_kernel_render()
        try:
            yield
        finally:
            self.make_kernel_render = render

    def finalize_as_triton_caller(self, caller: TritonTemplateCallerBase):
        assert isinstance(caller, torch._inductor.select_algorithm.TritonTemplateCaller)
        assert self.layout.size == caller.layout.size
        assert self.layout.stride == caller.layout.stride
        self.make_kernel_render = caller.get_make_kernel_render()

    def get_min_choice(self) -> Tuple[ChoiceCaller, float]:
        min_choice = min(self.choice_timings, key=self.choice_timings.get)  # type: ignore[arg-type]
        return (min_choice, self.choice_timings[min_choice])


class CUDATemplateBuffer(TemplateBuffer):
    def __init__(
        self,
        layout,
        inputs,
        make_kernel_render,
        workspace_size: int,
        template: CUDATemplate,  # type: ignore[name-defined]  # noqa: F821
    ):
        super().__init__(layout, inputs, make_kernel_render)
        # Global memory (in bytes) needed for this template.
        self.workspace_size = workspace_size
        self.template = template

    def get_workspace_size(self):
        return self.workspace_size if self.workspace_size is not None else 0


class CppTemplateBuffer(TemplateBuffer):
    def __init__(self, layout, inputs, make_kernel_render, template, choice):
        super().__init__(layout, inputs, make_kernel_render)
        self.template = template
        self.choice = choice


@dataclasses.dataclass
class InputsKernel(OperationBuffer):
    inputs: List[Buffer]

    def get_read_writes(self):
        reads: OrderedSet[dependencies.Dep] = OrderedSet()
        StarDep = dependencies.StarDep
        for input in self.inputs:
            if isinstance(input, list):
                reads.update(StarDep(x.get_name()) for x in input)
            else:
                reads.add(StarDep(input.get_name()))

        writes: OrderedSet[dependencies.Dep] = OrderedSet(
            StarDep(buf.get_name()) for buf in self.get_outputs()
        )

        return dependencies.ReadWrites(
            reads=reads,
            writes=writes,
            index_exprs=OrderedSet(),
        )

    @classmethod
    def unwrap_storage_for_input(cls, x):
        if isinstance(x, TensorBox):
            x = x.data
        if isinstance(x, StorageBox):
            x = x.data
        if isinstance(x, BaseView) and not isinstance(x, ReinterpretView):
            x = ExternKernel.realize_input(x)
        if isinstance(x, TensorBox):
            # when converting to ReinterpretView fails in the
            # realize_input call above, the result will be wrapped
            # into TensorBox / StorageBox pair as a result of the
            # cls.copy_input call; so we should unwrap recursively
            return cls.unwrap_storage_for_input(x)
        if isinstance(x, TorchBindObject):
            return x
        assert isinstance(x, (Buffer, ReinterpretView)), x
        return x

    @staticmethod
    def unwrap_storage(inputs):
        inputs_new = []
        for x in inputs:
            if isinstance(x, list):
                x = [InputsKernel.unwrap_storage_for_input(i) for i in x]
            else:
                x = InputsKernel.unwrap_storage_for_input(x)
            inputs_new.append(x)
        return inputs_new

    def is_extern(self):
        return True

    def num_reads(self):
        return 1


class NopKernel(InputsKernel):
    def is_no_op(self):
        return True


class ConcatKernel(NopKernel):
    """
    There isn't actually a real kernel for concat, we just change the
    storage for the upstream data.
    """

    @classmethod
    def create(cls, inputs, dim):
        device = inputs[0].get_device()
        dtype = inputs[0].get_dtype()
        new_size = list(inputs[0].get_size())
        offsets_start = [0]
        offsets_end = [new_size[dim]]
        assert 0 <= dim < len(new_size)
        for i in range(1, len(inputs)):
            input_size = inputs[i].get_size()
            offsets_start.append(new_size[dim])
            assert len(input_size) == len(new_size)
            assert inputs[i].get_dtype() == dtype
            assert inputs[i].get_device() == device
            for j in range(len(new_size)):
                if j == dim:
                    new_size[j] = new_size[j] + input_size[j]
                else:
                    new_size[j] = V.graph.sizevars.guard_equals(
                        new_size[j], input_size[j]
                    )
            offsets_end.append(new_size[dim])

        output_stride = FlexibleLayout.contiguous_strides(new_size)
        # If any of the inputs is in CL format, use CL format for the output
        for i in range(len(inputs)):
            x = inputs[i]
            if is_storage_and_layout(x):
                layout = x.get_layout()
                if isinstance(
                    layout, FixedLayout
                ) and Layout.is_channels_last_contiguous(layout.size, layout.stride):
                    # use CL stride for the output
                    output_stride = make_channels_last_strides_for(new_size)
                    break
        any_input_is_storage_and_layout = any(is_storage_and_layout(x) for x in inputs)
        fx_node_args = V.graph.current_node.args[0]
        assert isinstance(fx_node_args, list)
        # If any of the inputs has meta tensor and the meta tensor is in CL format, use CL format for the output
        if any_input_is_storage_and_layout is False and any(
            "val" in arg.meta
            and (
                arg.meta["val"].is_contiguous(memory_format=torch.channels_last)
                or arg.meta["val"].is_contiguous(memory_format=torch.channels_last_3d)
            )
            for arg in fx_node_args
        ):
            output_stride = make_channels_last_strides_for(new_size)

        concat_kernel = ConcatKernel(
            name=None,
            layout=FixedLayout(
                device=device,
                dtype=dtype,
                size=new_size,
                stride=output_stride,
            ),
            inputs=[],
        )
        kernel = StorageBox(concat_kernel)
        op_names = []
        for i in range(len(inputs)):
            input_buffer = cls.realize_into(
                inputs[i],
                SliceView.create(
                    kernel, dim, offsets_start[i], offsets_end[i], clamp=False
                ),
            )
            concat_kernel.inputs.append(input_buffer)

            if isinstance(inputs[i].data, BaseView):
                input_unwrapped = inputs[i].data.unwrap_view()
            else:
                input_unwrapped = inputs[i].data

            if (
                input_unwrapped.is_input_buffer()
                and is_gpu(inputs[i].get_device().type)
                and not is_dynamic(input_buffer)
            ):
                op_names.append(input_buffer.get_operation_name())

        if len(op_names) > 1 and V.graph.has_feature(device, BackendFeature.FOREACH):
            V.graph.register_operation_list(op_names)

        concat_kernel.name = V.graph.register_buffer(concat_kernel)
        concat_kernel.inputs = cls.unwrap_storage(concat_kernel.inputs)
        V.graph.register_operation(concat_kernel)

        return kernel

    @classmethod
    def can_realize_into_without_copy(cls, src, dst=None):
        if isinstance(src, TensorBox):
            # unwrap a TensorBox
            return cls.can_realize_into_without_copy(src.data, dst)

        if isinstance(src.data, MultiTemplateBuffer):
            if (
                not isinstance(src.data.layout, FixedLayout)
                or not src.data.output_plannable
            ):
                return False

            # we call can_realize_into_without_copy in cat lowering before we've decided
            # on output format, optimistically assume layout matches
            if dst is None:
                return True

            # otherwise, check equality of layouts
            if not len(src.get_stride()) == len(dst.get_stride()):
                return False

            return all(
                V.graph.sizevars.statically_known_equals(s1, s2)
                for s1, s2 in zip(src.get_stride(), dst.get_stride())
            )

        return isinstance(src.data.layout, FlexibleLayout) and not isinstance(
            src.data, ExternKernelAlloc
        )

    @classmethod
    def realize_into(cls, src, dst):
        # Attempt to turn this into a ReinterpretView rather than assert.
        # This has concessions around layout, as as_storage_and_layout
        # can cause us to go from flexible to fixed layout.
        if not isinstance(dst, ReinterpretView):
            if is_storage_and_layout(dst):
                storage, layout = as_storage_and_layout(dst)
                dst = ReinterpretView(storage, layout)
        assert isinstance(dst, ReinterpretView), dst
        if isinstance(src, TensorBox):
            # unwrap a TensorBox
            return cls.realize_into(src.data, dst)

        if isinstance(src, StorageBox):
            src.realize()
            # ExternKernelAlloc has specific requirements for output layout, should create a copy
            assert hasattr(src.data, "layout")
            if cls.can_realize_into_without_copy(src, dst):
                src.data.layout = NonOwningLayout(dst)
                return src.data
        # introduce a copy
        pw = Pointwise.create(
            device=src.get_device(),
            dtype=src.get_dtype(),
            inner_fn=src.make_loader(),
            ranges=[
                V.graph.sizevars.guard_equals(a, b)
                for a, b in zip(src.get_size(), dst.get_size())
            ],
        )
        return cls.realize_into(pw, dst)

    def should_allocate(self):
        return True


@dataclasses.dataclass
class ExternKernel(InputsKernel):
    constant_args: Tuple[Any, ...] = ()
    kwargs: Dict[str, Any] = dataclasses.field(default_factory=dict)
    output_view: Optional[ReinterpretView] = None
    python_kernel_name: Optional[str] = None
    cpp_kernel_name: Optional[str] = None
    # FIXME: in some cases we sill need to explicitly pass in ordered_kwargs_for_cpp_kernel
    # We shouldn't need to do this since the information can be retrieved from op_overload._schema.
    ordered_kwargs_for_cpp_kernel: Iterable[str] = dataclasses.field(
        default_factory=list
    )
    op_overload: Optional[
        Union[torch._ops.OpOverload, torch._ops.HigherOrderOperator]
    ] = None
    arg_properties: Optional[List[Dict[str, Any]]] = None
    kwarg_properties: Optional[Dict[str, Dict[str, Any]]] = None
    unbacked_bindings: Dict[sympy.Symbol, pytree.KeyPath] = dataclasses.field(
        default_factory=dict
    )
    mutation_outputs: List[MutationOutput] = dataclasses.field(default_factory=list)

    def __init__(
        self,
        name,
        layout,
        inputs,
        constant_args=(),
        kwargs=None,
        output_view=None,
        python_kernel_name=None,
        cpp_kernel_name=None,
        ordered_kwargs_for_cpp_kernel=(),
        op_overload=None,
    ):
        super().__init__(
            name,
            layout,
            inputs,
        )
        self.constant_args = constant_args
        self.kwargs = kwargs if kwargs else {}
        self.output_view = output_view
        self.op_overload = op_overload
        self.set_cpp_kernel_name(cpp_kernel_name)
        self.set_python_kernel_name(python_kernel_name)
        self.ordered_kwargs_for_cpp_kernel = ordered_kwargs_for_cpp_kernel
        self.collect_arg_kwarg_properties()
        self.unbacked_bindings = {}
        self.mutation_outputs = []
        self.fx_node = V.graph.current_node

    def get_outputs(self) -> List[Buffer]:
        return [self, *self.mutation_outputs]

    def get_unbacked_symbol_defs(self) -> OrderedSet[sympy.Symbol]:
        return OrderedSet()

    def collect_arg_kwarg_properties(self):
        # if self.op_overload is torch._ops.OpOverload, we can use its schema to collect additional
        # information for args and kwargs, e.g. type and default value, to help with the cpp wrapper codegen
        self.arg_properties = (
            [
                {
                    "name": x.name,
                    "type": x.real_type,
                    "default_value": x.default_value,
                }
                for x in self.op_overload._schema.arguments
                if not x.kwarg_only
            ]
            if isinstance(self.op_overload, torch._ops.OpOverload)
            else [{} for i in range(len(self.inputs))]
        )
        self.allarg_properties = (
            {
                x.name: {"type": x.real_type, "default_value": x.default_value}
                for x in self.op_overload._schema.arguments
            }
            if isinstance(self.op_overload, torch._ops.OpOverload)
            else {}
        )
        # FIXME: self.kwargs does not always match kwargs defined in schema, so sometimes
        # ordered_kwargs_for_cpp_kernel is explicilty passed in.
        if isinstance(self.op_overload, torch._ops.OpOverload):
            if not self.ordered_kwargs_for_cpp_kernel:
                self.ordered_kwargs_for_cpp_kernel = [
                    x.name for x in self.op_overload._schema.arguments if x.kwarg_only
                ]
            self.schema_kwargs = [
                x for x in self.op_overload._schema.arguments if x.kwarg_only
            ]

    def decide_layout(self):
        if isinstance(self.layout, FlexibleLayout):
            self.apply_constraint()
            self.freeze_layout()

    def codegen_comment(self, wrapper):
        origin_str, detailed_origin_str = get_kernel_metadata(self, wrapper)
        if origin_str:
            wrapper.writeline(origin_str)

    def codegen(self, wrapper):
        raise NotImplementedError

    def set_cpp_kernel_name(self, cpp_kernel_name: Optional[str] = None):
        self.cpp_kernel_name = cpp_kernel_name
        self.cpp_kernel_overload_name = None
        self.cpp_kernel_key = None
        self.cpp_op_schema = None
        if not V.graph.cpp_wrapper or not isinstance(
            self.op_overload, torch._ops.OpOverload
        ):
            return

        kernel = self.op_overload
        if self.cpp_kernel_name is None:
            # Try to construct cpp_kernel_name from op_overload
            if kernel.namespace == "aten":
                # Calling with the default kernel name can lead to ambiguous behavior like the following example.
                # repeat_interleave(const at::Tensor & repeats, c10::optional<int64_t> output_size=std::nullopt)
                # repeat_interleave(const at::Tensor & self, int64_t repeats,
                #       c10::optional<int64_t> dim=std::nullopt, c10::optional<int64_t> output_size=std::nullopt)
                opname = (
                    kernel.__name__.split(".")[0]
                    if kernel._overloadname == "default"
                    else kernel.__name__.replace(".", "_")
                )
                self.cpp_kernel_name = f"at::_ops::{opname}::call"
            else:
                self.cpp_kernel_name = kernel._schema.name

        # Set up info for runtime schema lookup
        # TODO: The logics here may be further simplified.
        from .codegen.wrapper import get_cpp_op_schema

        self.cpp_kernel_overload_name = kernel._schema.overload_name
        self.cpp_kernel_key = f"{self.cpp_kernel_name.replace('::', '_')}_{self.cpp_kernel_overload_name}"  # type: ignore[union-attr]
        try:
            self.cpp_op_schema = get_cpp_op_schema(kernel)
        except Exception:
            self.cpp_op_schema = ""

    def set_python_kernel_name(self, python_kernel_name: Optional[str]):
        self.python_kernel_name = python_kernel_name
        if python_kernel_name is not None:
            return

        kernel = self.op_overload
        if kernel is None:
            pass
        elif isinstance(kernel, torch._ops.HigherOrderOperator):
            self.python_kernel_name = f"torch.ops.higher_order.{kernel.__name__}"
        else:
            self.python_kernel_name = (
                f"{kernel.__module__.replace('._ops.', '.ops.')}.{kernel.__name__}"
            )

    def get_kernel_name(self):
        return (
            (
                V.graph.wrapper_code.get_c_shim_func_name(self.cpp_kernel_name)  # type: ignore[attr-defined]
                if config.abi_compatible
                else self.cpp_kernel_name
            )
            if V.graph.cpp_wrapper
            else self.python_kernel_name
        )

    @staticmethod
    def copy_input(x):
        pw = Pointwise.create(
            device=x.get_device(),
            dtype=x.get_dtype(),
            inner_fn=x.make_loader(),
            ranges=x.get_size(),
            origin_node=x.get_origin_node(),
            traceback=x.get_traceback(),
        )
        pw.realize()
        return pw

    @classmethod
    def process_kernel(
        cls, kernel, *args, **kwargs
    ) -> Tuple[
        Any,
        List[Any],
        List[Any],
        Callable[[Any, Any], Any],
        Optional[Dict[sympy.Symbol, pytree.KeyPath]],
    ]:
        binded_args = {"args": args, "kwargs": kwargs}

        args_flat, args_spec = pytree.tree_flatten(binded_args)

        is_arg_tensor = []
        tensor_args = []
        non_tensor_args: List[Any] = []
        for arg in args_flat:
            is_arg_tensor.append(isinstance(arg, IRNode))
            if is_arg_tensor[-1]:
                tensor_args.append(arg)
            else:
                if isinstance(arg, sympy.Expr):
                    arg = V.graph.sizevars.shape_env.create_symintnode(arg, hint=None)
                non_tensor_args.append(arg)

        def unflatten_args(new_tensor_args, new_non_tensor_args):
            result = []
            it_tensors = iter(new_tensor_args)
            it_non_tensors = iter(new_non_tensor_args)
            for is_tensor in is_arg_tensor:
                if is_tensor:
                    result.append(next(it_tensors))
                else:
                    result.append(next(it_non_tensors))
            r = pytree.tree_unflatten(result, args_spec)
            return r.get("args", []), r.get("kwargs", {})

        tensor_args = [cls.realize_input(x) for x in tensor_args]

        # freeze layout otherwise our output stride calculation might
        # become incorrect
        for x in tensor_args:
            if is_storage_and_layout(x):
                as_storage_and_layout(x, freeze=True)

        # Rerun fake tensor propagation, because Inductor may have changed the
        # strides of inputs and we need to determine accurately what the
        # output stride will be.
        example_args: List[Union[torch.Tensor, torch._C.ScriptObject]] = []

        # We need to retain the constant values of fake tensors that we originally
        # propagated the graph with, because for some operators running without a
        # constant would trigger an error / DataDependentException
        for x in tensor_args:
            # if x is a view of a constant, we need to realize the view
            # (we can't pass the constant into the kernel directly)
            if not isinstance(x, BaseView) and x.get_name() in V.graph.constants:
                example_args.append(V.graph.constants[x.get_name()])
            elif (
                not isinstance(x, BaseView)
                and x.get_name() in V.graph.torchbind_constants
            ):
                example_args.append(V.graph.torchbind_constants[x.get_name()])
            else:
                example_args.append(ir_node_to_tensor(x, guard_shape=True))

        new_args, new_kwargs = unflatten_args(example_args, non_tensor_args)
        example_output = kernel(*new_args, **new_kwargs)

        unbacked_bindings: Optional[Dict[sympy.Symbol, pytree.KeyPath]] = None
        if shape_env := V.fake_mode.shape_env:
            rebind_unbacked(shape_env, V.current_node, example_output)
            unbacked_bindings = compute_unbacked_bindings(
                shape_env, example_output, V.current_node.meta.get("val")
            )

        example_out_li = (
            [example_output]
            if not isinstance(example_output, (list, tuple))
            else example_output
        )
        for t in example_out_li:
            if isinstance(t, torch.Tensor) and t.is_sparse:
                msg = "sparsity not handled. Please file issue for sparse inference weights."
                if stack_trace := V.graph.current_node.meta.get("stack_trace", None):
                    msg = f"{msg} Found from : \n {stack_trace}"
                V.graph.disable_cudagraphs_reason = msg

        return (
            example_output,
            tensor_args,
            non_tensor_args,
            unflatten_args,
            unbacked_bindings,
        )

    @classmethod
    def convert_to_reinterpret_view(cls, x):
        """
        In order to pass this to an extern kernel we need a
        ReinterpretView not a View.  This allows us to avoid some
        unneeded copies.
        """
        assert isinstance(x, BaseView)
        if isinstance(x, ReinterpretView):
            return x

        # NOTE: Don't use extract_read_writes here as it fails when
        # make_loader() inlines the computation
        x_unwrap_view = x.unwrap_view()
        buf = V.graph.get_buffer(x_unwrap_view.get_name())
        assert buf is not None
        x_unwrap_view_fx_node = buf.get_origin_node()
        # Prefer channels last format according to how the format is set from eager.
        if (
            x_unwrap_view_fx_node is not None
            and "val" in x_unwrap_view_fx_node.meta
            and isinstance(x_unwrap_view.layout, FlexibleLayout)
            and (
                x_unwrap_view_fx_node.meta["val"].is_contiguous(
                    memory_format=torch.channels_last
                )
                or x_unwrap_view_fx_node.meta["val"].is_contiguous(
                    memory_format=torch.channels_last_3d
                )
            )
        ):
            x_unwrap_view.freeze_layout_with_same_order(
                make_channels_last_strides_for(x_unwrap_view.get_size())
            )
        else:
            x_unwrap_view.freeze_layout()

        index_args, var_ranges = dependencies.index_vars_squeeze(
            x.get_size(), prefix="r"
        )
        range_vars = index_args[0]
        index = x.make_indexer()(range_vars)

        index = V.graph.sizevars.simplify_with_ranges(index, var_ranges)
        strides = V.graph.sizevars.stride_vars(index, range_vars)
        offset = V.graph.sizevars.offset_var(index, range_vars)
        expected = sympy_dot(range_vars, strides) + offset

        if index != expected:
            log.debug(
                "convert_to_reinterpret_view failed: stride=%s offset=%s index=%s",
                strides,
                offset,
                index,
            )
            raise NotImplementedError

        return ReinterpretView(
            data=x.data,
            layout=FixedLayout(
                device=x.get_device(),
                dtype=x.get_dtype(),
                size=x.get_size(),
                stride=strides,
                offset=offset,
            ),
        )

    @classmethod
    def realize_input(cls, x):
        if x is None:
            return NoneAsConstantBuffer()
        if isinstance(x, (sympy.Expr, sympy.logic.boolalg.Boolean, int)):
            return ShapeAsConstantBuffer(x)
        if isinstance(x, Constant):
            return V.graph.add_tensor_constant(
                torch.tensor(x.value, dtype=x.get_dtype(), device=x.get_device())
            )
        if isinstance(x, ConstantBuffer):
            return x
        if isinstance(x, TensorBox):
            return cls.realize_input(x.data)
        if isinstance(x, ReinterpretView):
            return ReinterpretView(cls.realize_input(x.data), x.get_layout())
        if isinstance(x, BaseView):
            x.realize()
            if is_storage_and_layout(x.unwrap_view()):
                try:
                    return cls.convert_to_reinterpret_view(x)
                except NotImplementedError:
                    pass
        if isinstance(x, StorageBox):
            # TODO(jansel): impose layout preference on realized buffer
            x.realize()
            return x
        if isinstance(x, TorchBindObject):
            return x
        return cls.copy_input(x)

    @classmethod
    def require_stride1(cls, x):
        if is_storage_and_layout(x):
            if len(x.get_stride()) == 0:
                return x
            for stride in x.get_stride():
                if stride == 1:
                    return x
        return cls.copy_input(x)

    @classmethod
    def require_strides(
        cls,
        x,
        order: Optional[Sequence[int]] = None,
        exact_strides: Optional[Sequence[_IntLike]] = None,
        allow_padding=False,
    ):
        assert order is not None or exact_strides is not None
        if x.get_numel() == 0:  # Layout doesn't matter
            return x
        # require x to have the layout
        if is_storage_and_layout(x):
            while isinstance(x.get_layout(), NonOwningLayout):
                x = x.get_layout().view
            if isinstance(x.get_layout(), FlexibleLayout):
                if order:
                    # If the the FlexibleLayout already has the size and stride in the required order,
                    # freeze it to a FixedLayout by using its current size and stride.
                    # The behavior of using its current size and stride or the given order can be different
                    # if the size and stride has ambiguilty, for example for a 4D input where the iC = 1:
                    # size=[s0, 1, 28, 28], stride=[784, 784, 28, 1]. If the required order is [3, 0, 2, 1] (channels last),
                    # the current size and stride already satisfies this order.
                    # However by freezing it to the required order, the layout will be changed to:
                    # size=[s0, 1, 28, 28], stride=[784, 1, 28, 1]), which is not actually necessary.

                    # fix flexiblelayout to be FixedLayout with stride_order
                    as_storage_and_layout(
                        x,
                        freeze=True,
                        want_contiguous=False,
                        stride_order=get_stride_order(
                            V.graph.sizevars.size_hints(x.get_layout().stride)
                        )
                        if is_stride_order_storage_and_layout(x, order)
                        else order,
                        allow_padding=allow_padding,
                    )
                    return x
                else:
                    # If the exact_strides is given, freeze the FlexibleLayout to a FixedLayout with the exact_strides.
                    as_storage_and_layout(
                        x,
                        freeze=True,
                        want_contiguous=False,
                        stride_order=None,
                        allow_padding=allow_padding,
                        exact_strides=exact_strides,  # type: ignore[arg-type]  # int|Expr vs int|Integer
                    )
                    return x
            elif isinstance(x.get_layout(), FixedLayout) and (
                (order and x.get_layout().is_stride_ordered(order))
                or (
                    exact_strides
                    and significant_strides_equal(
                        exact_strides, x.get_layout().stride, x.get_size()
                    )
                )
            ):
                return x
            elif isinstance(x.get_layout(), MutationLayoutSHOULDREMOVE):
                if isinstance(x.get_layout().real_layout(), FlexibleLayout):
                    raise AssertionError(
                        "the MutationLayoutSHOULDREMOVE's real layout shouldn't be FlexibleLayout"
                    )
                elif isinstance(x.get_layout().real_layout(), FixedLayout) and (
                    (order and x.get_layout().real_layout().is_stride_ordered(order))
                    or (
                        exact_strides
                        and significant_strides_equal(
                            exact_strides,
                            x.get_layout().real_layout().stride,
                            x.get_size(),
                        )
                    )
                ):
                    return x

        # TODO - Storage to InputBuffer
        if isinstance(x, InputBuffer) and (
            (order and x.get_layout().is_stride_ordered(order))
            or (
                exact_strides
                and significant_strides_equal(
                    exact_strides, x.get_layout().stride, x.get_size()
                )
            )
        ):
            return x
        if (
            isinstance(x, TensorBox)
            and isinstance(x.data, BaseView)
            and not isinstance(x.data, ReinterpretView)
            and is_storage_and_layout(x.unwrap_view())
            and not isinstance(x.unwrap_view().data, ExternKernelAlloc)
        ):
            try:
                x.data = cls.convert_to_reinterpret_view(x.data)
                if order:
                    return cls.require_stride_order(
                        x, order, allow_padding=allow_padding
                    )
                elif exact_strides:
                    return cls.require_exact_strides(
                        x, exact_strides, allow_padding=allow_padding
                    )
            except NotImplementedError:
                pass
        # Although this is a clone, inductor is good about fusing clones into previous
        # operations if they weren't realized and their layouts were flexible.
        x = cls.copy_input(x)
        as_storage_and_layout(
            x,
            freeze=True,
            want_contiguous=False,
            stride_order=order,
            allow_padding=allow_padding,
            exact_strides=exact_strides,  # type: ignore[arg-type]  # int|Expr vs int|Integer
        )
        if order:
            assert is_stride_order_storage_and_layout(x, order)
        return x

    @classmethod
    def require_exact_strides(cls, x, exact_strides, allow_padding=False):
        return cls.require_strides(
            x, exact_strides=exact_strides, allow_padding=allow_padding
        )

    @classmethod
    def require_stride_order(cls, x, order, allow_padding=False):
        return cls.require_strides(x, order=order, allow_padding=allow_padding)

    @classmethod
    def require_channels_last(cls, x):
        return cls.require_stride_order(x, NHWC_STRIDE_ORDER)

    @classmethod
    def require_channels_last_3d(cls, x):
        return cls.require_stride_order(x, NHWDC_STRIDE_ORDER)

    @classmethod
    def require_contiguous(cls, x):
        return cls.require_stride_order(x, list(reversed(range(len(x.get_size())))))

    def apply_constraint(self):
        pass

    def fill_non_provided_args(self, args, kwargs):
        # Previously, we want to maintain forward-compatibility by skipping
        # default args in the serialized artifacts in fbcode. However,
        # some of our shim interfaces require default values being OrderedSet.
        # Discussed with Sherlock offline and we decided to allow serializing
        # default args into the C++ wrapper code for now. We will refine this
        # part if we see real FC requirement. More details related to FC
        # can be found at:
        # https://docs.google.com/document/d/1FzWm-sHYwmRi3x_g036kOxd99KaYquUsA-L5JwOn8ys/edit?usp=sharing
        assert isinstance(args, (list, tuple))
        if isinstance(args, tuple):
            args = list(args)
        assert self.arg_properties, "ExternKernel.arg_properties should not be empty"

        n_args = len(args)
        n_pos_args = len(self.arg_properties)
        # For cpp wrapper, if some positional args are not provided, we need to check
        # if they're in the kwargs or use their default value
        if n_args < n_pos_args:
            log.debug(
                "%s has %d unprovided positional arguments. "
                "Will check if they are in the keyword arguments or will use default values.",
                self.op_overload,
                n_pos_args - n_args,
            )
            for i in range(n_args, n_pos_args):
                arg_name = self.arg_properties[i]["name"]
                args.append(
                    kwargs[arg_name]
                    if arg_name in kwargs
                    else self.arg_properties[i]["default_value"]
                )
        return args

    def codegen_const_args(self, names: Optional[List[str]] = None):
        if V.graph.cpp_wrapper:
            result = []
            # Aten ops follow the convention that tensor args are before non-tensor args,
            # in which case the following 'len(self.inputs) + i' logic works. But this
            # may not be true for other ops, and if that is the case, caller needs to
            # pass in a list of const arg names for arg_properties lookup.
            name_to_arg_properties = None
            if names and self.arg_properties:
                assert len(self.constant_args) == len(
                    names
                ), "names passed to codegen_const_args does not match self.constant_args"
                name_to_arg_properties = {
                    arg.get("name"): arg for arg in self.arg_properties
                }

            for i, x in enumerate(self.constant_args):
                if name_to_arg_properties is not None:
                    prop = name_to_arg_properties.get(names[i])  # type: ignore[index]
                    type_ = prop.get("type") if prop else None
                else:
                    idx = len(self.inputs) + i
                    type_ = (
                        self.arg_properties[idx].get("type")
                        if self.arg_properties and idx < len(self.arg_properties)
                        else None
                    )
                result.append(
                    V.graph.wrapper_code.val_to_arg_str(x, type_)  # type: ignore[arg-type]
                )
            return result
        else:
            return map(V.graph.wrapper_code.val_to_arg_str, self.constant_args)

    def codegen_args(self):
        if V.graph.cpp_wrapper and self.op_overload is not None:
            # cpp wrapper needs special logic to fill in missing args with default values
            inputs = self.fill_non_provided_args(
                [*self.inputs, *self.constant_args], self.kwargs
            )
            # fill_non_provided_args has handled constant args, so no need to codegen for that later
            need_codegen_constant_args = False
        else:
            inputs = self.inputs
            need_codegen_constant_args = True

        args = []
        for i, x in enumerate(inputs):
            if V.graph.cpp_wrapper:
                assert self.arg_properties and i < len(
                    self.arg_properties
                ), "Invalid access to ExternKernel.arg_properties"
                type_ = self.arg_properties[i].get("type")
                args.append(
                    V.graph.wrapper_code.val_to_arg_str(  # type: ignore[arg-type]
                        x, type_
                    )
                )
            else:
                args.append(V.graph.wrapper_code.val_to_arg_str(x))
        if need_codegen_constant_args:
            args.extend(self.codegen_const_args())
        return args

    def get_kwargs_value(self, arg_name):
        if arg_name in self.kwargs:
            return self.kwargs.get(arg_name)
        if self.allarg_properties and self.allarg_properties.get(arg_name):
            return self.allarg_properties.get(arg_name).get("default_value")  # type: ignore[union-attr]
        else:
            raise AssertionError(f"{arg_name} not in self.allarg_properties")

    def codegen_kwargs(self, skip_out=False):
        if V.graph.cpp_wrapper:
            if self.op_overload is not None and len(self.schema_kwargs) == 0:
                # All the args should have been generated by fill_non_provided_args in codegen_args
                return []

            kwargs = []
            for arg_name in self.ordered_kwargs_for_cpp_kernel:
                if skip_out and arg_name == "out":
                    # ExternKernelOut has its own logic for inserting the out parameter
                    continue

                v = self.get_kwargs_value(arg_name)
                if isinstance(v, sympy.Expr):
                    kwargs.append(v)
                else:
                    type_ = (
                        self.allarg_properties.get(arg_name).get("type")  # type: ignore[union-attr]
                        if self.allarg_properties and arg_name in self.allarg_properties
                        else None
                    )
                    kwargs.append(
                        V.graph.wrapper_code.val_to_arg_str(  # type: ignore[arg-type]
                            v, type_
                        )
                    )
        else:
            kwargs = [
                f"{k}={V.graph.wrapper_code.val_to_arg_str(v)}"  # type: ignore[misc]
                for k, v in self.kwargs.items()
            ]
        return kwargs

    def codegen_size_asserts(self, wrapper):
        if config.size_asserts and not V.graph.cpp_wrapper:
            # comparing strides for 0 size tensor is tricky. Ignore them for now.
            if sympy_product(self.get_size()) == 0:
                return
            size = V.graph.wrapper_code.codegen_shape_tuple(self.get_size())
            stride = V.graph.wrapper_code.codegen_shape_tuple(self.get_stride())
            wrapper.writeline(
                f"assert_size_stride({self.get_name()}, {size}, {stride})"
            )

    def get_group_stride(self):
        """
        get output sizes and strides, for template_codegen
        """
        _size = self.get_size()
        _stride = self.get_stride()
        # iter_ranges = _size of output tensor, reduce_range = [] because no reduction
        return [_size, []], _stride

    def canonicalize(self):
        """
        Manually get canonicalization of the output index
        """
        # manually generate index formula for conv
        sizevars = V.graph.sizevars
        sizes = self.get_size()
        strides = self.get_stride()
        strides = [sizevars.size_hint(x) for x in strides]
        # TODO: I can't tell if the symbols here are temporary
        index_vars = [sympy_index_symbol(f"d{i}") for i in range(len(sizes))]
        # reorder index vars according to stride
        index_order = sorted(range(len(strides)), key=strides.__getitem__, reverse=True)
        lookup = {pos: idx for idx, pos in enumerate(index_order)}
        order = [lookup[i] for i in range(len(lookup))]
        index_vars = [index_vars[i] for i in order]
        indexer = self.make_indexer()
        index = indexer(index_vars)

        new_sizes, reindex, prune = V.graph.sizevars._simplify_loops(
            index_vars, sizes, [index]
        )

        # assign new variables each dimension to deal with numbering mismatches
        # d0, d1, d2 could become d0, d2 -- which won't match d0, d1
        _, add_var = var_builder("c")
        replacement = dict(zip(index_vars, reindex([add_var(x) for x in new_sizes])))

        index = sympy_subs(sympy.expand(index), replacement)  # type: ignore[arg-type]
        return index, tuple(new_sizes)

    def get_unbacked_symbol_uses(self) -> OrderedSet[sympy.Symbol]:
        # NB: It's not necessary to check regular inputs as we automatically
        # have dependencies on them
        r: OrderedSet[sympy.Symbol] = OrderedSet()
        for arg in self.constant_args:
            r |= maybe_free_unbacked_symbols(arg)
        for arg in self.kwargs.values():
            r |= maybe_free_unbacked_symbols(arg)
        return r

    def __str__(self) -> str:
        kernel_name = getattr(self, "python_kernel_name", None)
        lines = [
            f"python_kernel_name={kernel_name!r}",
        ]
        lines += [
            f"{field.name}={getattr(self, field.name)}"
            for field in dataclasses.fields(self)
        ]
        lines.append(f"origin_node={self.origin_node!r}")
        return self.str_helper(lines)

    __repr__ = __str__


@dataclasses.dataclass
class ExternKernelOut(ExternKernel):
    def codegen(self, wrapper):
        self.codegen_comment(wrapper)
        args = [*self.codegen_args(), *self.codegen_kwargs(skip_out=True)]
        kernel_name = self.get_kernel_name()
        if (
            V.graph.cpp_wrapper
            and self.cpp_kernel_name == "torch::inductor::_mm_plus_mm"
        ):
            # For https://github.com/pytorch/pytorch/issues/128474
            kernel_name = (
                "aoti_torch__mm_plus_mm_out"
                if config.abi_compatible
                else "torch::inductor::_mm_plus_mm_out"
            )
        else:
            kernel_name = self.get_kernel_name()
        wrapper.generate_extern_kernel_out(
            kernel_name,
            self.codegen_reference(),
            self.output_view.codegen_reference() if self.output_view else None,
            args,
        )

    def __init__(
        self,
        layout,
        inputs,
        constant_args=(),
        kwargs=None,
        output_view=None,
        python_kernel_name=None,
        cpp_kernel_name=None,
        ordered_kwargs_for_cpp_kernel=(),
        op_overload=None,
    ):
        super().__init__(
            None,
            layout,
            self.unwrap_storage(inputs),
            constant_args,
            kwargs or {},
            None,
            python_kernel_name,
            cpp_kernel_name,
            ordered_kwargs_for_cpp_kernel,
            op_overload,
        )
        self.name = V.graph.register_buffer(self)
        V.graph.register_operation(self)

    def should_allocate(self):
        return True


class RandomSeeds(ExternKernelOut):
    def __init__(self, count: int, device: torch.device):
        limits = torch.iinfo(torch.int64)
        super().__init__(
            layout=FixedLayout(
                device=device,
                dtype=torch.int64,
                size=[count],
            ),
            inputs=[],
            constant_args=[limits.min, limits.max, [count]],
            python_kernel_name="aten.randint.low_out",
            # FIXME: Ideally we should only use at::_ops::randint_low_out::call here,
            # but the signature is different from is at::randint_out. Again,
            # we can simplify the code when only keeping an ABI-compatible version.
            cpp_kernel_name="at::_ops::randint_low_out::call"
            if config.abi_compatible
            else "at::randint_out",
            op_overload=aten.randint.low_out,
        )


class ExternKernelAlloc(ExternKernel):
    def codegen(self, wrapper):
        self.codegen_comment(wrapper)
        args = [*self.codegen_args(), *self.codegen_kwargs()]
        V.graph.wrapper_code.generate_extern_kernel_alloc(self, args)
        if isinstance(self.layout, Layout):
            self.codegen_size_asserts(wrapper)

    def __init__(
        self,
        layout,
        inputs,
        constant_args=(),
        kwargs=None,
        python_kernel_name=None,
        cpp_kernel_name=None,
        ordered_kwargs_for_cpp_kernel=(),
        op_overload=None,
    ):
        super().__init__(
            None,
            layout,
            self.unwrap_storage(inputs),
            constant_args,
            kwargs or {},
            None,
            python_kernel_name,
            cpp_kernel_name,
            ordered_kwargs_for_cpp_kernel,
            op_overload,
        )
        # We need output buffers for generating kernel arguments in the
        # abi-compatible mode, where we retrieve outputs by pass each individual
        # output through the abi-compatible interface.
        self.outputs: Sequence[Any] = []
        self.name = V.graph.register_buffer(self)
        V.graph.register_operation(self)

    def should_allocate(self):
        return False

    def apply_constraint(self):
        raise NotImplementedError


class MutationOutput(Buffer):
    """
    An output buffer that represents the mutation of a pre-existing buffer
    """

    def __init__(self, layout, mutated_node, mutating_node: Operation):
        super().__init__(name=None, layout=layout)
        mutated_node_name = mutated_node.get_name()
        V.graph.mark_buffer_mutated(mutated_node_name)
        self.mutation_names = [mutated_node_name]
        self.mutating_node: Operation = mutating_node
        self.name = V.graph.register_buffer(self)

    def get_defining_op(self) -> Operation:
        return self.mutating_node

    def get_mutation_names(self):
        return self.mutation_names

    def should_allocate(self):
        return False


class UserDefinedTritonKernel(ExternKernel):
    def get_kernel_and_configs(self):
        from triton.runtime.autotuner import Autotuner

        from torch._higher_order_ops.triton_kernel_wrap import kernel_side_table

        kernel = kernel_side_table.get_kernel(self.kernel_idx)
        configs = []
        if isinstance(kernel, Autotuner):
            configs = kernel.configs
            kernel = kernel.fn
        return kernel, configs

    def codegen(self, wrapper):
        kernel, configs = self.get_kernel_and_configs()

        # Definition of kernel
        new_name, triton_meta = wrapper.define_user_defined_triton_kernel(
            kernel, configs, self.kwargs
        )
        raw_args = [
            self.get_kwargs_value(k) for k in self.ordered_kwargs_for_cpp_kernel
        ]

        # NOTE: raw_args doesn't include autotuned args.
        # But, kernel.constexprs includes indices of autotuned args.
        # So, let's recalculate constexpr indices wrt to raw_args.
        constexpr_indices = []
        for idx, kwarg in enumerate(self.ordered_kwargs_for_cpp_kernel):
            if kernel.arg_names.index(kwarg) in kernel.constexprs:
                constexpr_indices.append(idx)

        # Call to kernel
        self.codegen_comment(wrapper)
        wrapper.generate_user_defined_triton_kernel(
            new_name, raw_args, self.grid, configs, triton_meta, constexpr_indices
        )

    def get_unbacked_symbol_uses(self) -> OrderedSet[sympy.Symbol]:
        # add unbacked symbols used in the grid to the ones used
        # in the kwargs (the latter is generated by ExternKernel)
        return super().get_unbacked_symbol_uses() | free_unbacked_symbols(self.grid)

    def get_unbacked_symbol_defs(self) -> OrderedSet[sympy.Symbol]:
        return OrderedSet()

    def __init__(self, *, kernel_idx, grid, kernel_args):
        inputs = []
        kwargs = {}
        constant_args = []
        for k, v in kernel_args.items():
            if isinstance(v, TensorBox):
                t = InputsKernel.unwrap_storage_for_input(self.realize_input(v))
                inputs.append(t)
                kwargs[k] = t
            else:
                constant_args.append(v)
                kwargs[k] = v

        assert len(inputs) != 0
        self.device = inputs[0].get_device()

        super().__init__(
            None,
            NoneLayout(self.device),  # type: ignore[arg-type]
            inputs,
            tuple(constant_args),
            kwargs,
        )
        self.kernel_idx = kernel_idx
        self.grid = grid

        kernel, configs = self.get_kernel_and_configs()
        # If we are autotuning, not all arguments will be passed
        self.ordered_kwargs_for_cpp_kernel = [
            arg for arg in kernel.arg_names if arg in kernel_args
        ]

        from torch._higher_order_ops.triton_kernel_wrap import identify_mutated_tensors

        autotuned_kwargs = configs[0].kwargs if len(configs) > 0 else {}
        self.mutable_args = [
            kernel_args[key]
            for key in identify_mutated_tensors(
                kernel, {**kernel_args, **autotuned_kwargs}
            )
        ]

        self.mutation_outputs = [
            MutationOutput(NoneLayout(self.device), buf, self)
            for buf in self.mutable_args
        ]
        V.graph.register_operation(self)

    def get_outputs(self) -> List[Buffer]:
        return list(self.mutation_outputs)

    def get_device(self) -> torch.device:
        return self.device


class InplaceBernoulliFallback(ExternKernel):
    """
    This needs to be a custom class to handle mutation properly
    """

    def codegen(self, wrapper):
        (x,) = (t.codegen_reference() for t in self.inputs)

        if V.graph.cpp_wrapper and config.abi_compatible:
            # Inductor doesn't really support aten Generator, so the Generator kwarg is always NULL here,
            # which needs to be explicitly generated for cpp wrapper
            wrapper.writeline(
                f"{self.get_kernel_name()}({x}, {', '.join(map(repr, self.constant_args))}, NULL){wrapper.ending}"
            )
        else:
            wrapper.writeline(
                f"{self.get_kernel_name()}({x}, {', '.join(map(repr, self.constant_args))}){wrapper.ending}"
            )

    def should_allocate(self):
        return False

    def get_mutation_names(self):
        return [self.inputs[0].get_name()]

    def get_unbacked_symbol_defs(self) -> OrderedSet[sympy.Symbol]:
        return OrderedSet()

    def __init__(self, op_overload, x, *constant_args):
        super().__init__(
            None,
            NoneLayout(x.get_device()),  # type: ignore[arg-type]
            self.unwrap_storage([x]),
            constant_args,
            op_overload=op_overload,
        )
        V.graph.mark_buffer_mutated(x.get_name())
        self.name = V.graph.register_buffer(self)
        V.graph.register_operation(self)
        if not config.abi_compatible:
            # TODO: this should be simplified once we switch to ABI-compatible only
            self.cpp_kernel_name = "at::native::bernoulli_"


# Used to deal with torch.complex types
class InplaceCopyFallback(ExternKernel):
    """
    This needs to be a custom class to handle mutation properly
    """

    def codegen(self, wrapper):
        (dst, src, non_blocking) = self.codegen_args()
        wrapper.codegen_device_copy(src, dst, non_blocking)

    def should_allocate(self):
        return False

    def get_mutation_names(self):
        return [self.inputs[0].get_name()]

    def get_unbacked_symbol_defs(self) -> OrderedSet[sympy.Symbol]:
        return OrderedSet()

    def __init__(
        self,
        layout,
        inputs,
        constant_args,
    ):
        super().__init__(
            None,
            layout,
            inputs,
            constant_args,
            python_kernel_name="aten.copy_",
            cpp_kernel_name=(
                "aoti_torch_copy_" if config.abi_compatible else "at::_ops::copy_::call"
            ),
        )
        V.graph.mark_buffer_mutated(inputs[0].get_name())
        self.name = V.graph.register_buffer(self)
        V.graph.register_operation(self)

    @classmethod
    def create(cls, dst, src, non_blocking: bool = False):
        inputs = [cls.realize_input(t) for t in [dst, src]]
        constant_args = (non_blocking,)
        result = InplaceCopyFallback(
            NoneLayout(dst.get_device()),  # type: ignore[arg-type]
            inputs,
            constant_args,
        )
        return result


class MutatingFirstArgExternKernel(ExternKernel):
    """
    This needs to be a custom class to handle mutation properly
    """

    def codegen(self, wrapper):
        argrefs = [
            *(t.codegen_reference() for t in self.inputs),
            *map(repr, self.constant_args),
        ]
        wrapper.writeline(
            f"{self.get_kernel_name()}({', '.join(argrefs)}){wrapper.ending}"
        )

    def should_allocate(self):
        return False

    def get_mutation_names(self):
        return [self.inputs[0].get_name()]

    def get_unbacked_symbol_defs(self) -> OrderedSet[sympy.Symbol]:
        return OrderedSet()

    def has_side_effects(self):
        return True


class ResizeStorageBytes(MutatingFirstArgExternKernel):
    def __init__(self, variable, new_size):
        assert isinstance(new_size, int), "TODO: dynamic shapes"
        super().__init__(
            None,
            NoneLayout(variable.get_device()),  # type: ignore[arg-type]
            self.unwrap_storage([variable]),
            constant_args=(new_size,),
        )
        V.graph.mark_buffer_mutated(variable.get_name())
        self.name = V.graph.register_buffer(self)
        V.graph.register_operation(self)
        self.python_kernel_name = "inductor_ops.resize_storage_bytes_"
        self.cpp_kernel_name = "torch::inductor::resize_storage_bytes_"
        V.graph.never_reuse_buffers.add(variable.data.get_name())


class SetSourceTensorKernel(ExternKernelAlloc):
    def __init__(self, self_tensor, storage_tensor):
        self_tensor.freeze_layout()
        super().__init__(
            self_tensor.get_layout(),
            [self_tensor, storage_tensor],
            python_kernel_name="torch.ops.aten.set_.source_Tensor",
            op_overload=torch.ops.aten.set_.source_Tensor,
        )
        V.graph.never_reuse_buffers.add(self_tensor.data.get_name())
        V.graph.never_reuse_buffers.add(storage_tensor.get_name())
        V.graph.never_reuse_buffers.add(self.get_name())
        device = storage_tensor.get_device()
        self.mutation_outputs = [
            MutationOutput(NoneLayout(device), self_tensor, self),
            MutationOutput(NoneLayout(device), storage_tensor, self),
        ]

    def get_inputs_that_alias_output(self):
        return [self.inputs[0].get_name(), self.inputs[1].get_name()]


class ScatterFallback(ExternKernel):
    """
    This needs to be a custom class to handle mutation properly.
    This class handles both aten.scatter_ and aten.scatter_reduce_.
    It also handle the case `src` being a scalar properly.
    """

    def codegen(self, wrapper):
        reduce = self.kwargs["reduce"]
        if V.graph.cpp_wrapper:
            # Follow aten/src/ATen/native/ReductionType.h:get_operator_enum
            get_operator_enum = {"add": "sum", "multiply": "prod"}
            if reduce in get_operator_enum:
                reduce = get_operator_enum[reduce]

        if self.src_is_tensor:
            (x, index, src) = (t.codegen_reference() for t in self.inputs)
        else:
            (x, index) = (t.codegen_reference() for t in self.inputs)
            src = self.constant_args[1]
        wrapper.generate_scatter_fallback(
            x,
            [x, self.constant_args[0], index, src],
            self.cpp_kernel_name,
            self.python_kernel_name,
            self.src_is_tensor,
            reduce,
            self.codegen_kwargs(),
        )

    def should_allocate(self):
        return False

    def get_mutation_names(self):
        return [self.inputs[0].get_name()]

    def get_unbacked_symbol_defs(self) -> OrderedSet[sympy.Symbol]:
        return OrderedSet()

    def __init__(
        self,
        op_overload,
        x,
        dim: int,
        index,
        src,
        *,
        reduce: Optional[str] = None,
        include_self: bool = True,
    ):
        self.src_is_tensor = isinstance(src, TensorBox)

        constant_args: Tuple[Any, ...]
        if self.src_is_tensor:
            tensors = [self.realize_input(t) for t in [x, index, src]]
            constant_args = (dim,)
        else:
            tensors = [self.realize_input(t) for t in [x, index]]
            constant_args = (dim, src)

        super().__init__(
            None,
            NoneLayout(x.get_device()),  # type: ignore[arg-type]
            self.unwrap_storage(tensors),
            constant_args,
            {"reduce": reduce, "include_self": include_self},
            python_kernel_name=str(op_overload),
            ordered_kwargs_for_cpp_kernel=["reduce", "include_self"],
            op_overload=op_overload,
        )
        V.graph.mark_buffer_mutated(x.get_name())
        self.name = V.graph.register_buffer(self)
        V.graph.register_operation(self)


class IndexPutFallback(ExternKernel):
    """
    This needs to be a custom class to handle mutation and indices properly
    """

    def codegen(self, wrapper):
        (x, values, *valid_indices) = (t.codegen_reference() for t in self.inputs)
        indices = []
        iter_valid_indices = iter(valid_indices)
        for i, _ in enumerate(self.indices):
            if self.indices[i] is not None:
                indices.append(next(iter_valid_indices))
            else:
                indices.append(V.graph.wrapper_code.none_str)

        wrapper.generate_index_put_fallback(
            self.get_kernel_name(), x, indices, values, *self.codegen_const_args()
        )

    def should_allocate(self):
        return False

    def get_mutation_names(self):
        return [self.inputs[0].get_name()]

    def get_unbacked_symbol_defs(self) -> OrderedSet[sympy.Symbol]:
        return OrderedSet()

    def __init__(self, op_overload, x, indices, values, accumulate):
        self.indices = indices
        valid_indices = [i for i in indices if i is not None]
        tensors = [self.realize_input(x) for x in [x, values, *valid_indices]]
        cpp_kernel_name = (
            "aoti_torch_index_put_out" if config.abi_compatible else "at::index_put_out"
        )
        super().__init__(
            None,
            NoneLayout(x.get_device()),  # type: ignore[arg-type]
            self.unwrap_storage(tensors),
            (accumulate,),
            python_kernel_name="aten.index_put_",
            cpp_kernel_name=cpp_kernel_name,
            op_overload=op_overload,
        )
        V.graph.mark_buffer_mutated(self.inputs[0].get_name())
        self.name = V.graph.register_buffer(self)
        V.graph.register_operation(self)


class DeviceCopy(ExternKernelOut):
    @classmethod
    def create(cls, x, device, non_blocking):
        if (
            not x.is_extern()
            and all(r in V.graph.constants for r in x.get_read_names())
            and not config.aot_inductor.use_runtime_constant_folding
        ):
            return x.constant_to_device(device)

        V.graph.add_device_info(device)
        V.graph.add_device_info(x.get_device())

        developer_warning("DeviceCopy in input program")
        constant_args = (non_blocking,)
        return DeviceCopy(
            FlexibleLayout(
                device=device,
                dtype=x.get_dtype(),
                size=x.get_size(),
            ),
            [cls.realize_input(x)],
            constant_args,
        )

    def codegen(self, wrapper):
        args = self.codegen_args()
        assert len(args) == 2
        if self.output_view:
            wrapper.codegen_device_copy(
                args[0], self.output_view.codegen_reference(), args[1]
            )
        else:
            wrapper.codegen_device_copy(args[0], self.codegen_reference(), args[1])


class DynamicScalar(ExternKernel):
    """
    The result of a call to aten._local_scalar_dense.
    """

    def get_reads(self):
        return ()

    def should_allocate(self):
        return False

    def __init__(self, sym, keypath, data):
        data.realize()
        super().__init__(None, NoneLayout(torch.device("cpu")), self.unwrap_storage([data]))  # type: ignore[arg-type]
        self.sym = sym
        self.keypath = keypath

    def get_unbacked_symbol_defs(self) -> OrderedSet[sympy.Symbol]:
        return OrderedSet([self.sym])

    def codegen(self, wrapper):
        wrapper.codegen_dynamic_scalar(self)


class AssertScalar(ExternKernel):
    """
    The result of a call to aten._assert_scalar
    """

    def get_reads(self):
        return ()

    def should_allocate(self):
        return False

    def __init__(self, scalar, msg):
        super().__init__(
            # Buffer(name, layotu)
            None,
            NoneLayout(torch.device("cpu")),  # type: ignore[arg-type]
            # InputsKernel(inputs)
            [],
        )  # type: ignore[arg-type]
        self.scalar = scalar
        self.msg = msg

    def has_side_effects(self):
        return True

    def get_unbacked_symbol_uses(self):
        return free_unbacked_symbols(self.scalar)

    def codegen(self, wrapper):
        if V.graph.cpp_wrapper:
            pass
        else:
            # NB: It is EXTREMELY important not to simplify the scalar under
            # assertion here, because simplify is done with respect to
            # runtime asserts.  So if you have "u0 == 0" in the runtime
            # asserts, if you subsequently try to simplify(u0 == 0), you will
            # get True (because we've already runtime assert'ed that it's
            # true).  But we're code generating the actual runtime assert
            # here!!
            wrapper.writeline(
                f"if not {V.graph.wrapper_code.codegen_python_sizevar(self.scalar, simplify=False)}:"
            )
            wrapper.writeline(f"    raise RuntimeError({repr(self.msg)})")
            # No one should ever use this buffer, but for uniformity
            # define the variable and assign it None
            wrapper.writeline(f"{self.get_name()} = None")


@dataclasses.dataclass
class ExternKernelNode:
    name: str
    node: export_schema.Node


has_c_shim = OrderedSet(
    [
        aten._embedding_bag.default,
        aten._fft_c2c.default,
        aten._scaled_dot_product_efficient_attention.default,
        aten._scaled_dot_product_flash_attention.default,
        aten._scaled_dot_product_cudnn_attention.default,
        aten._scaled_mm.default,
        aten.addmm.out,
        aten.bmm.out,
        aten.copy_.default,
        aten.mm.out,
        aten.repeat_interleave.Tensor,
        aten.nonzero.default,
        aten.view.dtype,
        aten.view_as_real.default,
    ]
)


class FallbackKernel(ExternKernelAlloc):
    def __init__(
        self,
        layout,
        kernel,
        tensor_args,
        nontensor_args,
        unflatten_args,
        kwargs=None,
        *,
        unbacked_bindings=None,
    ):
        if (
            kernel == aten.mul.Tensor
            and len(tensor_args) == 1
            and len(nontensor_args) == 1
        ):
            # When aten.mul.Tensor's second arg is constant, cpp wrapper expects
            # to call mul_Scalar. A more proper fix is to do it in decomposition.
            # See https://github.com/pytorch/pytorch/issues/123478
            kernel = aten.mul.Scalar

        super().__init__(
            layout,
            tuple(tensor_args),
            tuple(nontensor_args),
            op_overload=kernel,
        )

        self.use_runtime_dispatch = False
        self.unbacked_bindings = unbacked_bindings

        assert isinstance(
            kernel,
            (
                torch._ops.OpOverload,
                torch._ops.HigherOrderOperator,
            ),
        ), f"Fails to create FallbackKernel for {kernel}: {type(kernel)} not supported"
        self.op_overload = kernel
        self.unflatten_args = unflatten_args
        self.kwargs = {} if kwargs is None else kwargs
        V.graph.warn_fallback(self.python_kernel_name)  # type: ignore[arg-type]

        # args that are aliased
        self.alias_names: List[str] = []
        # args that are mutated AND returned from the op
        self.mutation_names: List[str] = []

        if isinstance(self.op_overload, torch._ops.HigherOrderOperator):
            # We assume here that HOPs with FallbackKernel are functional.
            # This may not always be true! HOPs must individually opt-in to
            # FallbackKernel, so please check this if you opt-in.
            return

        if "_c10d_functional" in self.op_overload.name():
            # _c10d_functional kernels are lowered into _CollectiveKernel which
            # derives from FallbackKernel for the cpp codegen. The kernels
            # don't pass the can_auto_functionalize check, but their mutation
            # is handled properly by _CollectiveKernel.
            return

        schema = self.op_overload._schema

        # NOTE: [FallbackKernel supported operators]
        # We only support three types of operators:
        # - functional ops
        # - view ops
        # - inplace aten ops
        # - mutating ops that are auto-functionalizable. That is,
        # the operator may mutate any number of inputs, but its outputs
        # may not alias any of the inputs.
        #
        # The unsupported cases usually do not show up here (because
        # AOTAutograd functionalized them away); the only way for an in-place
        # op to show up here is if a lowering or pass introduced it.
        if torch._library.utils.mutates_and_returns_first_arg(self.op_overload):
            self.mutation_names.append(tensor_args[0].get_name())
            return

        if schema.is_mutable and not can_auto_functionalize(kernel):
            raise NotImplementedError(
                f"NYI: Can't generate FallbackKernel for {kernel}"
            )

        schema_args = schema.arguments
        args, kwargs = self.unflatten_args(self.inputs, self.constant_args)

        def handle_aliasing_and_mutation(info, arg):
            # Assertions to make sure we didn't mismatch args
            if isinstance(info.type, torch.ListType):
                assert isinstance(arg, (list, tuple))
            is_optional_tensor = isinstance(
                info.type, torch.OptionalType
            ) and isinstance(info.type.getElementType(), torch.TensorType)
            is_list_tensor = isinstance(info.type, torch.ListType) and isinstance(
                info.type.getElementType(), torch.TensorType
            )
            if is_optional_tensor or isinstance(info.type, torch.TensorType):
                # PyTorch also accepts None and scalar types for args marked as "Tensor".
                # We're not going to check all of them here.
                assert not isinstance(arg, (tuple, list))

            if arg is None:
                return
            if info.alias_info is None:
                return

            def add_alias(t):
                self.alias_names.append(t.get_name())
                if info.alias_info.is_write:
                    self.mutation_outputs.append(
                        MutationOutput(NoneLayout(t.get_device()), t, self)
                    )

            if is_list_tensor:
                for tensor_arg in arg:
                    add_alias(tensor_arg)
            else:
                assert isinstance(info.type, torch.TensorType) or is_optional_tensor
                add_alias(arg)

        for info, arg in torch._library.utils.zip_schema(schema, args, kwargs):
            handle_aliasing_and_mutation(info, arg)

    def codegen_unbacked_symbol_defs(self, wrapper):
        if not hasattr(self, "unbacked_bindings"):
            return

        unbacked_bindings = resolve_unbacked_bindings(
            V.graph.sizevars.shape_env, self.unbacked_bindings
        )

        if not unbacked_bindings:
            return

        for s, keypath in unbacked_bindings.items():

            def go(expr, keypath):
                if keypath == ():
                    return expr

                if (
                    len(keypath) >= 2
                    and isinstance(keypath[0], CallMethodKey)
                    and isinstance(keypath[1], pytree.SequenceKey)
                ):
                    return go(
                        f"{expr}.{keypath[0].name}({keypath[1].idx})", keypath[2:]
                    )
                elif isinstance(keypath[0], CallMethodKey):
                    return go(f"{expr}.{keypath[0].name}()", keypath[1:])
                elif isinstance(keypath[0], pytree.SequenceKey):
                    return (
                        go(f"std::get<{keypath[0].idx}>({expr})", keypath[1:])
                        if V.graph.cpp_wrapper
                        else go(f"{expr}[{keypath[0].idx}]", keypath[1:])
                    )
                elif isinstance(keypath[0], DivideByKey):
                    # TODO: need to assert divisibility
                    # TODO: this is invalid C++ codegen
                    return go(f"{expr}.__floordiv__({keypath[0].divisor})", keypath[1:])
                else:
                    raise AssertionError(f"unrecognized keypath {keypath}")

            def go_outer():
                if V.graph.cpp_wrapper and config.abi_compatible:
                    # Special handling for the top level buffer access,
                    # because self.get_name() is actually never bound; the
                    # individual output arguments are bound by
                    # generate_c_shim_fallback_kernel
                    if len(self.outputs) == 1:
                        return go(self.outputs[0].get_name(), keypath)
                    else:
                        assert isinstance(keypath[0], pytree.SequenceKey)
                        return go(self.outputs[keypath[0].idx].get_name(), keypath[1:])
                else:
                    return go(self.get_name(), keypath)

            wrapper.writeline(
                f"{wrapper.codegen_unbacked_symbol_decl(s)} = {go_outer()}{wrapper.ending}"
            )

    def get_unbacked_symbol_defs(self) -> OrderedSet[sympy.Symbol]:
        if unbacked_bindings := getattr(self, "unbacked_bindings", None):
            resolved = resolve_unbacked_bindings(
                V.graph.sizevars.shape_env, unbacked_bindings
            )
            assert resolved is not None
            return resolved.keys()  # type: ignore[return-value]
        else:
            return OrderedSet()

    def codegen_args(self):
        @dataclasses.dataclass
        class Shim:
            ref: Any

            def __repr__(self) -> str:
                return self.ref

        tensor_args = [Shim(x.codegen_reference()) for x in self.inputs]
        args, kwargs = self.unflatten_args(tensor_args, self.constant_args)
        if V.graph.cpp_wrapper and isinstance(self.op_overload, torch._ops.OpOverload):
            args = self.fill_non_provided_args(args, kwargs)
            args = [
                V.graph.wrapper_code.val_to_arg_str(x, param.real_type)
                for param, x in zip(self.op_overload._schema.arguments, args)
            ]
        else:
            args = [V.graph.wrapper_code.val_to_arg_str(x) for x in args]

        # let self.codegen_kwargs handle kwargs
        self.kwargs.update(kwargs)
        return args

    @staticmethod
    def find_device(tensor_args, example_output):
        if tensor_args:
            devices = [arg.get_device() for arg in tensor_args if arg.get_device()]
            return devices[0]
        if isinstance(example_output, torch.Tensor):
            return example_output.device
        if isinstance(example_output, (list, tuple)):
            device_set = OrderedSet(
                FallbackKernel.find_device(None, x) for x in example_output
            )
            # Remove None
            devices = [device for device in device_set if device]
            if len(devices) == 1:
                return devices[0]
            for device in devices:
                if is_gpu(device.type):
                    return device
            return devices[0]
        return None

    def has_side_effects(self):
        if isinstance(self.op_overload, torch._ops.HigherOrderOperator):
            return False
        return get_schema_info(self.op_overload).is_mutable()

    def get_inputs_that_alias_output(self):
        return self.alias_names

    def get_mutation_names(self):
        assert len(self.mutation_names) <= 1
        return self.mutation_names

    # ProxyExecutor Design Note
    # We export the ExternFallbackNodes (for custom ops) into a serialized file
    # and run it with a host side proxy executor to address the ABI problem
    # This is currently only implemented for fbcode. Eventually, we will also make this work for OSS.
    # Detailed design doc can be found at
    # https://docs.google.com/document/d/1wC4DOZFaYym2t1Esz0X5yxlLI3RDnSiyRbUus3bkJ64/edit?usp=sharing
    def export_extern_kernel_node(self):
        assert isinstance(self, FallbackKernel)
        args, kwargs = self.unflatten_args(self.inputs, self.constant_args)
        args = self.fill_non_provided_args(args, kwargs)
        ordered_kwargs = [
            kwargs.get(key, None) for key in self.ordered_kwargs_for_cpp_kernel
        ]
        if not V.graph.aot_mode:
            # No need to serialize in the cpp wrapper JIT mode
            return [*args, *ordered_kwargs]

        serializer = GraphModuleSerializer(None, None)  # type: ignore[arg-type]
        named_arguments = serializer.serialize_inputs(self.op_overload, args, kwargs)  # type: ignore[arg-type]

        # serialize_outputs
        def handle_single_output(return_type, output):
            if isinstance(return_type, torch.TensorType):
                # For single Tensor
                out = output
                if isinstance(output, (list, tuple)):
                    assert len(output) == 1
                    out = output[0]
                return export_schema.Argument.create(
                    as_tensor=export_schema.TensorArgument(name=out.get_name())
                )
            elif isinstance(return_type, torch.ListType) and isinstance(
                return_type.getElementType(), torch.TensorType
            ):
                # For single TensorList
                return export_schema.Argument.create(
                    as_tensors=[
                        export_schema.TensorArgument(name=out.get_name())
                        for out in output
                    ]
                )
            else:
                raise RuntimeError(f"Unsupported return type {type(return_type)}")

        target = self.op_overload
        returns = target._schema.returns  # type: ignore[union-attr]
        if len(returns) == 1:
            return_type = returns[0].real_type
            output_arguments = [handle_single_output(return_type, self.outputs)]
        else:
            # For tuple returns, e.g "-> (Tensor, Tensor)" or "-> (Tesnor, Tensor[])"
            assert isinstance(self.outputs, tuple)
            assert len(returns) == len(self.outputs)
            output_arguments = [
                handle_single_output(return_schema.real_type, output)
                for return_schema, output in zip(returns, self.outputs)
            ]

        node = ExternKernelNode(
            name=self.get_name(),
            node=export_schema.Node(
                target=self.op_overload.name(),  # type: ignore[union-attr]
                inputs=named_arguments,
                outputs=output_arguments,
                metadata={},
            ),
        )

        V.graph.extern_kernel_nodes.append(node)

        return [*args, *ordered_kwargs]

    def codegen(self, wrapper):
        kernel = self.op_overload
        if kernel.namespace == "aten":  # type: ignore[union-attr]
            # Aten Fallback Ops
            assert isinstance(kernel, torch._ops.OpOverload)
            if V.graph.cpp_wrapper:
                from torchgen.aoti.fallback_ops import inductor_fallback_ops

                if config.abi_compatible and str(kernel) not in inductor_fallback_ops:
                    # C shim v2 is torchgen-ed, which should cover all aten ops.
                    # If you do hit a missed op, please update fallback_ops.py.
                    log.warning(
                        "%s is missing a c-shim implementation, using proxy executor as fallback",
                        kernel,
                    )
                    self.use_runtime_dispatch = True
        elif kernel.namespace == "_quantized":  # type: ignore[union-attr]
            # Internal Quantized Fallback Ops
            assert isinstance(kernel, torch._ops.OpOverload)
            if V.graph.cpp_wrapper:
                if not config.abi_compatible:
                    self.use_runtime_dispatch = True
        else:
            # For non-aten OpOverload, i.e. custom ops
            if V.graph.cpp_wrapper:
                self.use_runtime_dispatch = True

        if self.use_runtime_dispatch:
            self.codegen_comment(wrapper)

            exported_args = None
            args = None
            if config.abi_compatible:
                exported_args = self.export_extern_kernel_node()
            else:
                args = [*self.codegen_args(), *self.codegen_kwargs()]

            wrapper.generate_extern_kernel_alloc_and_find_schema_if_needed(
                self.get_name(),
                self.python_kernel_name,
                self.cpp_kernel_name,
                args,
                self.cpp_op_schema,
                self.cpp_kernel_key,
                self.cpp_kernel_overload_name,
                self.op_overload,
                exported_args,
                self.outputs,
            )
        else:
            self.codegen_comment(wrapper)
            args = [*self.codegen_args(), *self.codegen_kwargs()]
            V.graph.wrapper_code.generate_fallback_kernel(self, args)
            if isinstance(self.layout, Layout):
                self.codegen_size_asserts(wrapper)

        self.codegen_unbacked_symbol_defs(wrapper)

    @staticmethod
    def tensor_to_layout(output: torch.Tensor):
        return FixedLayout(
            output.device,
            output.dtype,
            convert_shape_to_inductor(output.size()),
            convert_shape_to_inductor(output.stride()),
        )

    @classmethod
    def create(cls, kernel, *args, **kwargs):
        fake_incorrect_kernels = (aten._fused_moving_avg_obs_fq_helper_functional,)
        context: ContextManager[None] = (
            V.graph.fake_mode if kernel not in fake_incorrect_kernels else nullcontext()  # type: ignore[assignment]
        )
        with context:
            (
                example_output,
                tensor_args,
                non_tensor_args,
                unflatten_args,
                unbacked_bindings,
            ) = cls.process_kernel(kernel, *args, **kwargs)

        device = cls.find_device(tensor_args, example_output)
        if example_output is None:
            packed = cls(
                NoneLayout(device),
                kernel,
                tensor_args,
                non_tensor_args,
                unflatten_args,
                unbacked_bindings=unbacked_bindings,
            )

        else:
            assert device, "Not sure where to find device info"
            packed = cls(
                MultiOutputLayout(device),
                kernel,
                tensor_args,
                non_tensor_args,
                unflatten_args,
                unbacked_bindings=unbacked_bindings,
            )

        def generate_output(output, indices):
            if isinstance(output, (list, tuple)):
                return type(output)(
                    generate_output(output[i], indices + [(type(output), i)])
                    for i in range(len(output))
                )
            elif isinstance(output, dict):
                return {
                    key: generate_output(val, indices + [(type(output), key)])
                    for key, val in output.items()
                }
            elif isinstance(output, torch.Tensor):
                return MultiOutput(
                    cls.tensor_to_layout(output),
                    packed,
                    indices,
                )
            elif isinstance(output, int):
                return output
            elif isinstance(output, torch.SymInt):
                return output.node.expr
            else:
                assert (
                    output is None
                ), f"FallbackKernel output type {type(output)} is not supported"
                return None

        outputs = generate_output(example_output, [])
        if isinstance(outputs, (list, tuple, dict)):
            packed.outputs = outputs  # type: ignore[assignment]
        else:
            packed.outputs = [outputs]
        return outputs

    def apply_constraint(self):
        return super().apply_constraint()


@dataclasses.dataclass
class ComplexView(FallbackKernel):
    """View a complex number as two dtyped numbers or vice versa"""

    def should_allocate(self):
        return False

    def get_inputs_that_alias_output(self):
        # Signal to codegen that our output buffer isn't safe to reuse
        return [self.inputs[0].get_name()]

    def __init__(
        self,
        layout,
        kernel,
        tensor_args,
        nontensor_args,
        unflatten_args,
        *,
        unbacked_bindings=None,
    ):
        super().__init__(
            layout,
            kernel,
            tensor_args,
            nontensor_args,
            unflatten_args,
            unbacked_bindings=unbacked_bindings,
        )


@dataclasses.dataclass
class MultiOutputLayout(IRNode):
    device: torch.device


class MultiOutput(ExternKernel):
    # Given an input MultiOutputLayout buffer, indexes out an actual buffer
    # from that result.  This doesn't actually produce multiple outputs,
    # that's MultiOutputLayout!
    def codegen_list_tuple_access(self, basename, indices):
        if len(indices) > 0:
            itype, i = indices[0]
            if issubclass(itype, list):
                return self.codegen_list_tuple_access(f"{basename}[{i}]", indices[1:])
            elif issubclass(itype, tuple):
                # cpp wrapper code needs to use std::get<> to access a tuple
                tuple_access = V.graph.wrapper_code.codegen_tuple_access(
                    basename, self.get_name(), str(i)
                )
                return self.codegen_list_tuple_access(tuple_access, indices[1:])
            elif issubclass(itype, dict):
                return self.codegen_list_tuple_access(f"{basename}['{i}']", indices[1:])
            else:
                raise AssertionError("non supported index type: ", itype)
        else:
            return basename

    def codegen(self, wrapper):
        wrapper.codegen_multi_output(
            self.get_name(),
            self.codegen_list_tuple_access(self.inputs[0].get_name(), self.indices),
        )

    def __init__(self, layout, input, indices: List[Tuple[Any, ...]]):
        super().__init__(None, layout, [input], ())
        self.name = V.graph.register_buffer(self)
        V.graph.register_operation(self)
        self.indices = indices

    def get_unbacked_symbol_uses(self) -> OrderedSet[sympy.Symbol]:
        return self.inputs[0].get_unbacked_symbol_uses()

    def should_allocate(self):
        return False

    def get_inputs_that_alias_output(self):
        return [
            inp.get_name()
            for inp in self.inputs
            if isinstance(inp, FallbackKernel)
            and len(inp.get_inputs_that_alias_output()) > 0
        ]


@dataclasses.dataclass
class MutableBox(IRNode):
    """
    TensorBox / StorageBox allow in-place mutation of Tensors
    """

    data: IRNode

    def __getattr__(self, name):
        fn = getattr(self.data, name)
        if callable(fn):
            return fn
        raise AttributeError(f"{type(self.data).__name__}.{name} not callable")

    def realize(self):
        return self.data.realize()

    def get_unbacked_symbol_uses(self) -> OrderedSet[sympy.Symbol]:
        return self.data.get_unbacked_symbol_uses()

    def get_read_names(self) -> OrderedSet[str]:
        return self.data.get_read_names()

    def get_defining_op(self):
        return self.data.get_defining_op()

    def codegen_reference(self, writer=None):
        return self.data.codegen_reference(writer)

    @property
    def layout(self):
        return self.data.get_layout()

    def get_layout(self):
        return self.layout

    def get_size(self):
        return self.data.get_size()

    @property
    def dtype(self):
        return self.data.dtype

    def __str__(self) -> str:
        if isinstance(self.data, MutableBox):
            line0 = f"{type(self).__name__}({type(self.data).__name__}("
            endl = "))"
            inner = self.data.data
        else:
            line0 = f"{type(self).__name__}("
            inner = self.data
            endl = ")"

        lines = [
            line0,
            indent(str(inner)),
            endl,
        ]
        return "\n".join(lines)

    __repr__ = __str__


class TensorBox(MutableBox):
    @staticmethod
    def create(data):
        return TensorBox(StorageBox(data))


class StorageBox(MutableBox):
    def is_input_buffer(self):
        if isinstance(self.data, (InputBuffer, ReinterpretView)):
            return self.data.get_name() in V.graph.graph_inputs
        return False

    def is_module_buffer(self):
        return (
            isinstance(self.data, (ConstantBuffer))
            and self.data.get_name() in V.graph.constants
        )

    def realize(self):
        if isinstance(
            self.data,
            (
                ComputedBuffer,
                InputsKernel,
                InputBuffer,
                ReinterpretView,
                TemplateBuffer,
            ),
        ):
            return self.data.get_name()
        assert isinstance(self.data, (Pointwise, Reduction, Scan, Sort)), type(
            self.data
        )
        origin_node = self.data.get_origin_node()
        traceback = self.data.get_traceback()
        self.data = ComputedBuffer(
            name=None,
            layout=FlexibleLayout(
                device=self.data.get_device(),
                dtype=self.data.get_dtype(),
                size=self.data.get_size(),
            ),
            data=self.data,
        )
        self.data.name = V.graph.register_buffer(self.data)
        V.graph.register_operation(self.data)
        self.data.origins = self.origins
        self.data.origin_node = origin_node
        self.data.traceback = traceback
        return self.data.name

    def realize_hint(self):
        """
        Called on buffers we expect to be forced to realize later.
        """
        if (
            isinstance(self.data, (Pointwise, Reduction))
            and self.data.inner_fn_opcount().nontrivial_read_count > 1
        ):
            self.realize()

    def has_exceeded_max_reads(self):
        return isinstance(self.data, Pointwise) and (
            self.num_reads() > config.realize_acc_reads_threshold
            or self.has_large_inner_fn()
        )

    def should_realize_on_reuse(self, users):
        """
        A heuristic to decide if we should realize a tensor
        that is used multiple times.
        """
        if users > 1 and isinstance(self.data, (Pointwise, Reduction)):
            if is_cpu(self.data):
                # Heuristic for realizing reused result of heavy ops on cpu
                opcount = self.data.inner_fn_opcount()
                heavy_ops = ["exp", "sigmoid"]  # a list of heavy ops
                if any(x in opcount.used_ops for x in heavy_ops):
                    return True
            return (
                self.num_reads() > config.realize_reads_threshold
                or self.has_large_inner_fn()
            )
        return False

    def mark_reuse(self, users):
        if self.should_realize_on_reuse(users):
            self.realize()

    def num_reads(self):
        return self.data.num_reads()


@dataclasses.dataclass
class Subgraph(IRNode):
    name: str
    graph_module: torch.fx.GraphModule
    graph: Optional[GraphLowering] = None


def _has_aliased_buffers(buffers: Sequence[IRNode]) -> bool:
    buffers = [
        buffer.unwrap_view() if isinstance(buffer, ReinterpretView) else buffer
        for buffer in buffers
    ]
    # assuming the same buffer is represented by the same IRNode object
    return len(OrderedSet(id(buffer) for buffer in buffers)) < len(buffers)


@dataclasses.dataclass
class Conditional(ExternKernel):
    predicate: Optional[IRNode] = None
    operands: Optional[List[TensorBox]] = None
    true_subgraph: Optional[Subgraph] = None
    false_subgraph: Optional[Subgraph] = None
    outputs: Optional[List[MultiOutput]] = None

    def __init__(
        self,
        predicate: IRNode,
        operands: List[TensorBox],
        true_subgraph: Subgraph,
        false_subgraph: Subgraph,
        layout: MultiOutputLayout,
    ):
        self.predicate = predicate
        self.operands = operands
        self.true_subgraph = true_subgraph
        self.false_subgraph = false_subgraph

        inputs = []
        if not isinstance(predicate, ShapeAsConstantBuffer):
            inputs.append(predicate)
        inputs.extend(operands)

        super().__init__(
            name=None,
            layout=layout,  # type: ignore[arg-type]
            inputs=inputs,  # type: ignore[list-item]
        )

        self.name = V.graph.register_buffer(self)
        V.graph.register_operation(self)

    @classmethod
    def create(
        cls,
        predicate: TensorBox,
        true_fn: Subgraph,
        false_fn: Subgraph,
        operands: List[TensorBox],
    ):
        predicate = cls.realize_input(predicate)
        operands = [cls.realize_input(x) for x in operands]

        fx_operands = V.graph.current_node.args[-1]
        fake_operands = [x.meta["val"] for x in fx_operands]  # type: ignore[union-attr]

        for subgraph in (true_fn, false_fn):
            if subgraph.graph is None:
                # create and lower subgraphs
                subgraph.graph = V.graph.make_subgraph(
                    gm=subgraph.graph_module,
                    example_inputs=fake_operands,
                    subgraph_name=subgraph.name,
                )
                with V.set_graph_handler(subgraph.graph):
                    subgraph.graph.run(*fake_operands)

        true_outputs = true_fn.graph.graph_outputs  # type: ignore[union-attr]
        false_outputs = false_fn.graph.graph_outputs  # type: ignore[union-attr]

        for name, outputs in (("true_fn", true_outputs), ("false_fn", false_outputs)):
            if _has_aliased_buffers(true_outputs):
                raise AssertionError(
                    "Output aliasing is currently not supported in compiled torch.cond. "
                    f"The outputs of the {name} subgraph of torch.cond are aliased: {outputs}"
                )

        # make sure true and false outputs are structurally equivalent
        assert len(true_outputs) == len(false_outputs), (true_outputs, false_outputs)
        for i, (to, fo) in enumerate(zip(true_outputs, false_outputs)):
            assert to.get_size() == fo.get_size(), (i, to, fo)
            assert to.get_stride() == fo.get_stride(), (i, to, fo)
            assert to.get_device() == fo.get_device(), (i, to, fo)
            assert to.get_dtype() == fo.get_dtype(), (i, to, fo)
            assert to.get_layout().offset == fo.get_layout().offset, (i, to, fo)

        if not isinstance(predicate, ShapeAsConstantBuffer):
            # use predicate device for consistent codegen-ing
            device = predicate.get_device()
        else:
            # predicate is not a Tensor: use first operand's device
            assert (
                len(operands) > 0
            ), "When predicate is not a Tensor, there must be at least one operand in torch.cond."
            device = operands[0].get_device()

        conditional = Conditional(
            predicate=predicate,
            operands=operands,
            true_subgraph=true_fn,
            false_subgraph=false_fn,
            layout=MultiOutputLayout(device),
        )

        outputs = [
            MultiOutput(
                FixedLayout(
                    device=output.get_device(),
                    dtype=output.get_dtype(),
                    size=output.get_size(),
                    stride=output.get_stride(),
                    offset=output.get_layout().offset,
                ),
                conditional,
                [(list, i)],
            )
            # as the true and false outputs are equivalent,
            # we can use either of them here as a "template"
            for i, output in enumerate(true_outputs)
        ]

        conditional.outputs = outputs
        return outputs

    def codegen(self, wrapper):
        wrapper.codegen_conditional(self)


@dataclasses.dataclass
class WhileLoop(ExternKernel):
    carried_inputs: Optional[List[TensorBox]] = None
    additional_inputs: Optional[List[TensorBox]] = None
    cond_subgraph: Optional[Subgraph] = None
    body_subgraph: Optional[Subgraph] = None
    outputs: Optional[List[MultiOutput]] = None

    def __init__(
        self,
        carried_inputs: List[TensorBox],
        additional_inputs: List[TensorBox],
        cond_subgraph: Subgraph,
        body_subgraph: Subgraph,
        layout: MultiOutputLayout,
    ):
        self.carried_inputs = carried_inputs
        self.additional_inputs = additional_inputs
        self.cond_subgraph = cond_subgraph
        self.body_subgraph = body_subgraph

        super().__init__(
            name=None,
            layout=layout,  # type: ignore[arg-type]
            inputs=carried_inputs + additional_inputs,  # type: ignore[list-item]
        )

        self.name = V.graph.register_buffer(self)
        V.graph.register_operation(self)

    @classmethod
    def create(
        cls,
        cond_fn: Subgraph,
        body_fn: Subgraph,
        carried_inputs: List[TensorBox],
        additional_inputs: List[TensorBox],
    ):
        carried_inputs = [cls.realize_input(x) for x in carried_inputs]
        additional_inputs = [cls.realize_input(x) for x in additional_inputs]
        all_inputs = carried_inputs + additional_inputs

        fx_all_inputs = V.graph.current_node.args[-2] + V.graph.current_node.args[-1]  # type: ignore[operator]
        fake_all_inputs = [x.meta["val"] for x in fx_all_inputs]  # type: ignore[union-attr]

        for subgraph in (cond_fn, body_fn):
            if subgraph.graph is None:
                # create and lower subgraphs
                subgraph.graph = V.graph.make_subgraph(
                    gm=subgraph.graph_module,
                    example_inputs=fx_all_inputs,  # type: ignore[arg-type]
                    subgraph_name=subgraph.name,
                )
                with V.set_graph_handler(subgraph.graph):
                    subgraph.graph.run(*fake_all_inputs)

        cond_outputs = cond_fn.graph.graph_outputs  # type: ignore[union-attr]
        body_outputs = body_fn.graph.graph_outputs  # type: ignore[union-attr]

        if _has_aliased_buffers(body_outputs):
            raise AssertionError(
                "Output aliasing is currently not supported in compiled torch.while_loop. "
                f"The outputs of the body_fn subgraph of torch.while_loop are aliased: {body_outputs}"
            )

        # make sure cond_fn returns a boolean scalar Tensor
        assert len(cond_outputs) == 1, cond_outputs
        assert cond_outputs[0].get_dtype() == torch.bool, cond_outputs
        assert len(cond_outputs[0].get_size()) == 0, cond_outputs

        assert (
            len(all_inputs) > 0
        ), "torch.while_loop is assumed to have at least one operand."

        device = all_inputs[0].get_device()

        # make sure carried_inputs and body outputs are structurally equivalent
        assert len(carried_inputs) == len(body_outputs), (carried_inputs, body_outputs)
        for i, (op, bo) in enumerate(zip(carried_inputs, body_outputs)):
            assert op.get_size() == bo.get_size(), (i, op, bo)
            assert op.get_stride() == bo.get_stride(), (i, op, bo)
            # assume all carried_inputs and outputs are on the same device
            # as the MultiOutputLayout below requires single device
            assert op.get_device() == bo.get_device() == device, (i, op, bo, device)
            assert op.get_dtype() == bo.get_dtype(), (i, op, bo)
            assert op.get_layout().offset == bo.get_layout().offset, (i, op, bo)

        while_loop = WhileLoop(
            carried_inputs=carried_inputs,
            additional_inputs=additional_inputs,
            cond_subgraph=cond_fn,
            body_subgraph=body_fn,
            # asserted above that there is at least one operand
            layout=MultiOutputLayout(device),
        )

        outputs = [
            MultiOutput(
                FixedLayout(
                    device=output.get_device(),
                    dtype=output.get_dtype(),
                    size=output.get_size(),
                    stride=output.get_stride(),
                    offset=output.get_layout().offset,
                ),
                while_loop,
                [(list, i)],
            )
            for i, output in enumerate(body_outputs)
        ]

        for inp, out in zip(carried_inputs, outputs):
            if inp.get_name() in V.graph.graph_inputs:
                # if a carried input of the while_loop is a graph input,
                # it can be returned as is when the number of iterations
                # is zero. due to this, we can't (generally) reuse the
                # output buffers corresponding to the graph inputs, as
                # the inputs may end up being mutated.
                V.graph.never_reuse_buffers.add(out.get_name())

        while_loop.outputs = outputs
        return outputs

    def codegen(self, wrapper):
        wrapper.codegen_while_loop(self)


class EffectfulKernel(FallbackKernel):
    def __init__(
        self,
        layout,
        kernel,
        tensor_args,
        nontensor_args,
        unflatten_args,
        kwargs=None,
        *,
        unbacked_bindings=None,
    ):
        super().__init__(
            layout,
            kernel,
            tensor_args,
            nontensor_args,
            unflatten_args,
            kwargs=None,
            unbacked_bindings=unbacked_bindings,
        )

        from torch._higher_order_ops.effects import get_effect_key

        effect_type = get_effect_key(kernel, (*nontensor_args, *tensor_args), kwargs)
        assert effect_type is not None
        self.effect_type = effect_type
        self.prev_effect_buffer = V.graph.effectful_ops.get(effect_type, None)
        V.graph.effectful_ops[effect_type] = self

    def get_read_writes(self):
        read_writes = super().get_read_writes()

        if self.prev_effect_buffer is not None:
            read_writes.reads.add(
                dependencies.StarDep(self.prev_effect_buffer.get_name())
            )

        return read_writes

    def has_side_effects(self):
        return True


@dataclasses.dataclass
class TorchBindObject(IRNode):
    name: str
    value: torch._C.ScriptObject

    def get_name(self):
        return self.name

    def get_device(self):
        return None  # is there a device??

    def codegen_reference(self, writer=None):
        return self.name


class _CollectiveKernel(FallbackKernel):
    def should_allocate(self):
        return False

    def has_side_effects(self):
        return True

    # This is identical to FallbackKernel.set_cpp_kernel(), minus the
    # part that checks against input aliasing and mutation.
    def set_cpp_kernel_name(self, cpp_kernel_name: Optional[str] = None):
        from .codegen.wrapper import get_cpp_op_schema

        assert (
            type(self.op_overload) is torch._ops.OpOverload
        ), "Setting cpp kernel needs a valid op_overload"
        kernel = self.op_overload
        self.cpp_kernel_name = kernel._schema.name
        self.cpp_kernel_overload_name = kernel._schema.overload_name
        self.cpp_kernel_key = f"{self.cpp_kernel_name.replace('::', '_')}_{self.cpp_kernel_overload_name}"  # type: ignore[union-attr]

        self.cpp_op_schema = get_cpp_op_schema(kernel)
        self.ordered_kwargs_for_cpp_kernel = [
            x.name for x in kernel._schema.arguments if x.kwarg_only
        ]

    # NOTE: [In-Place Collective Safety]
    # Between the initiation and completion of an in-place collective, the
    # input buffers are subject to both volatile reads and volatile writes.
    # They must not be read, written to or reused by another kernel. To ensure
    # the constraints, we model collective -> wait_tensor as as two-step
    # mutation of the input buffers.
    @classmethod
    def create_inplace(
        cls, kernel, inputs: Union[TensorBox, List[TensorBox]], *args, **kwargs
    ) -> None:
        with V.graph.fake_mode:
            (
                example_output,
                tensor_args,
                non_tensor_args,
                unflatten_args,
                unbacked_bindings,
            ) = cls.process_kernel(kernel, inputs, *args, **kwargs)
        assert not unbacked_bindings, f"{kernel} {unbacked_bindings}"
        for tensor_arg in tensor_args:
            tensor_arg.realize()

        device = tensor_args[0].get_device()
        packed = cls(
            NoneLayout(device),
            kernel,
            tensor_args,
            non_tensor_args,
            unflatten_args,
        )

        inps = pytree.tree_leaves(inputs)
        packed.mutation_outputs.extend(
            [MutationOutput(NoneLayout(device), buf, packed) for buf in inps]
        )

        # For inplace collective ops, the input is guaranteed to be alias of the returned value of op.
        packed.alias_names.extend([inp.get_name() for inp in inps])
        if "out" in kwargs:
            packed.mutation_outputs.append(
                MutationOutput(NoneLayout(device), kwargs["out"], packed)
            )
            # For out-variant collective ops, the `out=` arg is guaranteed to be alias of the returned value of op.
            packed.alias_names.append(kwargs["out"].get_name())

    # NOTE: [Out-of-Place Collective Safety]
    # Between the initiation and completion of an out-of-place collective:
    #
    # Input buffers:
    # - Are subject to volatile reads
    # - Can be read by another kernel
    # - Must not be written to or reused by another kernel
    #
    # Output buffers:
    # - Are subject to volatile writes
    # - Must not be read, written to or reused by another kernel
    #
    # To ensure the safety of input buffers without sacrificing read
    # availability, we add input buffers as read deps of wait_tensor kernels.
    #
    # To ensure the safety of output buffers, we model wait_tensor as a
    # mutation to the output buffer. Note we also assumes the user program being
    # correct and the output buffer is not consumed by kernels other than
    # wait_tensor.
    #
    # TODO(yifu): add a pre-grad pass to validate the correctness of collective
    # usage in the user program.
    @classmethod
    def create_out_of_place(
        cls, kernel, inputs: Union[TensorBox, List[TensorBox]], *args, **kwargs
    ):
        with V.graph.fake_mode:
            (
                example_output,
                tensor_args,
                non_tensor_args,
                unflatten_args,
                unbacked_bindings,
            ) = cls.process_kernel(kernel, inputs, *args, **kwargs)
        assert not unbacked_bindings, f"{kernel}, {unbacked_bindings}"
        for tensor_arg in tensor_args:
            tensor_arg.realize()

        if isinstance(example_output, list):
            device = cls.find_device(tensor_args, example_output)
            packed = cls(
                MultiOutputLayout(device),
                kernel,
                tensor_args,
                non_tensor_args,
                unflatten_args,
            )
            packed.outputs = [
                MultiOutput(
                    cls.tensor_to_layout(tensor),
                    packed,
                    [(list, i)],
                )
                for i, tensor in enumerate(example_output)
            ]
            return packed.outputs
        else:
            packed = cls(
                cls.tensor_to_layout(example_output),
                kernel,
                tensor_args,
                non_tensor_args,
                unflatten_args,
            )
            packed.outputs = [packed]
            return packed


class _WaitKernel(_CollectiveKernel):
    def get_volatile_reads(self):
        inp = self.inputs[0]
        if isinstance(inp, _CollectiveKernel):
            # Out-of-place single-output
            return [inp.inputs[0]]
        elif isinstance(inp, MultiOutput):
            # This can be two things:
            # 1. Out-of-place multi-output coll
            # 2. In-place coll with inputs coming from another MultiOutput
            coll = inp.inputs[0]
            # Case 1
            if isinstance(coll, _CollectiveKernel):
                _, idx = inp.indices[0]
                return [coll.inputs[idx]]
            # Case 2
            return []
        else:
            # In-place requires no additional deps handling for volatile
            # reads since the inputs are mutated.
            return []

    @classmethod
    def create_wait(cls, kernel, inp: TensorBox) -> None:
        with V.graph.fake_mode:
            (
                example_output,
                tensor_args,
                non_tensor_args,
                unflatten_args,
                unbacked_bindings,
            ) = cls.process_kernel(kernel, inp)
        assert not unbacked_bindings, f"{kernel} {unbacked_bindings}"
        packed = cls(
            NoneLayout(inp.get_device()),
            kernel,
            tensor_args,
            non_tensor_args,
            unflatten_args,
        )
        packed.mutation_outputs.append(
            MutationOutput(NoneLayout(inp.get_device()), inp, packed)
        )
        packed.outputs = [packed]

    def get_read_writes(self):
        read_writes = super().get_read_writes()
        # See [Out-of-Place Collective Safety].
        volatile_reads = self.get_volatile_reads()
        for vr in volatile_reads:
            read_writes.reads.add(dependencies.StarDep(vr.get_name()))
        return read_writes


# NB: recursive structure here reflects val_to_arg_str, avoid
# calling free_unbacked_symbols on "exotic" types that don't get pexpr
# treatment
def maybe_free_unbacked_symbols(s: object) -> OrderedSet[Symbol]:
    if isinstance(s, (SymTypes, Expr)):
        # This branch should be impossible in return position
        return free_unbacked_symbols(s)
    elif isinstance(s, (tuple, list)):
        r: OrderedSet[sympy.Symbol] = OrderedSet()
        for t in s:
            r |= maybe_free_unbacked_symbols(t)
        return r
    elif isinstance(s, torch.Tensor):
        # This branch is impossible in constant-args position
        return free_unbacked_symbols(s)
    else:
        return OrderedSet()<|MERGE_RESOLUTION|>--- conflicted
+++ resolved
@@ -4062,11 +4062,8 @@
         layout: Layout,
         inputs: List[IRNode],
         choice_timings: Callable[[], Dict[ChoiceCaller, float]],
-<<<<<<< HEAD
         unfiltered_choices: List[ChoiceCaller],
-=======
         allowed_prologue_inps: OrderedSet[str],
->>>>>>> d4fe6c9fb20 (WIP - Prologue Fusion)
     ):
         super().__init__(
             layout=layout,
