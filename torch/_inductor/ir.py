--- conflicted
+++ resolved
@@ -5210,15 +5210,7 @@
             # FIXME: Ideally we should only use at::_ops::randint_low_out::call here,
             # but the signature is different from is at::randint_out. Again,
             # we can simplify the code when only keeping an ABI-compatible version.
-<<<<<<< HEAD
-            cpp_kernel_name=(
-                "at::_ops::randint_low_out::call"
-                if config.abi_compatible
-                else "at::randint_out"
-            ),
-=======
             cpp_kernel_name="at::_ops::randint_low_out::call",
->>>>>>> 32abc47a
             op_overload=aten.randint.low_out,
         )
 
