import logging
from typing import Any, Dict, List, Optional, Tuple

import sympy

import torch
from torch._inductor.codegen.rocm.ck_universal_gemm_template import CKGemmTemplate

from .. import config as inductor_config
from ..ir import ChoiceCaller, Layout, StorageBox, TensorBox
from ..lowering import add_layout_constraint, constrain_to_fx_strides, register_lowering
from ..select_algorithm import (
    autotune_select_algorithm,
    ExternKernelChoice,
    NoValidChoicesError,
    realize_inputs,
    TritonTemplate,
)
from ..utils import use_aten_gemm_kernels, use_ck_template, use_triton_template
<<<<<<< HEAD
from .mm import _is_static_problem  # TODO(yangsiyu) move to mm_common
from .mm_common import mm_args, mm_grid, scaled_mm_configs
=======
from .mm_common import _is_static_problem, mm_args, mm_grid, scaled_mm_configs
>>>>>>> 9b2e453e


log = logging.getLogger(__name__)
aten = torch.ops.aten


scaled_mm_template = TritonTemplate(
    name="scaled_mm",
    grid=mm_grid,
    source=r"""
{{def_kernel("A", "B", "A_inverse_scale", "B_inverse_scale")}}
    M = {{size("A", 0)}}
    N = {{size("B", 1)}}
    K = {{size("A", 1)}}
    if M * N == 0:
        # early exit due to zero-size input(s)
        return
    stride_am = {{stride("A", 0)}}
    stride_ak = {{stride("A", 1)}}
    stride_bk = {{stride("B", 0)}}
    stride_bn = {{stride("B", 1)}}

    # based on triton.ops.matmul
    pid = tl.program_id(0)
    grid_m = (M + BLOCK_M - 1) // BLOCK_M
    grid_n = (N + BLOCK_N - 1) // BLOCK_N

    # re-order program ID for better L2 performance
    width = GROUP_M * grid_n
    group_id = pid // width
    group_size = min(grid_m - group_id * GROUP_M, GROUP_M)
    pid_m = group_id * GROUP_M + (pid % group_size)
    pid_n = (pid % width) // (group_size)

    rm = pid_m * BLOCK_M + tl.arange(0, BLOCK_M)
    rn = pid_n * BLOCK_N + tl.arange(0, BLOCK_N)
    ram = tl.max_contiguous(tl.multiple_of(rm % M, BLOCK_M), BLOCK_M)
    rbn = tl.max_contiguous(tl.multiple_of(rn % N, BLOCK_N), BLOCK_N)
    rk = tl.arange(0, BLOCK_K)
    A = A + (ram[:, None] * stride_am + rk[None, :] * stride_ak)
    B = B + (rk[:, None] * stride_bk + rbn[None, :] * stride_bn)

    acc = tl.zeros((BLOCK_M, BLOCK_N), dtype=ACC_TYPE)
    for k in range(K, 0, -BLOCK_K):
        if EVEN_K:
            a = tl.load(A)
            b = tl.load(B)
        else:
            a = tl.load(A, mask=rk[None, :] < k, other=0.)
            b = tl.load(B, mask=rk[:, None] < k, other=0.)
        if B_PROLOGUE_CAST_TYPE is not None:
            b = b.to(B_PROLOGUE_CAST_TYPE)
        if USE_FAST_ACCUM:
            acc = tl.dot(a, b, acc, out_dtype=ACC_TYPE)
        else:
            acc += tl.dot(a, b, out_dtype=ACC_TYPE)
        A += BLOCK_K * stride_ak
        B += BLOCK_K * stride_bk

    if SCALING_ROWWISE:
        inv_a_scale_row = tl.load(A_inverse_scale + rm, mask=rm < M)
        inv_b_scale_row = tl.load(B_inverse_scale + rn, mask=rn < N)
        inv_scale_row = inv_a_scale_row[:, None] * inv_b_scale_row[None, :]
        acc *= inv_scale_row
    else:
        # for tensor-wise scaling, the scales are scalars
        inv_a_scale = tl.load(A_inverse_scale)
        inv_b_scale = tl.load(B_inverse_scale)
        inv_scale = inv_a_scale * inv_b_scale
        acc *= inv_scale

    # rematerialize rm and rn to save registers
    rm = pid_m * BLOCK_M + tl.arange(0, BLOCK_M)
    rn = pid_n * BLOCK_N + tl.arange(0, BLOCK_N)

    idx_m = rm[:, None]
    idx_n = rn[None, :]
    mask = (idx_m < M) & (idx_n < N)

    # inductor generates a suffix
    {{store_output(("idx_m", "idx_n"), "acc", "mask")}}
""",
)


# Inductor does not allow optional tensor input arguments currently (pass None as an
# input node to template choices), but since for _scaled_mm there is only one such arg
# (bias), work around by having a second template when bias is provided.
scaled_mm_bias_template = TritonTemplate(
    name="scaled_mm_bias",
    grid=mm_grid,
    source=r"""
{{def_kernel("A", "B", "A_inverse_scale", "B_inverse_scale", "bias_ptr")}}
    M = {{size("A", 0)}}
    N = {{size("B", 1)}}
    K = {{size("A", 1)}}
    if M * N == 0:
        # early exit due to zero-size input(s)
        return
    stride_am = {{stride("A", 0)}}
    stride_ak = {{stride("A", 1)}}
    stride_bk = {{stride("B", 0)}}
    stride_bn = {{stride("B", 1)}}

    # based on triton.ops.matmul
    pid = tl.program_id(0)
    grid_m = (M + BLOCK_M - 1) // BLOCK_M
    grid_n = (N + BLOCK_N - 1) // BLOCK_N

    # re-order program ID for better L2 performance
    width = GROUP_M * grid_n
    group_id = pid // width
    group_size = min(grid_m - group_id * GROUP_M, GROUP_M)
    pid_m = group_id * GROUP_M + (pid % group_size)
    pid_n = (pid % width) // (group_size)

    rm = pid_m * BLOCK_M + tl.arange(0, BLOCK_M)
    rn = pid_n * BLOCK_N + tl.arange(0, BLOCK_N)
    ram = tl.max_contiguous(tl.multiple_of(rm % M, BLOCK_M), BLOCK_M)
    rbn = tl.max_contiguous(tl.multiple_of(rn % N, BLOCK_N), BLOCK_N)
    rk = tl.arange(0, BLOCK_K)
    A = A + (ram[:, None] * stride_am + rk[None, :] * stride_ak)
    B = B + (rk[:, None] * stride_bk + rbn[None, :] * stride_bn)

    acc = tl.zeros((BLOCK_M, BLOCK_N), dtype=ACC_TYPE)
    for k in range(K, 0, -BLOCK_K):
        if EVEN_K:
            a = tl.load(A)
            b = tl.load(B)
        else:
            a = tl.load(A, mask=rk[None, :] < k, other=0.)
            b = tl.load(B, mask=rk[:, None] < k, other=0.)
        if B_PROLOGUE_CAST_TYPE is not None:
            b = b.to(B_PROLOGUE_CAST_TYPE)
        if USE_FAST_ACCUM:
            acc = tl.dot(a, b, acc, out_dtype=ACC_TYPE)
        else:
            acc += tl.dot(a, b, out_dtype=ACC_TYPE)
        A += BLOCK_K * stride_ak
        B += BLOCK_K * stride_bk

    if SCALING_ROWWISE:
        inv_a_scale_row = tl.load(A_inverse_scale + rm, mask=rm < M)
        inv_b_scale_row = tl.load(B_inverse_scale + rn, mask=rn < N)
        inv_scale_row = inv_a_scale_row[:, None] * inv_b_scale_row[None, :]
        acc *= inv_scale_row
    else:
        # for tensor-wise scaling, the scales are scalars
        inv_a_scale = tl.load(A_inverse_scale)
        inv_b_scale = tl.load(B_inverse_scale)
        inv_scale = inv_a_scale * inv_b_scale
        acc *= inv_scale

    # rematerialize rm and rn to save registers
    rm = pid_m * BLOCK_M + tl.arange(0, BLOCK_M)
    rn = pid_n * BLOCK_N + tl.arange(0, BLOCK_N)

    # bias
    bias = tl.load(bias_ptr + rn, mask=rn < N)
    acc += bias

    idx_m = rm[:, None]
    idx_n = rn[None, :]
    mask = (idx_m < M) & (idx_n < N)

    # inductor generates a suffix
    {{store_output(("idx_m", "idx_n"), "acc", "mask")}}
""",
)


aten__fp8_mm = ExternKernelChoice(
    torch._scaled_mm, "at::_scaled_mm_out", op_overload=aten._scaled_mm.out
)


def are_compatible_scales(size_a: List[int], size_b: List[int]) -> bool:
    # Same sized scales are compatable
    if len(size_a) == len(size_b):
        return True

    # Both need to be scalars or len(1) tensors
    if len(size_a) <= 1 and len(size_b) <= 1:
        return True

    return False


def are_compatible_scales(size_a: List[int], size_b: List[int]) -> bool:
    # Same sized scales are compatable
    if len(size_a) == len(size_b):
        return True

    # Both need to be scalars or len(1) tensors
    if len(size_a) <= 1 and len(size_b) <= 1:
        return True

    return False


def scaled_mm_options(  # type: ignore[no-untyped-def]
    config,  # triton.Config
    sym_m: sympy.core.numbers.Integer,
    sym_n: sympy.core.numbers.Integer,
    sym_k: sympy.core.numbers.Integer,
    layout: Layout,
    scale_a: StorageBox,
    scale_b: StorageBox,
    use_fast_accum: bool,
    b_prologue_cast_type: Optional[str] = None,
) -> Dict[str, Any]:
    even_k_symbolic = (
        sympy.gcd(sym_k, config.kwargs["BLOCK_K"]) == config.kwargs["BLOCK_K"]
    )

    size_a, size_b = scale_a.get_size(), scale_b.get_size()
    assert are_compatible_scales(size_a, size_b), (
        "Expect scale_a and scale_b to be either both scalars (including single-element tensors) "
        f"or 1-dimensional tensors with the same size. Got scale_a: {len(size_a)} and scale_b: {len(size_b)}."
    )
    return dict(
        GROUP_M=8,
        EVEN_K=even_k_symbolic,
        ACC_TYPE="tl.float32",
        B_PROLOGUE_CAST_TYPE=b_prologue_cast_type,
        USE_FAST_ACCUM=use_fast_accum,
        num_stages=config.num_stages,
        num_warps=config.num_warps,
        # tensor-wise scaling if scalar scales
        SCALING_ROWWISE=len(scale_a.get_size()) == 2,
        **config.kwargs,
    )


add_layout_constraint(aten._scaled_mm.default, constrain_to_fx_strides)


@register_lowering(aten._scaled_mm.default, type_promotion_kind=None)  # type: ignore[misc]
def tuned_scaled_mm(
    mat_a: TensorBox,
    mat_b: TensorBox,
    scale_a: TensorBox,
    scale_b: TensorBox,
    bias: Optional[TensorBox] = None,
    scale_result: Optional[TensorBox] = None,
    out_dtype: Optional[torch.dtype] = None,
    use_fast_accum: bool = False,
    layout: Optional[Layout] = None,
) -> TensorBox:
    m, n, k, layout, mat_a, mat_b = mm_args(
        mat_a, mat_b, layout=layout, out_dtype=out_dtype
    )
    scale_a, scale_b = realize_inputs(scale_a, scale_b)

    input_nodes: Tuple[Any, ...]
    # workaround for Inductor not supporting optional tensor input arguments
    if bias is None:
        input_nodes = (mat_a, mat_b, scale_a, scale_b)
        triton_template = scaled_mm_template
    else:
        bias = realize_inputs(bias)
        input_nodes = (mat_a, mat_b, scale_a, scale_b, bias)
        triton_template = scaled_mm_bias_template

    aten_choice = aten__fp8_mm.bind(
        input_nodes, layout, out_dtype=out_dtype, use_fast_accum=use_fast_accum
    )

    choices: List[ChoiceCaller] = []
    if use_aten_gemm_kernels():
        choices.append(aten_choice)

    static_shape, is_nonzero = _is_static_problem(layout)
    if is_nonzero and use_triton_template(layout, enable_float8=True):
        for config in scaled_mm_configs(m, n, k):
            if k == 16 and config.kwargs["BLOCK_M"] >= 64:
                continue  # Triton crashes in this case
            kwargs = scaled_mm_options(
                config, m, n, k, layout, scale_a, scale_b, use_fast_accum
            )
            # possibly appends a TritonTemplateCaller to choices
            triton_template.maybe_append_choice(
                choices,
                input_nodes=input_nodes,
                layout=layout,
                **kwargs,
            )

    if is_nonzero and use_ck_template(layout, m, n, k):
        CKGemmTemplate.add_ck_gemm_choices(choices, layout, input_nodes)

    if (
        len(choices) == 0
        and not use_aten_gemm_kernels()
        and inductor_config.autotune_fallback_to_aten
    ):
        log.warning("No choices for scaled_mm, using ATen backend as fallback")
        return aten_choice.output_node()

    try:
        return autotune_select_algorithm("scaled_mm", choices, input_nodes, layout)
    except NoValidChoicesError:
        if not inductor_config.autotune_fallback_to_aten:
            raise
        log.warning(
            "All choices for scaled_mm were invalid, using ATen backend as fallback"
        )
        return aten_choice.output_node()<|MERGE_RESOLUTION|>--- conflicted
+++ resolved
@@ -17,12 +17,7 @@
     TritonTemplate,
 )
 from ..utils import use_aten_gemm_kernels, use_ck_template, use_triton_template
-<<<<<<< HEAD
-from .mm import _is_static_problem  # TODO(yangsiyu) move to mm_common
-from .mm_common import mm_args, mm_grid, scaled_mm_configs
-=======
 from .mm_common import _is_static_problem, mm_args, mm_grid, scaled_mm_configs
->>>>>>> 9b2e453e
 
 
 log = logging.getLogger(__name__)
@@ -211,18 +206,6 @@
     return False
 
 
-def are_compatible_scales(size_a: List[int], size_b: List[int]) -> bool:
-    # Same sized scales are compatable
-    if len(size_a) == len(size_b):
-        return True
-
-    # Both need to be scalars or len(1) tensors
-    if len(size_a) <= 1 and len(size_b) <= 1:
-        return True
-
-    return False
-
-
 def scaled_mm_options(  # type: ignore[no-untyped-def]
     config,  # triton.Config
     sym_m: sympy.core.numbers.Integer,
