--- conflicted
+++ resolved
@@ -4,6 +4,7 @@
 import sympy
 
 import torch
+from torch._inductor.codegen.rocm.ck_universal_gemm_template import CKGemmTemplate
 
 from .. import config as inductor_config
 from ..ir import ChoiceCaller, Layout, StorageBox, TensorBox
@@ -15,14 +16,8 @@
     realize_inputs,
     TritonTemplate,
 )
-<<<<<<< HEAD
-from ..utils import use_aten_gemm_kernels, use_triton_template
-from .mm import _is_static_problem  # TODO(yangsiyu) move to mm_common
-from .mm_common import mm_args, mm_grid, scaled_mm_configs
-=======
 from ..utils import use_aten_gemm_kernels, use_ck_template, use_triton_template
 from .mm_common import _is_static_problem, mm_args, mm_grid, scaled_mm_configs
->>>>>>> 47a515d2
 
 
 log = logging.getLogger(__name__)
@@ -299,6 +294,9 @@
                 **kwargs,
             )
 
+    if is_nonzero and use_ck_template(layout, m, n, k):
+        CKGemmTemplate.add_ck_gemm_choices(choices, layout, input_nodes)
+
     if (
         len(choices) == 0
         and not use_aten_gemm_kernels()
