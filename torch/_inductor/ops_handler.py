# mypy: allow-untyped-defs
import itertools
from typing import (
    Any,
    Callable,
    Dict,
    Generic,
    List,
    Literal,
    NamedTuple,
    Optional,
    Tuple,
    TypeVar,
    Union,
)
from typing_extensions import Protocol
from unittest.mock import patch

import sympy

import torch
import torch.utils._pytree as pytree

from ..utils._ordered_set import OrderedSet
from .utils import IndentedBuffer, reduction_num_outputs, sympy_index_symbol, sympy_str


T = TypeVar("T")
StoreMode = Optional[Literal["atomic_add"]]
ReductionType = Literal[
    "argmax",
    "argmin",
    "welford_reduce",
    "welford_combine",
    "any",
    "max",
    "min",
    "prod",
    "sum",
    "xor_sum",
]


def _arg_str(a) -> str:
    if isinstance(a, sympy.Expr):
        return sympy_str(a)
    return str(a)


# NB: This is not done as a parent class, because our ops handlers
# implementations make heavy use of __getattr__ magic, and pre-existing
# stubs for methods would interfere with this mechanism.
#
# TODO: A superclass that does desugaring for operations like
# reciprocal/square might be useful.
class OpsHandler(Protocol[T]):
    """
    Protocol describing the set of valid operations on ``torch._inductor.virtualized.ops``,
    as well as the contract for op handlers.  The type T signifies the domain
    of the abstract analysis AKA what all of the functions return / take as arguments
    anywhere compute occurs.

    While these operators are typically dtype polymorphic (e.g., you can use mul
    on both integers and floats), they do NOT do promotion and usually return the
    same dtype as the input.  You are expected to have handled type promotion
    during ATen decompositions.  Most operators correspond exactly to pointwise
    operations as defined by torch, so when in doubt about semantics, check the
    corresponding torch documentation.  These are all scalar operations (so they
    are defined to operate on a single element at a time.)

    For convenience, many operators take a src_dtype which indicates what the dtype
    of the input argument is.  Although in principle this can be derived by an
    analysis, providing this for ops where it is useful helps avoid having to repeatedly
    recompute dtype in code generation.

    Note that this often describes a class of static methods, for stateless
    ops handlers.

    Handlers are often defined using ``__getattr__`` metaprogramming, which means
    that you cannot declare that a type implements a protocol by inheriting from
    it (as the type stubs count as attribute declarations and impede the getattr
    magic method from being called).  Instead, define a function that casts an
    argument of your type to the protocol, which is sufficient to induce mypy to
    test that the protocol is implemented correctly.  Search for ``_typecheck_``
    in this file to see some examples.  If you see an obscure error where a
    class doesn't implement a Protocol, but mypy doesn't say why, check to see
    that ``__getattr__`` is typed correctly (typically, it is not possible to
    type ``__getattr__`` without typing it as ``Callable[..., Any]``)
    """

    def constant(self, value: Union[bool, float, int], dtype: torch.dtype) -> T:
        """Produces a scalar constant of type dtype."""
        ...

    def load_seed(self, name: str, offset: T):
        """Computes inductor_prims.lookup_seed."""
        ...

    def rand(self, seed: T, offset: T) -> T:
        """Computes inductor_prims.random with mode="rand".  offset has dtype int32."""
        ...

    def randn(self, seed: T, offset: T) -> T:
        """Computes inductor_prims.random with mode="randn".  offset has dtype int32."""
        ...

    def randint64(self, seed: T, offset: T, low: T, high: T) -> T:
        """Computes inductor_prims.randint.  offset has dtype int32."""
        ...

    def masked(self, mask: T, body: Callable[[], T], other: T) -> T:
        """
        Computes body, but only perform loads/stores if the boolean mask
        evaluates to true.  For example, you would use this if you needed to
        perform an indirect load that may not be valid on some elements;
        without masking, invalid accesses can cause IMAs.  When mask is true,
        the result is the result of body; otherwise it is other. Here, `other`
        needs to be a constant.

        Contrast this with ops.where, which can multiplex between two values
        that have been unconditionally computed.
        """
        ...

    def where(self, condition: T, input: T, other: T) -> T:
        """
        Computes torch.where: when condition is true, return input; otherwise return other.
        """
        ...

    def index_expr(self, expr: sympy.Expr, dtype: torch.dtype) -> T:
        """
        Converts a sympy expression into a scalar of type dtype.  expr is typically
        an indexing expression, thus the name; however, it can also be used in
        non-indexing situations.
        """
        ...

    def to_dtype(
        self,
        x: T,
        dtype: torch.dtype,
        src_dtype: Optional[torch.dtype] = None,
        use_compute_types=True,
    ) -> T:
        """
        Convert x to dtype.  src_dtype can be optionally set to specify what the original
        dtype of x was, which can improve code generation (used by torch to(dtype=dtype)).
        """
        ...

    def trunc_to_int(self, x: T, dtype: torch.dtype) -> T:
        """
        Convert x to dtype with truncation semantics (similar to how the int
        constructor works in Python).  In Inductor codegen, this just decays
        to trunc and then to_dtype, but this composite operation helps
        roundtrips for Sympy evaluation.

        dtype is taken as an explicit parameter because the desired output
        dtype is typically the index dtype, which may vary between int32 and
        int64 depending on if we've shown that all the indexing operations can
        be done in int32.
        """
        ...

    def ceil_to_int(self, x: T, dtype: torch.dtype) -> T:
        """
        Convert x to dtype with ceiling semantics.  See also trunc_to_int.
        """
        ...

    def floor_to_int(self, x: T, dtype: torch.dtype) -> T:
        """
        Convert x to dtype with ceiling semantics.  See also trunc_to_int.
        """
        ...

    def round_to_int(self, x: T, dtype: torch.dtype) -> T:
        """
        Convert x to dtype with round-to-even semantics.  See also trunc_to_int.
        """
        ...

    def to_dtype_bitcast(self, x: T, dtype: torch.dtype, src_dtype: torch.dtype) -> T:
        """
        Reinterpret cast x to dtype (reinterpreting the bits in memory as another dtype.)
        src_dtype must be the original type of x.
        """
        ...

    def identity(self, x: T) -> T:
        """
        Returns x as is.  This is used to trigger CSE.
        """
        ...

    # ~~~~~~~~~~~~~~~~~~~~~~~~~~~~~~~~~~~~~~~~~~~~~~~~~~~~~~~~~~~~~~~~~
    # These operations are only available in a "kernel" context.  Check
    # torch._inductor.codegen.common.CSEProxy for their typical implementation
    # in op handler (routing to their respective implementations in the kernel
    # handler)
    #
    # Importantly, inside a kernel, indexing and mask variables are available
    # in scope, which are typically used by sympy.Expr indexing.

    def indirect_indexing(
        self, x: T, size: sympy.Expr, check: bool = True, wrap_neg=True
    ) -> sympy.Expr:
        """
        Convert an integral x into a sympy.Expr that can be subsequently used in
        indexing computation.  'size' represents an upper bound on the what valid
        indexes can be; when 'check' is True, we check that the x is in bounds.

        NB: This is typically mandatory to implement for any analysis, because you
        MUST return a valid sympy.Expr of some sort (even if it's a meaningless symbol).
        """
        ...

    def load(self, name: str, index: sympy.Expr) -> T:
        """
        Load from the memory location 'name', offset by some indexing expression 'index'.
        """
        ...

    def store(
        self,
        name: str,
        index: sympy.Expr,
        value: T,
        mode: StoreMode = None,
    ) -> None:
        """
        Store 'value' to the memory location 'name' offset by 'expr'.  If
        specified, 'mode' can require the store to be an atomic addition.
        """
        ...

    # TODO: Better explain how the "collective" semantics of these ops;
    # remember that the input value is a scalar, you can't reduce on it in the
    # traditional sense!
    def reduction(
        self,
        dtype: torch.dtype,
        src_dtype: torch.dtype,
        reduction_type: ReductionType,
        value: T,
    ) -> Union[T, Tuple[T, ...]]:
        """
        Perform a 'reduction_type' reduction on 'value' of dtype 'src_dtype',
        using 'dtype' as the accumulation dtype for the reduction.  The result
        is an intermediate computation which should be stored to the final
        location using 'ops.store_reduction'.

        Valid reduction types are .  For Welford reduction types, this
        function returns multiple outputs; consult reduction_num_outputs to
        determine the amount in metaprogramming applications.
        """
        ...

    # TODO: in practice, this seems to actually return None, but not returning
    # a T makes common __getattr__ idioms not type correctly.  Figure out if
    # this should be returning something.
    def store_reduction(self, name: str, index: sympy.Expr, value: T) -> T:
        """
        Store the fully accumulated result of 'reduction' to the memory
        location 'name' offset by 'expr'.
        """
        ...

    def scan(
        self,
        dtypes: Tuple[torch.dtype, ...],
        combine_fn: Callable[[Tuple[T, ...], Tuple[T, ...]], Tuple[T, ...]],
        values: Tuple[T, ...],
    ) -> Tuple[T, ...]:
        """
        Perform an associative scan on 'value'.
        """
        # TODO: Improve the description with some pseudocode
        ...

    def sort(
        self,
        dtypes: Tuple[torch.dtype, ...],
        values: Tuple[T, ...],
        stable: bool,
        descending: bool,
    ) -> Tuple[T, ...]:
        """
        Sort values along the reduction dimension.
        """
        ...

    def bucketize(
        self,
        values: T,
        boundaries: Tuple[str, sympy.Expr, sympy.Expr, sympy.Expr],
        boundary_indices: T,
        indexing_dtype: torch.dtype,
        right: bool,
        sorter: Optional[Tuple[str, sympy.Expr]] = None,
        sorter_indices: Optional[T] = None,
    ) -> T:
        # See [Note: Inductor bucketize op]
        ...

    # ~~~~~~~~~~~~~~~~~~~~~~~~~~~~~~~~~~~~~~~~~~~~~~~~~~~~~~~~~~~~~~~~~
    # The following ops have semantics that correspond exactly to the torch
    # operation with the same corresponding name.

    def abs(self, x0: T) -> T:
        ...

    def exp(self, x0: T) -> T:
        ...

    def exp2(self, x0: T) -> T:
        ...

    def expm1(self, x0: T) -> T:
        ...

    def sqrt(self, x0: T) -> T:
        ...

    def relu(self, x0: T) -> T:
        ...

    def minimum(self, x0: T, x1: T) -> T:
        ...

    def maximum(self, x0: T, x1: T) -> T:
        ...

    def cos(self, x0: T) -> T:
        ...

    def sin(self, x0: T) -> T:
        ...

    def lgamma(self, x0: T) -> T:
        ...

    def erf(self, x0: T) -> T:
        ...

    def cosh(self, x0: T) -> T:
        ...

    def sinh(self, x0: T) -> T:
        ...

    def acos(self, x0: T) -> T:
        ...

    def acosh(self, x0: T) -> T:
        ...

    def asin(self, x0: T) -> T:
        ...

    def asinh(self, x0: T) -> T:
        ...

    def atan2(self, x0: T, x1: T) -> T:
        ...

    def atan(self, x0: T) -> T:
        ...

    def atanh(self, x0: T) -> T:
        ...

    def copysign(self, x0: T, x1: T) -> T:
        ...

    def erfc(self, x0: T) -> T:
        ...

    def erfinv(self, x0: T) -> T:
        ...

    def frexp(self, x0: T):
        ...

    def hypot(self, x0: T, x1: T) -> T:
        ...

    def log10(self, x0: T) -> T:
        ...

    def log2(self, x0: T) -> T:
        ...

    def nextafter(self, x0: T, x1: T) -> T:
        ...

    def logical_and(self, x0: T, x1: T) -> T:
        ...

    def logical_not(self, x0: T) -> T:
        ...

    def logical_or(self, x0: T, x1: T) -> T:
        ...

    def logical_xor(self, x0: T, x1: T) -> T:
        ...

    def bitwise_and(self, x0: T, x1: T) -> T:
        ...

    def bitwise_not(self, x0: T) -> T:
        ...

    def bitwise_or(self, x0: T, x1: T) -> T:
        ...

    def bitwise_xor(self, x0: T, x1: T) -> T:
        ...

    def bitwise_left_shift(self, x0: T, x1: T) -> T:
        ...

    def bitwise_right_shift(self, x0: T, x1: T) -> T:
        ...

    def rsqrt(self, x0: T) -> T:
        ...

    def log1p(self, x0: T) -> T:
        ...

    def tan(self, x0: T) -> T:
        ...

    def tanh(self, x0: T) -> T:
        ...

    def sigmoid(self, x0: T) -> T:
        ...

    def signbit(self, x0: T) -> T:
        ...

    def fmod(self, x0: T, x1: T) -> T:
        ...

    def log(self, x0: T) -> T:
        ...

    def isinf(self, x0: T) -> T:
        ...

    def isnan(self, x0: T) -> T:
        ...

    # NB: this returns a float, like the torch operation
    # This rounds half to even to break ties
    def round(self, x0: T) -> T:
        ...

    # NB: this returns a float, like the torch operation
    def floor(self, x0: T) -> T:
        ...

    def sign(self, x0: T) -> T:
        ...

    # NB: this returns a float, like the torch operation
    def trunc(self, x0: T) -> T:
        ...

    # NB: this returns a float, like the torch operation
    def ceil(self, x0: T) -> T:
        ...

    def neg(self, x0: T) -> T:
        ...

    def reciprocal(self, x0: T) -> T:
        ...

    def eq(self, x0: T, x1: T) -> T:
        ...

    def ne(self, x0: T, x1: T) -> T:
        ...

    def lt(self, x0: T, x1: T) -> T:
        ...

    def gt(self, x0: T, x1: T) -> T:
        ...

    def le(self, x0: T, x1: T) -> T:
        ...

    def ge(self, x0: T, x1: T) -> T:
        ...

    def add(self, x0: T, x1: T) -> T:
        ...

    def sub(self, x0: T, x1: T) -> T:
        ...

    def mul(self, x0: T, x1: T) -> T:
        ...

    # NB: this returns a float, like the torch operation
    def pow(self, x0: T, x1: T) -> T:
        ...

    def and_(self, x0: T, x1: T) -> T:
        ...

    def or_(self, x0: T, x1: T) -> T:
        ...

    def xor(self, x0: T, x1: T) -> T:
        ...

    # These are metaprogrammed by MockHandler._init_cls
    def lshift(self, x0: T, x1: T) -> T:
        ...

    def rshift(self, x0: T, x1: T) -> T:
        ...

    def getitem(self, x0: T, x1: T) -> T:
        # TODO: this is probably just illegal lol
        ...

    def matmul(self, x0: T, x1: T) -> T:
        # TODO: this is probably just illegal lol
        ...

    def invert(self, x0: T) -> T:
        ...

    # ~~~~~~~~~~~~~~~~~~~~~~~~~~~~~~~~~~~~~~~~~~~~~~~~~~~~~~~~~~~~~~~~~
    # These are "special" operators.  These only exist if the target
    # language actually supports the operator.  Keep this in sync with
    # pointwise_overrides_data.

    def airy_ai(self, x: T) -> T:
        ...

    def bessel_j0(self, x: T) -> T:
        ...

    def bessel_j1(self, x: T) -> T:
        ...

    def bessel_y0(self, x: T) -> T:
        ...

    def bessel_y1(self, x: T) -> T:
        ...

    def digamma(self, x: T) -> T:
        ...

    def erfcx(self, x: T) -> T:
        ...

    def fma(self, x: T, y: T, z: T) -> T:
        ...

    def igamma(self, x: T, y: T) -> T:
        ...

    def igammac(self, x: T, y: T) -> T:
        ...

    def gammainc(self, x: T, y: T) -> T:
        ...

    def gammaincc(self, x: T, y: T) -> T:
        ...

    def i0(self, x: T) -> T:
        ...

    def i0e(self, x: T) -> T:
        ...

    def i1(self, x: T) -> T:
        ...

    def i1e(self, x: T) -> T:
        ...

    def log_ndtr(self, x: T) -> T:
        ...

    def modified_bessel_i0(self, x: T) -> T:
        ...

    def modified_bessel_i1(self, x: T) -> T:
        ...

    def modified_bessel_k0(self, x: T) -> T:
        ...

    def modified_bessel_k1(self, x: T) -> T:
        ...

    def ndtr(self, x: T) -> T:
        ...

    def ndtri(self, x: T) -> T:
        ...

    def polygamma(self, x: T, y: T) -> T:
        ...

    def scaled_modified_bessel_k0(self, x: T) -> T:
        ...

    def scaled_modified_bessel_k1(self, x: T) -> T:
        ...

    def spherical_bessel_j0(self, x: T) -> T:
        ...

    def zeta(self, x: T, y: T) -> T:
        ...

    def chebyshev_polynomial_t(self, x: T, y: T) -> T:
        ...

    def chebyshev_polynomial_u(self, x: T, y: T) -> T:
        ...

    def chebyshev_polynomial_v(self, x: T, y: T) -> T:
        ...

    def chebyshev_polynomial_w(self, x: T, y: T) -> T:
        ...

    def legendre_polynomial_p(self, x: T, y: T) -> T:
        ...

    def shifted_chebyshev_polynomial_t(self, x: T, y: T) -> T:
        ...

    def shifted_chebyshev_polynomial_u(self, x: T, y: T) -> T:
        ...

    def shifted_chebyshev_polynomial_v(self, x: T, y: T) -> T:
        ...

    def shifted_chebyshev_polynomial_w(self, x: T, y: T) -> T:
        ...

    def hermite_polynomial_h(self, x: T, y: T) -> T:
        ...

    def hermite_polynomial_he(self, x: T, y: T) -> T:
        ...

    def laguerre_polynomial_l(self, x: T, y: T) -> T:
        ...

    # ~~~~~~~~~~~~~~~~~~~~~~~~~~~~~~~~~~~~~~~~~~~~~~~~~~~~~~~~~~~~~~~~~
    # These operators are a bit special, because they are conventionally
    # natively supported in both Python and C, but the semantics differ so
    # care must be taken

    def truncdiv(self, x0: T, x1: T) -> T:
        """C-style trunc division between integers only.  Computes the true
        division of two numbers and rounds the result to zero.
        """
        ...

    def floordiv(self, x0: T, x1: T) -> T:
        """Python-style floor division between integers only.  Computes the
        true division of two numbers and floors the result.  If you want
        floor division for floats, do regular truediv and floor the result.
        """
        ...

    def truediv(self, x0: T, x1: T) -> T:
        """True division between floats.  Integer inputs are NOT valid.  To
        do Python-style (int, int) -> float division, use int_truediv"""
        ...

    def int_truediv(self, x0: T, x1: T) -> T:
        """True division between integers.  This is NOT the same as promoting
        to float and doing integer division, there is a bespoke algorithm for
        doing the division in higher precision than the above.
        """
        ...

    def div(self, x0: T, x1: T) -> T:
        """TODO: to be removed.  This renders as / no matter what the backend is
        which is incoherent."""
        ...

    def mod(self, x0: T, x1: T) -> T:
        """C-style modulus, take sign from LHS (x0)."""
        ...

    def remainder(self, x0: T, x1: T) -> T:
        """Python-style modulus, take sign from RHS (x1)."""
        ...

    def round_decimal(self, x0: T, x1: T) -> T:
        """Python-style round with decimal argument"""
        ...

    # ~~~~~~~~~~~~~~~~~~~~~~~~~~~~~~~~~~~~~~~~~~~~~~~~~~~~~~~~~~~~~~~~~
    # In CUDA, optimized implementations of other mathematical operations are
    # offered separately via libdevice for double precision computation (in
    # Triton, these go to tl.math rather than tl).  We lower to these
    # operators when doing FP64 on CUDA.  Note that some operators
    # unconditional go to tl.math.
    #
    # TODO(ezyang): Is this really the best way to do this?  What if we have
    # abs internally route to tl.math automatically when given a double
    # precision input?  One reason is that when doing codegen, we often don't
    # know what the dtype of the inputs are!  (In principle we do know, but
    # for many analyses it's not conveniently available.)

    def libdevice_abs(self, x0: T) -> T:
        ...

    def libdevice_exp(self, x0: T) -> T:
        ...

    def libdevice_sqrt(self, x0: T) -> T:
        ...

    def libdevice_cos(self, x0: T) -> T:
        ...

    def libdevice_sin(self, x0: T) -> T:
        ...

    def libdevice_sigmoid(self, x0: T) -> T:
        ...

    def libdevice_log(self, x0: T) -> T:
        ...


class NoopHandler:
    def __getattr__(self, name):
        if name == "name":
            return "NoopHandler"

        def inner(*args, **kwargs):
            return None

        return inner

    @staticmethod
    def masked(mask, body, other) -> None:
        return None

    @staticmethod
    def frexp(x) -> Tuple[None, None]:
        return (None, None)

    @staticmethod
    def scan(dtypes, combine_fn, values) -> Tuple[None, ...]:
        return (None,) * len(values)

    @staticmethod
    def sort(dtypes, values, stable, descending) -> Tuple[None, ...]:
        return (None,) * len(values)

    @staticmethod
    def indirect_indexing(index_var, size, check=True, wrap_neg=True) -> sympy.Symbol:
        return sympy.Integer(0)


# Use mypy to check protocol implemented correctly
def _typecheck_NoopHandler(h: NoopHandler) -> OpsHandler[None]:
    return h


class MockHandler:
    def __getattr__(self, name):
        if name == "name":
            return "MockHandler"

        def inner(*args, **kwargs):
            fargs = [_arg_str(a) for a in args]
            fargs.extend(f"{k}={v}" for k, v in kwargs.items())
            return f"ops.{name}({', '.join(fargs)})"

        return inner

    @staticmethod
    def masked(mask, body, other) -> str:
        return f"ops.masked({mask}, {body()}, {other})"

    @staticmethod
    def frexp(x):
        return (f"ops.frexp({x})[0]", f"ops.frexp({x})[1]")

    @staticmethod
    def scan(dtypes, combine_fn, values):
        return tuple(
            f"ops.scan({dtypes}, {combine_fn}, {values})[{i}]"
            for i in range(len(values))
        )

    @staticmethod
    def sort(dtypes, values, stable, descending):
        return tuple(
            f"ops.sort({dtypes}, {values}, stable={stable}, descending={descending})[{i}]"
            for i in range(len(values))
        )

    @staticmethod
    def indirect_indexing(index_var, size, check=True, wrap_neg=True) -> sympy.Symbol:
        return sympy_index_symbol(str(index_var))

    @classmethod
    def _init_cls(cls):
        def make_handler(format_string):
            @staticmethod  # type: ignore[misc]
            def inner(*args):
                return format_string.format(*args)

            return inner

        for name, format_string in {
            "add": "{} + {}",
            "sub": "{} - {}",
            "mul": "{} * {}",
            "floordiv": "{} // {}",
            "truediv": "{} / {}",
            "mod": "{} % {}",  # careful, depending on target semantics varies
            "pow": "{} ** {}",
            "lshift": "{} << {}",
            "rshift": "{} >> {}",
            "and_": "{} & {}",
            "or_": "{} | {}",
            "xor": "{} ^ {}",
            "eq": "{} == {}",
            "ne": "{} != {}",
            "lt": "{} < {}",
            "gt": "{} > {}",
            "le": "{} <= {}",
            "ge": "{} >= {}",
            "neg": "-{}",
        }.items():
            setattr(cls, name, make_handler(format_string))


MockHandler._init_cls()


# Use mypy to check protocol implemented correctly
def _typecheck_MockHandler(h: MockHandler) -> OpsHandler[str]:
    return h


class KernelFormatterHandler:
    def __init__(self, parent_handler):
        self.parent_handler = parent_handler
        self.output = IndentedBuffer(1)
        self.var_counter = itertools.count()

    @staticmethod
    def ir_to_string(ir_fn, index, rindex=None) -> str:
        from .ir import FlexibleLayout
        from .virtualized import V

        args = [index, rindex] if rindex is not None else [index]
        names = ["index", "rindex"] if rindex is not None else ["index"]
        formatter = KernelFormatterHandler(MockHandler())

        with formatter.output.indent(-1):
            formatter.output.writeline(f"def inner_fn({', '.join(names)}):")
        for name, arg in zip(names, args):
            if arg:
                lhs = ", ".join(
                    [
                        str("_" if isinstance(v, (int, sympy.Integer)) else v)
                        for v in arg
                    ]
                )
                formatter.output.writeline(f"{lhs} = {name}")

        with V.set_ops_handler(formatter), patch.object(
            FlexibleLayout, "allow_indexing", True
        ):
            result = ir_fn(*args)
            return formatter.getvalue(result)

    def __getattr__(self, name) -> Callable[..., Any]:
        def inner(*args, **kwargs):
            line = getattr(self.parent_handler, name)(*args, **kwargs)
            if name == "indirect_indexing":
                return line

            def write(line):
                # replace line with a new variable name
                varname = f"tmp{next(self.var_counter)}"
                self.output.writeline(f"{varname} = {line}")
                return varname

            return pytree.tree_map(write, line)

        return inner

    def reduction(
        self,
        dtype: torch.dtype,
        src_dtype: torch.dtype,
        reduction_type: ReductionType,
        value: Union[str, Tuple[str, ...]],
    ) -> Union[str, Tuple[str, ...]]:
        line = self.parent_handler.reduction(dtype, src_dtype, reduction_type, value)
        num_values = reduction_num_outputs(reduction_type)
        varnames = [f"tmp{next(self.var_counter)}" for _ in range(num_values)]
        self.output.writeline(f"{','.join(varnames)} = {line}")
        return tuple(varnames) if num_values > 1 else varnames[0]

    def getvalue(self, result):
        self.output.writeline(f"return {result}")
        return self.output.getvalue()


# Use mypy to check protocol implemented correctly
def _typecheck_KernelFormatterHandler(h: KernelFormatterHandler) -> OpsHandler[str]:
    return h


class WrapperHandler(Generic[T]):
    def __init__(self, inner: OpsHandler[T]):
        self._inner = inner

    def __getattr__(self, item):
        return getattr(self._inner, item)


# Use mypy to check protocol implemented correctly
def _typecheck_WrapperHandler(h: WrapperHandler[T]) -> OpsHandler[T]:
    return h


class AddParenHandler(WrapperHandler[T]):
    def __getattr__(self, name):
        def inner(*args, **kwargs):
            val = getattr(self._inner, name)(*args, **kwargs)
            return f"({val})"

        return inner


# Use mypy to check protocol implemented correctly
def _typecheck_AddParenHandler(h: AddParenHandler[T]) -> OpsHandler[T]:
    return h


class OpCountResult(NamedTuple):
    num_ops: int
    used_ops: OrderedSet[str]
    read_buffers: List[str]
    nontrivial_read_count: int


class OpCounterCSE:
    """Shim to count how many ops are used"""

    def __init__(self, inner):
        super().__init__()
        self.parent_handler = inner
        self.op_count = 0
        self.var_names = {}
        self._used_ops: OrderedSet[str] = OrderedSet()
        self._read_names: List[str] = []
        self._nontrivial_read_count = 0

    def __getattr__(self, name):
        def inner(*args, **kwargs):
            return pytree.tree_map(
                self._update_count, getattr(self.parent_handler, name)(*args, **kwargs)
            )

        self._used_ops.add(name)
        return inner

    def _update_count(self, val):
        varname = self.var_names.get(val)
        if not varname:
            varname = f"tmp{self.op_count}"
            self.op_count += 1
            self.var_names[val] = varname
        return varname

    def indirect_indexing(self, *args, **kwargs):
        self._used_ops.add("indirect_indexing")
        return self.parent_handler.indirect_indexing(*args, **kwargs)

    def load(self, name: str, index: sympy.Expr) -> str:
        val = self.parent_handler.load(name, index)
        if val not in self.var_names:
            self._used_ops.add("load")
            self._read_names.append(name)
            if not isinstance(index, (sympy.Integer, int)):
                self._nontrivial_read_count += 1
        return self._update_count(val)

    def load_seed(self, name: str, offset: T):
        val = self.parent_handler.load_seed(name, offset)
        if val not in self.var_names:
            self._used_ops.add("load_seed")
            self._read_names.append(name)
        return self._update_count(val)

    def bucketize(
        self,
<<<<<<< HEAD
        values,
        offsets_name: str,
        offsets_size: sympy.Expr,
        indexing_dtype: torch.dtype,
        right: bool,
    ):
        val = self.parent_handler.bucketize(
            values, offsets_name, offsets_size, indexing_dtype, right
        )
        if val not in self.var_names:
            self._used_ops.add("bucketize")
            self._read_names.append(offsets_name)
=======
        values: T,
        boundaries: Tuple[str, sympy.Expr, sympy.Expr, sympy.Expr],
        boundary_indices: T,
        indexing_dtype: torch.dtype,
        right: bool,
        sorter: Optional[Tuple[str, sympy.Expr]] = None,
        sorter_indices: Optional[T] = None,
    ) -> T:
        """
        See [Note: Inductor bucketize op]
        """
        val = self.parent_handler.bucketize(
            values,
            boundaries,
            boundary_indices,
            indexing_dtype,
            right,
            sorter,
            sorter_indices,
        )
        if val not in self.var_names:
            self._used_ops.add("bucketize")
            self._read_names.append(boundaries[0])
            if sorter is not None:
                self._read_names.append(sorter[0])
>>>>>>> 9b2e453e
        return self._update_count(val)

    def getvalue(self):
        return OpCountResult(
            self.op_count, self._used_ops, self._read_names, self._nontrivial_read_count
        )


def _typecheck_OpCounterCSE(h: OpCounterCSE) -> OpsHandler[str]:
    return h


class ExtractConstantsHandler(NoopHandler):
    def __init__(self, device):
        self.device = device

    def constant(self, value: Any, dtype: torch.dtype) -> "torch._inductor.ir.Constant":
        from torch._inductor import ir

        return ir.Constant(value=value, dtype=dtype, device=self.device)


def _typecheck_ExtractConstantsHandler(h: ExtractConstantsHandler) -> OpsHandler[Any]:
    return h


class SimpleCSEHandler(WrapperHandler[T]):
    """Wraps the underlying handler with a CSE pass

    NOTE: Compared to codegen level CSE this is simplified as it
    doesn't support stores which require load cache invalidation.
    """

    def __init__(self, inner: OpsHandler[T]):
        super().__init__(inner)
        self.cse_cache: Dict[str, Union[T, Tuple[T, ...]]] = {}
        self.mock = MockHandler()

    def indirect_indexing(self, *args, **kwargs) -> sympy.Expr:
        return super().indirect_indexing(*args, **kwargs)  # type: ignore[misc]

    def store(self, *args, **kwargs) -> T:
        raise NotImplementedError("store not implemented")

    def store_reduction(self, *args, **kwargs) -> T:
        raise NotImplementedError("store not implemented")

    def __getattr__(self, name) -> Callable[..., Any]:
        def inner(*args, **kwargs):
            key = getattr(self.mock, name)(*args, **kwargs)
            val = self.cse_cache.get(key)
            if val is not None:
                return val

            val = getattr(self._inner, name)(*args, **kwargs)
            self.cse_cache[key] = val
            return val

        return inner


def _typecheck_SimpleCSEHandler(h: SimpleCSEHandler[Any]) -> OpsHandler[Any]:
    return h<|MERGE_RESOLUTION|>--- conflicted
+++ resolved
@@ -1018,20 +1018,6 @@
 
     def bucketize(
         self,
-<<<<<<< HEAD
-        values,
-        offsets_name: str,
-        offsets_size: sympy.Expr,
-        indexing_dtype: torch.dtype,
-        right: bool,
-    ):
-        val = self.parent_handler.bucketize(
-            values, offsets_name, offsets_size, indexing_dtype, right
-        )
-        if val not in self.var_names:
-            self._used_ops.add("bucketize")
-            self._read_names.append(offsets_name)
-=======
         values: T,
         boundaries: Tuple[str, sympy.Expr, sympy.Expr, sympy.Expr],
         boundary_indices: T,
@@ -1057,7 +1043,6 @@
             self._read_names.append(boundaries[0])
             if sorter is not None:
                 self._read_names.append(sorter[0])
->>>>>>> 9b2e453e
         return self._update_count(val)
 
     def getvalue(self):
