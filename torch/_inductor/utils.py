# mypy: allow-untyped-defs
from __future__ import annotations

import collections
import contextlib
import dataclasses
import enum
import functools
import inspect
import io
import itertools
import logging
import math
import operator
import os
import platform
import re
import shutil
import sys
import tempfile
import textwrap
import time
import unittest
from datetime import datetime
from io import StringIO
from typing import (
    Any,
    Callable,
    Dict,
    Generic,
    Iterable,
    List,
    NamedTuple,
    Optional,
    Protocol,
    Sequence,
    Set,
    Tuple,
    TypeVar,
    Union,
    ValuesView,
)
from typing_extensions import Concatenate, ParamSpec
from unittest import mock

import sympy

import torch
from torch.utils._pytree import tree_map_only


GPU_TYPES = ["cuda", "xpu"]


# defines here before import torch._dynamo is for avoiding circular import
# when get_gpu_type is imported from dynamo
@functools.lru_cache(None)
def get_gpu_type():
    avail_gpus = [x for x in GPU_TYPES if getattr(torch, x).is_available()]
    assert len(avail_gpus) <= 1
    gpu_type = "cuda" if len(avail_gpus) == 0 else avail_gpus.pop()
    return gpu_type


from torch._dynamo.device_interface import get_interface_for_device
from torch._dynamo.utils import detect_fake_mode
from torch.autograd import DeviceType
from torch.autograd.profiler_util import EventList
from torch.fx.passes.graph_transform_observer import GraphTransformObserver
from torch.fx.passes.shape_prop import ShapeProp
from torch.utils._sympy.functions import (
    CeilDiv,
    CleanDiv,
    FloorDiv,
    Identity,
    ModularIndexing,
)
from torch.utils._sympy.symbol import make_symbol, SymT
from torch.utils._sympy.value_ranges import bound_sympy, ValueRanges

from . import config
from .runtime.runtime_utils import ceildiv as runtime_ceildiv


_IS_WINDOWS = sys.platform == "win32"

log = logging.getLogger(__name__)

_T = TypeVar("_T")
VarRanges = Dict[sympy.Expr, sympy.Expr]
InputType = Union[torch.Tensor, int]


GPU_ALIGN_BYTES = 16
ALIGNMENT = 16

ALIGN_BYTES = 64
assert (ALIGN_BYTES & (ALIGN_BYTES - 1)) == 0 and ALIGN_BYTES >= 8, "must be power of 2"


def _align(nbytes):
    """Round up to the nearest multiple of ALIGN_BYTES"""
    return (nbytes + ALIGN_BYTES - 1) & -ALIGN_BYTES


def _is_aligned(v: sympy.Expr):
    """v can be statically proven to be a multiple of ALIGN_BYTES"""
    if isinstance(v, (sympy.Add, sympy.Max)):
        return all(map(_is_aligned, v.args))
    return isinstance(v, align) or sympy.gcd(v, ALIGN_BYTES) == ALIGN_BYTES


class align(sympy.Function):
    """Symbolically round up to the nearest multiple of ALIGN_BYTES"""

    nargs = (1,)
    is_integer = True

    @classmethod
    def eval(cls, value):
        if isinstance(value, (int, sympy.Integer)):
            return _align(int(value))
        if _is_aligned(value):
            return value


def do_bench_using_profiling(fn: Callable[[], Any], warmup=25, rep=100) -> float:
    """
    Returns benchmark results by examining torch profiler events.
    This could be more accurate as it doesn't count CPU side overhead.
    However, this also requires manually excluding irrelevant event, e.g.
    vectorized_elementwise_kernel which is used to fill L2 cache,
    various CUDA events, etc, so could also be fragile.
    """

    fn()
    torch.cuda.synchronize()
    cache = torch.empty(int(256e6 // 4), dtype=torch.int, device="cuda")

    # Estimate the runtime of the function
    start_event = torch.cuda.Event(enable_timing=True)
    end_event = torch.cuda.Event(enable_timing=True)
    start_event.record()
    for _ in range(5):
        cache.zero_()
        fn()
    end_event.record()
    torch.cuda.synchronize()
    estimate_ms = start_event.elapsed_time(end_event) / 5

    # compute number of warmup and repeat
    n_warmup = max(1, int(warmup / estimate_ms))
    n_repeat = max(1, int(rep / estimate_ms))

    # Warm-up
    for _ in range(n_warmup):
        fn()

    with torch.profiler.profile(
        activities=[
            torch.profiler.ProfilerActivity.CUDA,
        ]
    ) as p:
        # Benchmark
        for i in range(n_repeat):
            # we clear the L2 cache before each run
            cache.zero_()
            # record time of `fn`
            fn()
        # Record clocks
        torch.cuda.synchronize()

    log.debug("raw events")
    log.debug(p.key_averages().table(sort_by="self_device_time_total", row_limit=-1))

    filtered_events = EventList(
        [
            event
            for event in p.events()
            if event.device_type == DeviceType.CUDA and event.name != "Context Sync"
        ]
    )
    if len(filtered_events) % n_repeat != 0:
        raise RuntimeError(
            "Failed to divide all profiling events into #repeat groups. "
            "#CUDA events: %d, #repeats: %s",
            len(filtered_events),
            n_repeat,
        )
    num_event_per_group = len(filtered_events) / n_repeat
    actual_events = EventList(
        [
            event
            for i, event in enumerate(filtered_events)
            if i % num_event_per_group != 0
        ]
    )
    actual_events._build_tree()
    actual_events = actual_events.key_averages()

    log.debug("profiling time breakdown")
    log.debug(actual_events.table(row_limit=-1))

    res = sum(event.device_time_total for event in actual_events) / 1000.0 / n_repeat
    log.debug("profiling results: %s ms", res)
    return res


@functools.lru_cache(None)
def has_torchvision_roi_align() -> bool:
    try:
        from torchvision.ops import roi_align  # noqa: F401

        torch._C._dispatch_has_kernel_for_dispatch_key("torchvision::nms", "Meta")
        return roi_align is not None and hasattr(
            getattr(torch.ops, "torchvision", None), "roi_align"
        )
    except ImportError:
        return False
    except RuntimeError as e:
        assert "torchvision::nms does not exist" in str(e)
        return False


def decode_device(device: Union[Optional[torch.device], str]) -> torch.device:
    if device is None:
        return torch.tensor(0.0).device  # default device
    if isinstance(device, str):
        device = torch.device(device)
    if device.type not in ("cpu", "meta") and device.index is None:
        device_interface = get_interface_for_device(device.type)
        return torch.device(device.type, index=device_interface.Worker.current_device())
    return device


def sympy_product(it):
    return functools.reduce(operator.mul, it, sympy.Integer(1))


def sympy_dot(seq1, seq2):
    assert len(seq1) == len(seq2)
    return sympy.expand(sum(a * b for a, b in zip(seq1, seq2)))


def unique(it: Iterable[_T]) -> ValuesView[_T]:
    return {id(x): x for x in it}.values()


def ceildiv(
    numer: Union[int, sympy.Expr], denom: Union[int, sympy.Expr]
) -> Union[int, sympy.Expr]:
    if isinstance(numer, sympy.Expr) or isinstance(denom, sympy.Expr):
        return CeilDiv(sympy.sympify(numer), sympy.sympify(denom))
    # TODO: There is a bug in a call to this function, to repro:
    # python benchmarks/dynamo/huggingface.py --inductor -d cuda --accuracy
    # --amp --only YituTechConvBert --dynamic-shapes
    assert isinstance(numer, int) and isinstance(
        denom, int
    ), f"{numer}: {type(numer)}, {denom}: {type(denom)}"
    return runtime_ceildiv(numer, denom)


def _type_of(key):
    # Use the function here to get rid of dependencies on the Triton during the codegen.
    # Refer to Triton implementation here:
    # https://github.com/openai/triton/blob/98b5945d2aef679e00ebca8e07c35c3658ec76de/python/triton/runtime/jit.py#L238
    # `None` is nullptr.  Implicitly convert to *i8.
    if key is None:
        return "*i8"
    dtype_str = str(key).split(".")[-1]
    tys = {
        "bool": "i1",
        "float8e4nv": "fp8e4nv",
        "float8e5": "fp8e5",
        "float8e4b15": "fp8e4b15",
        "float8e4b15x4": "fp8e4b15x4",
        "float8_e4m3fn": "fp8e4nv",
        "float8_e5m2": "fp8e5",
        "float16": "fp16",
        "bfloat16": "bf16",
        "float32": "fp32",
        "float64": "fp64",
        "int8": "i8",
        "int16": "i16",
        "int32": "i32",
        "int64": "i64",
        "uint8": "u8",
        "uint16": "u16",
        "uint32": "u32",
        "uint64": "u64",
    }
    # reinterpret can create triton type
    for v in list(tys.values()):
        tys[v] = v
    return key if isinstance(key, str) else f"*{tys[dtype_str]}"


def convert_shape_to_inductor(
    lst: Iterable[Union[int, torch.SymInt]]
) -> List[sympy.Expr]:
    """
    Gets the shape and stride of a tensor. For non-symbolic tensors, this is
    trivial. But for symbolic tensors, we need to map from SymIntNode into
    sympy.Expr.
    """
    return [sympy.sympify(i) for i in lst]


def convert_shape_to_symint(
    lst: Iterable[Union[int, sympy.Expr]]
) -> List[Union[int, torch.SymInt]]:
    """
    Takes a list of shapes from Inductor and converts them into symints (or just
    ints if all shapes are static).
    """
    from .virtualized import V

    return [
        i
        if isinstance(i, int)
        else int(i)
        if isinstance(i, sympy.Integer)
        else V.graph.sizevars.shape_env.create_symintnode(i, hint=None)
        for i in lst
    ]


def is_view(op: torch._ops.OpOverload):
    """
    Does this op overload have aliasing
    """
    assert isinstance(op, torch._ops.OpOverload)
    return any(a.alias_info is not None for a in op._schema.arguments)


def is_pointwise_use(
    use, is_pointwise_fn: Optional[Callable[[torch._ops.OpOverload], bool]] = None
):
    """
    Do all uses of this op have torch.Tag.pointwise or return True for optional `is_pointwise_fn`

    Uses in views ops will follow the views uses
    """

    if not use.op == "call_function":
        return False

    if not (
        isinstance(use.target, torch._ops.OpOverload) or use.target is operator.getitem
    ):
        return False

    if use.target is operator.getitem or is_view(use.target):
        return all(is_pointwise_use(u, is_pointwise_fn) for u in use.users)

    return torch.Tag.pointwise in use.target.tags or (
        is_pointwise_fn is not None and is_pointwise_fn(use.target)
    )


def gen_gm_and_inputs(target, args, kwargs):
    g = torch.fx.Graph()
    graph_args = []

    def add_tensor_arg(arg):
        graph_args.append(arg)
        return g.placeholder(f"arg{len(graph_args)}")

    node = g.call_function(
        target, *tree_map_only(torch.Tensor, add_tensor_arg, (args, kwargs))
    )
    if (
        len(target._schema.returns) == 1
        and str(target._schema.returns[0].type) == "Tensor"
    ):
        node = (node,)  # type: ignore[assignment]
    g.output(node)

    gm = torch.fx.GraphModule({}, g)
    return gm, graph_args


def synchronize(device: str = "cuda"):
    if device == "cpu":
        return
    device_interface = get_interface_for_device(device)
    if device_interface.is_available():
        device_interface.synchronize()


def timed(
    model: Callable[..., Any], example_inputs, times: int = 1, device: str = "cuda"
) -> float:
    synchronize(device)
    torch.manual_seed(1337)
    t0 = time.perf_counter()
    for _ in range(times):
        result = model(*example_inputs)
        synchronize(device)
    t1 = time.perf_counter()
    # GC the result after timing
    assert result is not None  # type: ignore[possibly-undefined]
    return t1 - t0


def print_performance(
    fn, args=(), times=10, repeat=10, baseline=1.0, device: str = "cuda"
):
    timings = torch.tensor([timed(fn, args, times, device) for _ in range(repeat)])
    took = torch.median(timings) / times
    print(f"{took / baseline:.6f}")
    return took


def precompute_method(obj: Any, method: str):
    """Replace obj.method() with a new method that returns a precomputed constant."""
    result = getattr(obj, method)()
    setattr(obj, method, lambda: result)


def precompute_methods(obj: Any, methods: List[str]):
    """Replace methods with new methods that returns a precomputed constants."""
    for method in methods:
        precompute_method(obj, method)


def cmp(a, b) -> int:
    return int(a > b) - int(a < b)


def pad_listlike(x, size):
    if len(x) == 1:
        return type(x)([x[0]]) * size
    else:
        return x


# Used to ensure that iterating over a set is deterministic
def tuple_sorted(x):
    if len(x) == 0:
        return []

    def sort_func(elem):
        if isinstance(elem, str):
            return elem
        else:
            # We expect `elem` to be `scheduler.BaseSchedulerNode` type here,
            # but we are not able to do isinstance assert because of circular dependency
            return elem.get_name()

    return sorted(x, key=sort_func)


P = ParamSpec("P")
RV = TypeVar("RV", covariant=True)


class CachedMethod(Protocol, Generic[P, RV]):
    @staticmethod
    def clear_cache(self) -> None:
        ...

    def __call__(self, *args: P.args, **kwargs: P.kwargs) -> RV:
        ...


# See https://github.com/python/mypy/issues/13222#issuecomment-1193073470 to understand the type signature
def cache_on_self(fn: Callable[Concatenate[Any, P], RV]) -> CachedMethod[P, RV]:
    name = fn.__name__
    key = f"__{name}_cache"

    # wrapper is likely on the hot path, compile a specialized version of it
    ctx = {"fn": fn}
    exec(
        f"""\
        def {name}_cache_on_self(self):
            try:
                return self.{key}
            except AttributeError:
                self.{key} = rv = fn(self)
                return rv
        """.lstrip(),
        ctx,
    )
    wrapper = functools.wraps(fn)(ctx[f"{name}_cache_on_self"])

    def clear_cache(self):
        if hasattr(self, key):
            delattr(self, key)

    wrapper.clear_cache = clear_cache  # type: ignore[attr-defined]
    return wrapper  # type: ignore[return-value]


def aggregate_origins(node_schedule):
    from . import ir

    if isinstance(node_schedule, list):
        return functools.reduce(
            operator.or_,
            [
                node.node.origins
                for node in node_schedule
                if hasattr(node, "node") and node.node
            ],
            set(),
        )
    elif isinstance(node_schedule, ir.ExternKernel):
        return node_schedule.origins
    else:
        return set()


def get_fused_kernel_name(node_schedule, descriptive_names):
    all_origins = aggregate_origins(node_schedule)
    if descriptive_names == "original_aten":
        # Bases the kernel name off of the top-level aten operator (i.e. pre-decompositions)
        sources = [
            origin.meta["original_aten"]._overloadpacket.__name__
            for origin in all_origins
            if origin.op == "call_function"
            and "original_aten" in origin.meta
            and origin.meta["original_aten"] is not None
        ]
        sources = sorted(set(sources))
    elif descriptive_names == "torch":
        # Bases the kernel name off of the top-level "torch" operator (i.e. post-dynamo graph)
        sources = []
        for origin in all_origins:
            if origin.op == "call_function" and "source_fn_stack" in origin.meta:
                source_fn = origin.meta["source_fn_stack"][-1]
                if isinstance(source_fn[1], str):
                    sources.append(source_fn[1])
                else:
                    sources.append(source_fn[1].__name__)
        sources = sorted(set(sources))
    elif descriptive_names == "inductor_node":
        sources = [
            origin.name for origin in all_origins if origin.op == "call_function"
        ]
    else:
        raise NotImplementedError
    sources = sources
    return "_".join(["fused"] + sources)


def get_kernel_metadata(node_schedule, wrapper):
    all_origins = aggregate_origins(node_schedule)
    inductor_nodes = [origin for origin in all_origins if origin.op == "call_function"]

    from_node_dict = collections.defaultdict(list)
    original_aten_dict = collections.defaultdict(list)

    # Attempt to sort `inductor_nodes` topologically. Note that the case
    # where `inductor_nodes` contains nodes from multiple graph instances
    # is not supported. An example of this is conditional statements.
    single_graph = None
    if len(inductor_nodes):
        unique_graphs = {n.graph for n in inductor_nodes}
        if len(unique_graphs) == 1:
            single_graph = inductor_nodes[0].graph
            # create a map of idx -> node and cache it
            if not hasattr(single_graph, "_inductor_kernel_metadata_node_to_idx_map"):
                node_to_idx_map = {}
                for idx, n in enumerate(single_graph.nodes):
                    node_to_idx_map[n] = idx
                single_graph._inductor_kernel_metadata_node_to_idx_map = node_to_idx_map
            inductor_nodes.sort(
                key=lambda n: single_graph._inductor_kernel_metadata_node_to_idx_map[n]
            )

    for node in inductor_nodes:
        if "original_aten" in node.meta and node.meta["original_aten"] is not None:
            key = str(node.meta["original_aten"]._overloadpacket)
            original_aten_dict[key].append(node.name)
        if "from_node" in node.meta:
            key = node.meta["from_node"][0][0]
            from_node_dict[key].append(node.name)
    sort_str = "Topologically Sorted" if single_graph is not None else "Unsorted"
    metadata = (
        f"{wrapper.comment} {sort_str} Source Nodes: [{', '.join(from_node_dict.keys())}], "
        f"Original ATen: [{', '.join(original_aten_dict.keys())}]"
    )

    # trace back to original node here
    detailed_metadata = [f"{wrapper.comment} Source node to ATen node mapping:"]
    for original_node, nodes in sorted(from_node_dict.items()):
        detailed_metadata.append(
            f"{wrapper.comment}   {original_node} => {', '.join(sorted(nodes))}"
        )

    # print the aot_autograd graph fragment
    if single_graph is not None:
        detailed_metadata.append(f"{wrapper.comment} Graph fragment:")
        for n in inductor_nodes:
            # TODO(future): maybe refactor torch/fx/graph.py to make it easy to
            # generate python code for graph fragments
            detailed_metadata.append(f"{wrapper.comment}   {n.format_node()}")

    return metadata, "\n".join(detailed_metadata)


def dominated_nodes(
    initial_queue: Iterable[torch.fx.Node], skip_filter=None
) -> Set[torch.fx.Node]:
    """Returns the set of nodes whose values depend on those within initial_queue"""
    initial_queue = list(initial_queue)
    dominated_set = set(initial_queue)

    while initial_queue:
        node = initial_queue.pop()
        for user in node.users:
            if skip_filter and skip_filter(user):
                continue
            if user not in dominated_set:
                dominated_set.add(user)
                initial_queue.append(user)

    return dominated_set


def gather_origins(args, kwargs):
    import itertools

    from . import ir

    def is_unrealized_node(n):
        if isinstance(n, ir.TensorBox):
            return is_unrealized_node(n.data)
        if isinstance(n, ir.StorageBox):
            return is_unrealized_node(n.data)
        return isinstance(n, ir.IRNode) and isinstance(n, ir.Pointwise)

    kwarg_origins = [val.origins for val in kwargs.values() if is_unrealized_node(val)]
    arg_origins = [arg.origins for arg in args if is_unrealized_node(arg)]
    return set(itertools.chain(*arg_origins, *kwarg_origins))


def sympy_str(expr: sympy.Expr) -> str:
    """
    Normal sympy str is very slow, this is a lot faster.  The result are
    somewhat worse, as it doesn't do as much simplification.  So don't
    use this for final codegen.
    """
    if isinstance(expr, sympy.Symbol):
        return expr.name
    if isinstance(expr, sympy.Add):
        return " + ".join(map(sympy_str, expr.args))
    if isinstance(expr, sympy.Mul):
        return " * ".join(map(sympy_str, expr.args))

    if isinstance(expr, (ModularIndexing, CleanDiv, FloorDiv, Identity)):
        return f"{expr.func.__name__}({', '.join(map(sympy_str, expr.args))})"
    return str(expr)


def get_bounds_index_expr(index):
    from .virtualized import V

    # If this expression does not come from an FX node, we compute its bounds
    if (
        config.compute_all_bounds
        and (fx_node := getattr(V.interpreter, "current_node", None))
        and fx_node.target != "index_expr"
    ):
        return bound_sympy(index)
    else:
        return ValueRanges.unknown()


def sympy_index_symbol_with_prefix(prefix: SymT, idx: int) -> sympy.Symbol:
    """
    Used to generate an integer-nonnegative symbol.
    """
    # This should never be used for creating shape/stride symbols, as those
    # should all be allocated before Inductor.
    assert prefix != SymT.SIZE
    # NOTE: shape symbols are positive (> 0), but index variables are only
    # non-negative (>= 0).
    return make_symbol(prefix, idx, integer=True, nonnegative=True)


def generate_assert(check):
    return (check or config.debug_index_asserts) and config.assert_indirect_indexing


def sympy_index_symbol(name: str) -> sympy.Symbol:
    """
    Used to generate an integer-nonnegative symbol.
    """
    # This should never be used for creating shape/stride symbols, as those
    # should all be allocated before Inductor.
    assert name[0] != "s"
    # NOTE: shape symbols are positive (> 0), but index variables are only
    # non-negative (>= 0).
    return sympy.Symbol(name, integer=True, nonnegative=True)


def sympy_subs(expr: sympy.Expr, replacements: Dict[sympy.Expr, Any]) -> sympy.Expr:
    """
    When the passed replacement symbol v is a string, it is converted to a symbol with name v that
    have the same replaced expression integer and nonnegative properties.
    """

    def to_symbol(replaced, replacement):
        assert isinstance(replaced, sympy.Expr)
        if isinstance(replacement, str):
            return sympy.Symbol(
                replacement,
                integer=replaced.is_integer,  # type: ignore[attr-defined]
                nonnegative=replaced.is_nonnegative,  # type: ignore[attr-defined]
            )
        else:
            return replacement

    # xreplace is faster than subs, but is way more picky
    return sympy.sympify(expr).xreplace(
        {k: to_symbol(k, v) for k, v in replacements.items()}
    )


def is_symbolic(a: Any) -> bool:
    return isinstance(a, torch.SymInt) or (
        isinstance(a, torch.Tensor)
        and any(is_symbolic(x) for x in itertools.chain(a.size(), a.stride()))
    )


def any_is_symbolic(*args: Any) -> bool:
    return any(is_symbolic(a) for a in args)


def get_first_incompatible_cudagraph_node(
    gm: torch.fx.GraphModule,
) -> Optional[torch.fx.Node]:
    from torch.fx.experimental.symbolic_shapes import free_unbacked_symbols

    forbidden_set = {
        "aten._fused_moving_avg_obs_fq_helper.default",
        "aten._fused_moving_avg_obs_fq_helper_functional.default",
        "aten.multinomial.default",
        "fbgemm.dense_to_jagged.default",
        "fbgemm.jagged_to_padded_dense.default",
        "run_and_save_rng_state",
        "run_with_rng_state",
        "aten._local_scalar_dense",
        # Technically, it's not necessary to ban this, because an
        # assert_scalar with constant arguments can be validly run
        # with CUDA graphs, but the operator is also pointless with
        # constant arguments, so might as well ban
        "aten._assert_scalar",
    }
    if torch.are_deterministic_algorithms_enabled():
        forbidden_set.update(
            {
                "aten._unsafe_index_put.default",
                "aten._unsafe_masked_index_put_accumulate.default",
                "aten.index_put.default",
                "aten.index_put_.default",
                "aten.scatter.src",
                "aten.scatter.reduce",
                "aten.scatter.value_reduce",
                "aten.scatter_add_",
                "aten.scatter_add.default",
                "aten.scatter_reduce.two",
                "aten.scatter_reduce_.two",
                "aten.scatter_reduce.two_out",
            }
        )
    for node in gm.graph.nodes:
        if str(node.target) in forbidden_set:
            return node
        if (val := node.meta.get("val")) is not None and free_unbacked_symbols(val):
            return node
    return None


def output_node(gm: torch.fx.GraphModule):
    """Get the output node from an FX graph"""
    last_node = next(iter(reversed(gm.graph.nodes)))
    assert last_node.op == "output"
    return last_node


_registered_caches: List[Any] = []


def clear_on_fresh_inductor_cache(obj: Any):
    """
    Use this decorator to register any caches that should be cache_clear'd
    with fresh_inductor_cache().
    """
    if not hasattr(obj, "cache_clear") or not callable(obj.cache_clear):
        raise AttributeError(f"{obj} does not have a cache_clear method")

    _registered_caches.append(obj)
    return obj


def clear_inductor_caches():
    """
    Clear all registered caches.
    """
    for obj in _registered_caches:
        obj.cache_clear()


@contextlib.contextmanager
def fresh_inductor_cache(cache_entries=None, dir=None, delete=True):
    """
    Contextmanager that provides a clean tmp cachedir for inductor.

    Optionally, pass a dict as 'cache_entries' to get a list of filenames and sizes
    generated with this cache instance.
    """
    clear_inductor_caches()

    inductor_cache_dir = tempfile.mkdtemp(dir=dir)
    try:
        with mock.patch.dict(
            os.environ, {"TORCHINDUCTOR_CACHE_DIR": inductor_cache_dir}
        ):
            log.debug("Using inductor cache dir %s", inductor_cache_dir)
            triton_cache_dir = os.path.join(inductor_cache_dir, "triton")
            with mock.patch.dict(os.environ, {"TRITON_CACHE_DIR": triton_cache_dir}):
                yield
                if isinstance(cache_entries, dict):
                    assert len(cache_entries) == 0, "expected empty cache_entries dict"
                    if os.path.exists(triton_cache_dir):
                        files = os.listdir(triton_cache_dir)
                        cache_entries.update(
                            {
                                f: os.path.getsize(os.path.join(triton_cache_dir, f))
                                for f in files
                                if ".lock" not in f
                            }
                        )
        if delete:
            shutil.rmtree(inductor_cache_dir)
    except Exception:
        if not _IS_WINDOWS:
            """
            Windows can't delete the loaded modules, because the modules binaries are opened.
            TODO: discuss if have better solution to handle this issue.
            """
            log.warning("on error, temporary cache dir kept at %s", inductor_cache_dir)
            raise
    finally:
        clear_inductor_caches()


def argsort(seq) -> List[int]:
    # preserve original order for equal strides
    getter = seq.__getitem__
    a_r = range(len(seq))
    return list(reversed(sorted(a_r, key=getter, reverse=True)))  # noqa: C413


@functools.lru_cache(8)
def get_dtype_size(dtype):
    return torch.empty((), dtype=dtype).element_size()


class LineContext(NamedTuple):
    context: Any


class IndentedBuffer:
    tabwidth = 4

    def __init__(self, initial_indent=0):
        self._lines = []
        self._indent = initial_indent

    def getvaluewithlinemap(self) -> tuple[str, list[tuple[int, LineContext]]]:
        buf = StringIO()
        p = 1
        linemap = []
        for line in self._lines:
            if isinstance(line, DeferredLineBase):
                line = line()
                if line is None:
                    continue
            elif isinstance(line, LineContext):
                linemap.append((p, line.context))
                continue
            assert isinstance(line, str)
            buf.write(line)
            buf.write("\n")
            p += 1 + line.count("\n")
        return buf.getvalue(), linemap

    def getvalue(self) -> str:
        v, _ = self.getvaluewithlinemap()
        return v

    def getrawvalue(self) -> str:
        buf = StringIO()
        for line in self._lines:
            if isinstance(line, DeferredLineBase):
                line = line()
                if line is None:
                    continue
            elif isinstance(line, LineContext):
                continue
            assert isinstance(line, str)
            # backslash implies line continuation
            if line.endswith("\\"):
                buf.write(line[:-1])
            else:
                buf.write(line)
                buf.write("\n")
        return buf.getvalue()

    def clear(self):
        self._lines.clear()

    def __bool__(self):
        return bool(self._lines)

    def prefix(self):
        return " " * (self._indent * self.tabwidth)

    def newline(self):
        self.writeline("\n")

    def writeline(self, line):
        if isinstance(line, LineContext):
            self._lines.append(line)
        elif isinstance(line, DeferredLineBase):
            self._lines.append(line.with_prefix(self.prefix()))
        elif line.strip():
            self._lines.append(f"{self.prefix()}{line}")
        else:
            self._lines.append("")

    def writelines(self, lines):
        for line in lines:
            self.writeline(line)

    def indent(self, offset=1):
        @contextlib.contextmanager
        def ctx():
            self._indent += offset
            try:
                yield
            finally:
                self._indent -= offset

        return ctx()

    def do_indent(self, offset=1):
        self._indent += offset

    def do_unindent(self, offset=1):
        self._indent -= offset

    def splice(self, other_code, strip=False):
        if isinstance(other_code, IndentedBuffer):
            dedent = float("inf")
            for line in other_code._lines:
                if not isinstance(line, LineContext) and line:
                    dedent = min(dedent, len(line) - len(line.lstrip()))
            if math.isinf(dedent):
                dedent = 0
            for line in other_code._lines:
                if isinstance(line, LineContext):
                    self._lines.append(line)
                else:
                    IndentedBuffer.writeline(self, line[int(dedent) :])
        else:
            other_code = textwrap.dedent(other_code)
            if strip:
                other_code = other_code.lstrip()
            if not other_code:
                return
            other_code = other_code.rstrip()
            for line in other_code.split("\n"):
                self.writeline(line)

    def map(self, func: Callable[[Any], Any]) -> IndentedBuffer:
        res = IndentedBuffer(initial_indent=self._indent)
        res._lines = [func(line) for line in self._lines]
        return res

    def __repr__(self):
        return f"{type(self)}({self.getvalue()})"

    def __add__(self, other):
        assert self._indent == other._indent
        res = IndentedBuffer(initial_indent=self._indent)
        res.writelines(self._lines)
        res.writelines(other._lines)
        return res


class FakeIndentedBuffer(IndentedBuffer):
    def __init__(self) -> None:
        super().__init__()

    def __getattribute__(self, name):
        if name == "__class__":  # Allow access to the class attribute
            return object.__getattribute__(self, name)
        raise RuntimeError(
            f"Tried to call self.{name} on FakeIndentedBuffer. This buffer"
            "is currently used on TritonTemplateKernel to prevent actual"
            "writes to the body without explicitly specifying the body with"
            "`TritonTemplateKernel.set_subgraph_body(name)`"
        )


@contextlib.contextmanager
def restore_stdout_stderr(initial_stdout, initial_stderr):
    try:
        yield
    finally:
        sys.stdout = initial_stdout
        sys.stderr = initial_stderr


class DeferredLineBase:
    """A line that can be 'unwritten' at a later time"""

    def __init__(self, line):
        if not line.strip():
            line = ""
        self.line = line

    def __call__(self) -> Optional[str]:
        """Returns either self.line or None to indicate the line has been 'unwritten'"""
        raise NotImplementedError

    def _new_line(self, line: str) -> DeferredLineBase:
        """Returns a new deferred line with the same condition"""
        raise NotImplementedError

    def with_prefix(self, prefix):
        return self._new_line(f"{prefix}{self.line}")

    def lstrip(self):
        return self._new_line(self.line.lstrip())

    def __getitem__(self, index):
        return self._new_line(self.line[index])

    def __bool__(self):
        return bool(self.line)

    def __len__(self):
        return len(self.line)


@functools.lru_cache(None)
def is_big_gpu(index) -> bool:
    min_sms = 68  # 3080
    avail_sms = torch.cuda.get_device_properties(index).multi_processor_count
    if avail_sms < min_sms:
        log.warning(
            "Not enough SMs to use max_autotune_gemm mode",
            extra={"min_sms": min_sms, "avail_sms": avail_sms},
        )
        return False
    return True


def use_max_autotune() -> bool:
    return (
        config.max_autotune or config.max_autotune_gemm or config.search_autotune_cache
    )


def _use_template_for_cuda(layout, allowed_layout_dtypes: List[torch.dtype]) -> bool:
    return (
        layout.device.type == "cuda"
        and layout.dtype in allowed_layout_dtypes
        and is_big_gpu(layout.device.index or 0)
    )


def _use_autotune_backend(backend: str) -> bool:
    return backend.upper() in [
        x.strip() for x in config.max_autotune_gemm_backends.upper().split(",")
    ]


def _use_conv_autotune_backend(backend: str) -> bool:
    return backend.upper() in [
        x.strip() for x in config.max_autotune_conv_backends.upper().split(",")
    ]


def use_triton_template(layout, *, enable_int32=False, enable_float8=False):
    from .codegen.common import BackendFeature, has_backend_feature

    layout_dtypes = [torch.float16, torch.bfloat16, torch.float32]
    if enable_int32:
        layout_dtypes = [torch.float16, torch.bfloat16, torch.float32, torch.int32]
    if enable_float8:
        layout_dtypes.extend([torch.float8_e4m3fn, torch.float8_e5m2])
    return (
        (
            (
                layout.device.type == "cuda"
                and _use_template_for_cuda(layout, layout_dtypes)
            )
            or (layout.device.type == "cpu" and layout.dtype in layout_dtypes)
        )
        and use_max_autotune()
        and _use_autotune_backend("TRITON")
        and has_backend_feature(layout.device, BackendFeature.TRITON_TEMPLATES)
    )


def use_cutlass_template(layout, m, n, k):
    from .virtualized import V

    gemm_size = V.graph.sizevars.size_hint(m * n * k, fallback=-1)
    if gemm_size <= 0 or gemm_size < config.cuda.cutlass_backend_min_gemm_size:
        return False
    from .codegen.cuda.cutlass_utils import try_import_cutlass

    # Do not use cutlass template on ROCm
    if torch.version.hip:
        return False

    layout_dtypes = [torch.float16, torch.bfloat16, torch.float32, torch.int32]
    res = (
        _use_template_for_cuda(layout, layout_dtypes)
        and use_max_autotune()
        and _use_autotune_backend("CUTLASS")
    )

    if res:
        if not try_import_cutlass():
            log.warning(
                "Failed to import CUTLASS lib. Please check whether "
                "_inductor.config.cuda.cutlass_dir is set correctly. "
                "Skipping CUTLASS backend for now."
            )
            return False
    return res


@functools.lru_cache(None)
def _rocm_native_device_arch_name(device):
    return torch.cuda.get_device_properties(device).gcnArchName


@functools.lru_cache(None)
def try_import_ck_lib():
    try:
        import ck4inductor  # type: ignore[import]
        from ck4inductor.universal_gemm.gen_instances import (  # type: ignore[import]
            gen_ops_library,
            gen_ops_preselected,
        )
        from ck4inductor.universal_gemm.op import (  # type: ignore[import]
            CKGemmOperation,
        )

        package_dirname = os.path.dirname(ck4inductor.__file__)
    except ImportError:

        def gen_ops_library():
            return []

        def gen_ops_preselected():
            return []

        class CKGemmOperation:  # type: ignore[no-redef]
            pass

        package_dirname = None
    return package_dirname, gen_ops_library, gen_ops_preselected, CKGemmOperation


def use_ck_template(layout, m, n, k):
    # config knobs check 1
    if not use_max_autotune():
        return False
    # config knobs check 2
    if not _use_autotune_backend("CK"):
        return False
    # platform check
    if not torch.version.hip:
        return False
    # tensors must be on GPU
    if not layout.device.type == "cuda":
        return False
    # hardware check
    # if config arch list is not specified, get the native arch from the device properties
    native_arch = _rocm_native_device_arch_name(layout.device)
    requested_archs = {k.split(":")[0]: k for k in config.rocm.arch} or {
        native_arch.split(":")[0]: native_arch
    }
    requested_supported_archs = [
        requested_archs[k]
        for k in requested_archs.keys() & config.rocm.ck_supported_arch
    ]
    if not requested_supported_archs:
        return False
    # supported input dtypes
    if layout.dtype not in [torch.float16, torch.bfloat16]:
        return False
    # TBD: investigate if we need to disable backend based on number of available CUs similar to `is_big_gpu`
    # check if shape is static and gemm size is not 0
    from .virtualized import V

    gemm_size = V.graph.sizevars.size_hint(m * n * k, fallback=-1)
    if gemm_size <= 0:
        return False
    # TBD: investigate if backend needs to be disabled for small gemms similar to CUTLASS

    ck_package_dirname, _, _, _ = try_import_ck_lib()

    if not ck_package_dirname:
        log.warning("Please pip install Composable Kernel package")
        return False

    if config.is_fbcode():
        config.rocm.ck_dir = ck_package_dirname

    if not config.rocm.ck_dir:
        log.warning("Please set TORCHINDUCTOR_CK_DIR env variable")
        return False

    if ck_package_dirname != config.rocm.ck_dir:
        log.warning("Invalid path to CK library")
        return False

    return True


def _use_template_for_cpu(layout):
    return use_max_autotune() and layout.device.type == "cpu"


def use_cpp_packed_gemm_template(layout, mat1, mat2, mat2_transposed=False):
    from . import ir
    from .codegen.cpp_micro_gemm import create_micro_gemm
    from .codegen.cpp_utils import get_gemm_template_output_and_compute_dtype
    from .kernel.mm_common import mm_args

    if not _use_template_for_cpu(layout) or not _use_autotune_backend("CPP"):
        return False

    if not config.cpp.weight_prepack:
        return False

    int8_gemm = mat1.get_dtype() == torch.uint8
    layout_dtypes = [torch.float32, torch.bfloat16, torch.half, torch.uint8]
    m, n, k, layout, mat1, mat2 = mm_args(
        mat1,
        mat2,
        out_dtype=layout.dtype if int8_gemm else None,
        mat2_transposed=mat2_transposed,
    )

    # TODO(jgong5): support dynamic shapes for n or k
    if has_free_symbols((n, k)):
        return False
    if isinstance(mat2, ir.BaseView):
        mat2 = mat2.unwrap_view()

    output_dtype, _ = get_gemm_template_output_and_compute_dtype(mat1.get_dtype())
    micro_gemm = create_micro_gemm(
        "micro_gemm",
        m,
        n,
        k,
        input_dtype=mat1.get_dtype(),
        input2_dtype=mat2.get_dtype(),
        output_dtype=output_dtype,
        num_threads=parallel_num_threads(),
    )

    def is_last_dim_stride1(x):
        x.freeze_layout()
        return x.get_stride()[-1] == 1

    return (
        layout.dtype in layout_dtypes
        and micro_gemm is not None
        and is_last_dim_stride1(mat1)  # TODO(jgong5): support transposed input
        and isinstance(mat2, ir.StorageBox)
        and mat2.is_module_buffer()
    )


def use_aten_gemm_kernels():
    return not use_max_autotune() or _use_autotune_backend("ATEN")


class DebugDirManager:
    counter = itertools.count(0)
    prev_debug_name: str

    def __init__(self) -> None:
        self.id = next(DebugDirManager.counter)

    def __enter__(self):
        self.prev_debug_name = torch._dynamo.config.debug_dir_root
        self.new_name = f"{self.prev_debug_name}_tmp_{self.id}"
        torch._dynamo.config.debug_dir_root = self.new_name

    def __exit__(self, *args):
        shutil.rmtree(self.new_name)
        torch._dynamo.config.debug_dir_root = self.prev_debug_name


def run_and_get_code(fn, *args, **kwargs) -> Tuple[Any, List[str]]:
    from .graph import GraphLowering

    source_codes: List[str] = []

    def save_output_code(code: str):
        source_codes.append(code)

    with mock.patch.object(GraphLowering, "save_output_code", save_output_code):
        torch._dynamo.reset()
        result = fn(*args, **kwargs)
    return result, source_codes


def run_fw_bw_and_get_code(fn):
    def run_with_backward():
        result = fn()
        result.sum().backward()
        return result

    return run_and_get_code(run_with_backward)


def get_code(fn, *args, **kwargs):
    """Get the inductor-generated code, but skip any actual compilation or running."""
    from .graph import GraphLowering

    source_codes: List[str] = []

    def save_output_code(code: str):
        source_codes.append(code)

    def patched_compile_to_module(self: GraphLowering):
        class DummyModule:
            """This is empty to replace the generated triton module"""

            def __init__(self) -> None:
                pass

            def call(self, *args, **kwargs):
                # Don't do anything when called
                pass

        code, _ = (
            self.codegen_with_cpp_wrapper() if self.cpp_wrapper else self.codegen()
        )
        # Skip all the actual compiling.
        nonlocal save_output_code
        save_output_code(code)

        return DummyModule()

    with mock.patch.object(
        GraphLowering, "compile_to_module", patched_compile_to_module
    ), mock.patch.object(GraphLowering, "save_output_code", save_output_code):
        torch._dynamo.reset()
        # Note the return here is None
        _ = fn(*args, **kwargs)

    return source_codes


def get_triton_code(fn, *args, **kwargs):
    source_codes = get_code(fn, *args, **kwargs)
    # Can have two outputs if backwards was eagerly compiled
    assert (
        1 <= len(source_codes) <= 2
    ), f"expected one or two code outputs got {len(source_codes)}"
    return source_codes[0]


def run_and_get_triton_code(fn, *args, **kwargs):
    _, source_codes = run_and_get_code(fn, *args, **kwargs)
    # Can have two outputs if backwards was eagerly compiled
    assert (
        1 <= len(source_codes) <= 2
    ), f"expected one or two code outputs got {len(source_codes)}"
    return source_codes[0]


def run_and_get_graph_lowering(fn, *args, **kwargs):
    from torch._inductor.codecache import CompiledFxGraph
    from torch._inductor.graph import GraphLowering

    real_init = CompiledFxGraph.__init__
    graph_lowerings = []

    def fake_init(*args, **kwargs):
        real_init(*args, **kwargs)
        graph = args[2]
        assert isinstance(graph, GraphLowering)
        graph_lowerings.append(graph)

    with mock.patch.object(CompiledFxGraph, "__init__", fake_init):
        result = fn(*args, **kwargs)

    return result, graph_lowerings


@contextlib.contextmanager
def override_lowering(aten_op, override_fn):
    """
    Override the lowering of aten_op with override_fn.
    The first argument of override_fn is the original lowering fn.
    """
    from torch._inductor import lowering

    orig_fn = lowering.lowerings[aten_op]
    try:
        lowering.lowerings[aten_op] = functools.partial(override_fn, orig_fn)
        yield
    finally:
        lowering.lowerings[aten_op] = orig_fn


def add_scheduler_init_hook(pre_fn, post_fn=None):
    """
    Add hook functions to be called at the beginning and end of Scheduler.__init__.
    Used for unit tests.
    """
    from torch._inductor.scheduler import Scheduler

    orig_fn = Scheduler.__init__

    def wrapper(scheduler, nodes):
        pre_fn(scheduler, nodes)
        out = orig_fn(scheduler, nodes)
        if post_fn:
            post_fn(scheduler, nodes)
        return out

    return unittest.mock.patch.object(Scheduler, "__init__", wrapper)


def developer_warning(msg):
    """
    Warnings that will be actionable for PyTorch developers, but not
    end users.  Allows us to easily disable them in stable releases but
    keep them on for nightly builds.
    """
    if config.developer_warnings:
        log.warning(msg)
    else:
        log.info(msg)


def get_benchmark_name():
    """
    An experimental API used only when config.benchmark_kernel is true.

    The benchmark name is only available at codegen time. So we can not
    directly call it in benchmark_all_kernels which is run after codegen.

    The function assumes the argument after --only is the benchmark name.
    It works for torchbench.py/hugginface.py/timm_models.py. But for ad-hoc
    scripts, this function may return None.

    There are 2 flavors of --only argument we need handle:
    1. --only model_name
    2. --only=model_name
    """
    try:
        idx = sys.argv.index("--only")
        if (
            idx + 1 < len(sys.argv)
            and len(sys.argv[idx + 1]) > 0
            and sys.argv[idx + 1][0] != "-"
        ):
            return sys.argv[idx + 1]
    except ValueError:
        pass

    for arg in sys.argv:
        if arg.startswith("--only="):
            return arg[len("--only=") :]


def is_ones(items):
    return all(x == 1 for x in items)


def is_zeros(items):
    return all(x == 0 for x in items)


def is_cpu_device(inputs):
    return all(
        item.device == torch.device("cpu")
        for item in inputs
        if isinstance(item, torch.Tensor)
    )


def get_sympy_Expr_dtype(val: sympy.Expr) -> torch.dtype:
    assert isinstance(
        val, sympy.Expr
    ), "only support sympy.Expr as input to get_sympy_Expr_dtype"
    if val.is_integer:  # type: ignore[attr-defined]
        return torch.int64
    else:
        return torch.float64


@contextlib.contextmanager
def maybe_profile(should_profile, *args, **kwargs):
    if should_profile:
        with torch.profiler.profile(*args, **kwargs) as p:
            yield p
    else:
        yield


def parallel_num_threads():
    threads = config.cpp.threads
    if threads < 1:
        threads = torch.get_num_threads()
    return threads


@functools.lru_cache(None)
def get_device_tflops(dtype):
    from triton.testing import get_max_simd_tflops, get_max_tensorcore_tflops

    assert dtype in (torch.float16, torch.bfloat16, torch.float32)

    if inspect.signature(get_max_simd_tflops).parameters.get("clock_rate"):
        # Triton API change in https://github.com/openai/triton/pull/2293
        from torch._utils_internal import max_clock_rate

        sm_clock = max_clock_rate()
        if dtype in (torch.float16, torch.bfloat16):
            return get_max_tensorcore_tflops(dtype, sm_clock)

        if torch.backends.cuda.matmul.allow_tf32:
            return get_max_tensorcore_tflops(torch.float32, sm_clock)
        else:
            return get_max_simd_tflops(torch.float32, sm_clock)
    else:
        if dtype in (torch.float16, torch.bfloat16):
            return get_max_tensorcore_tflops(dtype)

        if torch.backends.cuda.matmul.allow_tf32:
            return get_max_tensorcore_tflops(torch.float32)
        else:
            return get_max_simd_tflops(torch.float32)


@functools.lru_cache(None)
def get_gpu_dram_gbps():
    from triton.testing import get_dram_gbps

    return get_dram_gbps()


def get_gpu_shared_memory():
    from triton.runtime import driver

    return driver.active.utils.get_device_properties(0).get("max_shared_mem", 0)


def is_welford_reduction(reduction_type):
    return reduction_type.startswith("welford")


def reduction_num_outputs(reduction_type):
    return 3 if is_welford_reduction(reduction_type) else 1


def is_linux() -> bool:
    return platform.system() == "Linux"


def is_windows():
    return sys.platform == "win32"


def has_free_symbols(itr: Iterable[Any]):
    return any(isinstance(x, sympy.Expr) and not x.is_number for x in itr)


def is_dynamic(*args):
    from . import ir

    for t in args:
        if isinstance(t, ir.TensorBox):
            if has_free_symbols(t.data.get_size()) or (
                hasattr(t.data, "get_stride") and has_free_symbols(t.data.get_stride())
            ):
                return True
        elif isinstance(t, (ir.StorageBox, ir.BaseView, ir.ComputedBuffer)):
            assert hasattr(t, "get_size") and hasattr(t, "get_stride")
            if has_free_symbols(t.get_size()) or has_free_symbols(t.get_stride()):
                return True
        elif not isinstance(t, ir.IRNode):
            continue
        else:
            raise TypeError(f"unexpected type for is_dynamic {type(t)}")

    return False


# Placeholder strings used in triton codegen.
class Placeholder(enum.Enum):
    # The placeholder for the actual name of a triton kernel.
    # e.g. for "def triton_" it would be "triton_"
    KERNEL_NAME = "KERNEL_NAME"

    # The descriptive name of the triton kernel; when unique_kernel_names = False, this
    # placeholder will be replaced with a string with more information.
    DESCRIPTIVE_NAME = "DESCRIPTIVE_NAME"


def pass_execution_and_save(func, gm, inp, msg):
    from .pattern_matcher import stable_topological_sort

    with tempfile.NamedTemporaryFile(
        mode="w",
        encoding="utf-8",
        delete=False,
    ) as f:
        before_io = io.StringIO()
        after_io = io.StringIO()
        ShapeProp(gm=gm, fake_mode=detect_fake_mode(inp)).propagate(*inp)
        print(f"Before:\n{gm.graph}", file=f)
        print(gm.graph, file=before_io)
        start_time = datetime.now()
        with GraphTransformObserver(gm, msg, config.trace.log_url_for_graph_xform):
            func(gm.graph)
        time_elapsed = datetime.now() - start_time
        # recompile graph
        stable_topological_sort(gm.graph)
        gm.graph.lint()
        gm.recompile()

        print(f"After:\n{gm.graph}", file=f)
        print(gm.graph, file=after_io)
        t = before_io.getvalue() == after_io.getvalue()
        log.info(
            "%s, save before/after graph to %s, graph before/after are the same = %s, time elapsed = %s",
            msg,
            f.name,
            t,
            time_elapsed,
        )


def is_collective(node, op=None):
    from . import ir

    return type(node) == ir._CollectiveKernel and (op is None or node.op_overload is op)


def is_wait(node):
    from . import ir

    return type(node) == ir._WaitKernel


def contains_collective(snode):
    from torch._inductor.scheduler import BaseSchedulerNode, GroupedSchedulerNode

    assert isinstance(snode, BaseSchedulerNode)
    if isinstance(snode, GroupedSchedulerNode):
        return any(contains_collective(x) for x in snode.snodes)
    else:
        return is_collective(snode.node)


def contains_wait(snode):
    from torch._inductor.scheduler import BaseSchedulerNode, GroupedSchedulerNode

    assert isinstance(snode, BaseSchedulerNode)
    if isinstance(snode, GroupedSchedulerNode):
        return any(contains_wait(x) for x in snode.snodes)
    else:
        return is_wait(snode.node)


def is_fallback_op(node, op):
    from . import ir

    if isinstance(op, torch._ops.OpOverload):
        op = {op}
    return isinstance(node, ir.FallbackKernel) and node.op_overload in op


def buf_name_to_fused_snode(buf_name, name_to_buf, name_to_fused_node):
    return name_to_fused_node[name_to_buf[buf_name].defining_op.get_name()]


def find_recursive_deps_of_node(
    snode, collected_node_set, name_to_buf, name_to_fused_node, criteria_cb=None
):
    if criteria_cb and criteria_cb(snode):
        return
    collected_node_set.add(snode)
    for dep in snode.unmet_dependencies:
        defining_op_for_dep = buf_name_to_fused_snode(
            dep.name, name_to_buf, name_to_fused_node
        )
        if defining_op_for_dep in collected_node_set:
            continue
        find_recursive_deps_of_node(
            defining_op_for_dep,
            collected_node_set,
            name_to_buf,
            name_to_fused_node,
            criteria_cb=criteria_cb,
        )


def find_recursive_users_of_node(
    snode, collected_node_set, name_to_buf, name_to_fused_node, criteria_cb=None
):
    if criteria_cb and criteria_cb(snode):
        return
    collected_node_set.add(snode)
    for o in snode.get_outputs():
        for user in o.users:
            assert user.node is not None
            if user.node.get_name() == "OUTPUT":
                continue
            if user.node.get_name() not in name_to_fused_node:
                continue
            user_op = name_to_fused_node[user.node.get_name()]
            if user_op in collected_node_set:
                continue
            find_recursive_users_of_node(
                user_op,
                collected_node_set,
                name_to_buf,
                name_to_fused_node,
                criteria_cb=criteria_cb,
            )


def num_fw_fixed_arguments(dynamo_gm_num_inputs: int, aot_fw_gm_num_inputs: int):
    "Computes the number of inputs to the aot fw graph which have fixed addresses (params and buffers)"
    num_rng_seed_offset_inputs = (
        2 if torch._functorch.config.functionalize_rng_ops else 0
    )
    # AOT won't lift any parameters if we're inlining NN Modules
    # however desugaring subclasses will still add arguments
    # resulted in extra fixed inputs https://github.com/pytorch/pytorch/issues/130502
    if (
        torch._dynamo.config.inline_inbuilt_nn_modules
        and not torch._dynamo.utils.is_parameter_freezing()
    ):
        return 0

    return aot_fw_gm_num_inputs - dynamo_gm_num_inputs - num_rng_seed_offset_inputs


def count_tangents(fx_g: torch.fx.GraphModule):
    """
    Infers which inputs are static for a backwards graph
    """

    def is_saved_tensor(x):
        return (
            "tangents" not in x.name
            and "bwd_seed" not in x.name
            and "bwd_base_offset" not in x.name
        )

    arg_count = 0
    static_arg_idxs = []
    for n in fx_g.graph.nodes:
        if n.op == "placeholder":
            if is_saved_tensor(n):
                static_arg_idxs.append(arg_count)
            arg_count += 1

    assert static_arg_idxs == list(range(len(static_arg_idxs)))
    return len(static_arg_idxs)


@dataclasses.dataclass
class BoxedBool:
    value: bool

    def __bool__(self):
        return self.value

    @staticmethod
    def disable(obj):
        if isinstance(obj, BoxedBool):
            obj.value = False
            return obj
        return False


@contextlib.contextmanager
def collect_defined_kernels(kernel_list):
    from .codegen.wrapper import WrapperCodeGen

    orig_define_kernel = WrapperCodeGen.define_kernel

    def new_define_kernel(wrapper, name, kernel_code, metadata, *args, **kwargs):
        nonlocal kernel_list
        kernel_list.append(kernel_code)
        return orig_define_kernel(wrapper, name, kernel_code, metadata, *args, **kwargs)

    with unittest.mock.patch.object(WrapperCodeGen, "define_kernel", new_define_kernel):
        yield


def get_cloned_parameter_buffer_name(name: str):
    return name + "__original__"


def is_gpu(device: str):
    assert isinstance(device, str) or device is None, device
    return device in ["cuda", "xpu"]


def device_need_guard(device: str):
    assert isinstance(device, str)
    return is_gpu(device)


def needs_fallback_due_to_atomic_add_limitations(dtype):
    # tl.atomic_add does NOT support the following types
    return dtype in {torch.int64, torch.bool, torch.bfloat16}


def use_scatter_fallback(
    op_overload: torch._ops.OpOverload,
    reduction_type,
    self_dtype,
    src_dtype,
    src_device_type,
    src_is_tensor,
):
    if (
        op_overload.overloadpacket
        in (torch.ops.aten.scatter_reduce_, torch.ops.aten.scatter_reduce)
        and reduction_type is None
    ):
        return False

    reduce_ty = (
        "add" if op_overload.overloadpacket == torch.ops.aten.scatter_ else "sum"
    )

    return (
        reduction_type not in {None, reduce_ty}
        or (
            src_is_tensor
            and is_gpu(src_device_type)
            and needs_fallback_due_to_atomic_add_limitations(src_dtype)
        )
        or (
            op_overload.overloadpacket == torch.ops.aten.scatter_reduce_
            and reduction_type == "sum"
            and src_is_tensor
            and src_device_type == "cpu"
            and config.cpp.fallback_scatter_reduce_sum
            and (config.cpp.dynamic_threads or parallel_num_threads() != 1)
        )
        or (reduction_type == reduce_ty and self_dtype in {torch.bool, torch.int64})
        or torch.are_deterministic_algorithms_enabled()
    )


def dump_node_schedule(node_schedule):
    """
    An API that can be used in pdb to dump a node_schedule.
    Right mainly dump the read/write dependencies but can add more as needed.
    """
    from torch._inductor.codegen.simd import DisableReduction, EnableReduction
    from torch._inductor.scheduler import SchedulerNode

    print(f"Node schedule with {len(node_schedule)} nodes")
    for idx, node in enumerate(node_schedule):
        print(f" {idx:3}:")
        if node is EnableReduction:
            print("enable reduction")
        elif node is DisableReduction:
            print("disable reduction")
        elif isinstance(node, SchedulerNode):
            is_red = node.is_reduction()
            print(f"{'red' if is_red else 'pw'} scheduler node")
            if is_red:
                assert node.node is not None
                print(f"original reduction hint {node.node.data.reduction_hint}")  # type: ignore[attr-defined]
            print("ReadDep:")
            for dep in node.read_writes.reads:
                print(dep)
            print("WriteDep:")
            for dep in node.read_writes.writes:
                print(dep)
        else:
            raise RuntimeError(f"Unrecognized node type: {type(node)}")


def tensor_is_aligned(tensor: torch.Tensor):
    # See Note: [Input Alignment handling in Inductor]
    # Right now, we don't try to guard on the alignment of the storage offset.
    # When this comment was written, non-symbolic storage_offsets are not guarded on
    # but symbolic storage_offsets are. For consistency, we suppress guard creation
    # upon performing this check: that ensures that we don't add recompiles when we
    # add this logic.
    from torch.fx.experimental.symbolic_shapes import statically_known_true

    return statically_known_true(
        (tensor.storage_offset() * get_dtype_size(tensor.dtype)) % GPU_ALIGN_BYTES == 0
    )


def should_assume_input_aligned(example_input: torch.Tensor):
    # See Note: [Input Alignment handling in Inductor]

    # right now, we only care about alignment for cuda tensors.
    if not is_gpu(example_input.device.type):
        return False
    return config.assume_aligned_inputs or tensor_is_aligned(example_input)


def maybe_get_suppress_shape_guards_ctx():
    # Try to get TracingContext.try_get().fake_mode.shape_env.suppress_guards()
    # If it's not available, return a nullcontext.

    # If we're dealing with cudagraphs, we might not have a tracing_context
    tracing_context = torch._guards.TracingContext.try_get()
    if not tracing_context:
        return contextlib.nullcontext()

    # In standalone inductor compile mode, we might not have a shape_env attached to the fake mode
    shape_env = tracing_context.fake_mode.shape_env
    if not shape_env:
        return contextlib.nullcontext()

    return shape_env.suppress_guards()


def run_and_get_cpp_code(fn, *args, **kwargs):
    # We use the patch context manager instead of using it as a decorator.
    # In this way, we can ensure that the attribute is patched and unpatched correctly
    # even if this run_and_get_cpp_code function is called multiple times.
    with unittest.mock.patch.object(config, "debug", True):
        torch._dynamo.reset()
        import io
        import logging

        log_capture_string = io.StringIO()
        ch = logging.StreamHandler(log_capture_string)
        from torch._inductor.codecache import output_code_log

        output_code_log.addHandler(ch)
        prev_level = output_code_log.level
        output_code_log.setLevel(logging.DEBUG)
        result = fn(*args, **kwargs)
        s = log_capture_string.getvalue()
        output_code_log.setLevel(prev_level)
        output_code_log.removeHandler(ch)
    return result, s


def shape_env_from_inputs(inputs: List[torch.Tensor]):
    shape_env = None
    fake_mode = detect_fake_mode(inputs)

    # TODO(voz): It would be nice to enable this assert, but there are lots of tests that
    # pass in real inputs for now.
    # if len(inputs) > 0:
    # assert fake_mode is not None, breakpoint()

    if fake_mode is not None:
        return fake_mode.shape_env

    # When there are no tensor inputs, get shape_env from the first SymInt.
    for input in inputs:
        if isinstance(input, torch.SymInt):
            return input.node.shape_env

    # TODO(voz): Should we always have one anyway?
    return None


def align_inputs_from_check_idxs(
    model: Callable[[List[InputType]], Any],
    inputs_to_check: Sequence[int],
) -> Callable[[List[InputType]], Any]:
    if len(inputs_to_check) == 0:
        return model

    def run(new_inputs: List[InputType]):
        copy_misaligned_inputs(new_inputs, inputs_to_check)
        return model(new_inputs)

    return run


def clone_preserve_strides(x: torch.Tensor):
    needed_size = (
        sum((shape - 1) * stride for shape, stride in zip(x.size(), x.stride())) + 1
    )
    buffer = torch.as_strided(x, (needed_size,), (1,)).clone()
    return torch.as_strided(buffer, x.size(), x.stride())


def copy_misaligned_inputs(
    new_inputs: List[InputType], check_inputs_idxs: Sequence[int]
) -> None:
    for i in check_inputs_idxs:
        _inp = new_inputs[i]
        assert isinstance(_inp, torch.Tensor)
        if _inp.data_ptr() % ALIGNMENT:
            new_inputs[i] = clone_preserve_strides(_inp)


def remove_unaligned_input_idxs(
    inputs: List[InputType],
    static_input_idxs: Sequence[int],
):
    """
    We require all inputs to be aligned, so introduce a copy for any
    that aren't.
    """
    aligned_static_input_idxs = []
    for idx in static_input_idxs:
        input = inputs[idx]
        if isinstance(input, torch.Tensor) and (input.data_ptr() % ALIGNMENT) == 0:
            aligned_static_input_idxs.append(idx)
    if len(aligned_static_input_idxs) != len(static_input_idxs):
        return aligned_static_input_idxs
    return static_input_idxs


def expr_fits_within_32bit(e: sympy.Expr):
    from .virtualized import V

    int_max = torch.iinfo(torch.int32).max
    size_hint = V.graph.sizevars.size_hint
    has_hint = V.graph.sizevars.shape_env.has_hint

    # Allow for unhinted e as long as we can still statically prove
    # (e.g., via ValueRanges) that it is still in bounds
    if V.graph.sizevars.is_expr_static_and_true(e <= int_max):
        return True
    # Otherwise, the hint MUST exist and be in range
    return has_hint(e) and size_hint(e) <= int_max


def set_tracing_context_output_strides(example_inputs, compiled_graph):
    # Return the output strides to the caller via TracingContext
    context = torch._guards.TracingContext.try_get()
    if context is not None and context.output_strides is not None:
        assert len(context.output_strides) == 0
        shape_env = shape_env_from_inputs(example_inputs)
        for exprs in compiled_graph.output_strides:
            if exprs is None:
                context.output_strides.append(None)
            else:
                context.output_strides.append(
                    tuple(
                        (
                            shape_env.evaluate_symexpr(e)
                            if shape_env is not None
                            else int(e)
                        )
                        for e in exprs
                    )
<<<<<<< HEAD
                )
=======
                )


def should_use_remote_fx_graph_cache():
    if config.fx_graph_remote_cache is not None:
        return config.fx_graph_remote_cache
    if not config.is_fbcode():
        return False

    if torch._utils_internal.is_fb_unit_test():
        return False

    try:
        from torch._inductor.fb.remote_cache import REMOTE_CACHE_VERSION
    except ModuleNotFoundError:
        return False

    jk_name = "pytorch/remote_cache:fx_graph_memcache_version"
    if torch.version.hip is not None:
        jk_name = "pytorch/remote_cache:fx_graph_memcache_version_amd"

    return REMOTE_CACHE_VERSION >= torch._utils_internal.justknobs_getval_int(jk_name)


def normalize_name(name: str) -> str:
    return re.sub(r"[^a-zA-Z0-9_]", "_", name)
>>>>>>> 47a515d2
<|MERGE_RESOLUTION|>--- conflicted
+++ resolved
@@ -1802,16 +1802,18 @@
 
 @contextlib.contextmanager
 def collect_defined_kernels(kernel_list):
-    from .codegen.wrapper import WrapperCodeGen
-
-    orig_define_kernel = WrapperCodeGen.define_kernel
+    from .codegen.wrapper import PythonWrapperCodegen
+
+    orig_define_kernel = PythonWrapperCodegen.define_kernel
 
     def new_define_kernel(wrapper, name, kernel_code, metadata, *args, **kwargs):
         nonlocal kernel_list
         kernel_list.append(kernel_code)
         return orig_define_kernel(wrapper, name, kernel_code, metadata, *args, **kwargs)
 
-    with unittest.mock.patch.object(WrapperCodeGen, "define_kernel", new_define_kernel):
+    with unittest.mock.patch.object(
+        PythonWrapperCodegen, "define_kernel", new_define_kernel
+    ):
         yield
 
 
@@ -2072,9 +2074,6 @@
                         )
                         for e in exprs
                     )
-<<<<<<< HEAD
-                )
-=======
                 )
 
 
@@ -2100,5 +2099,4 @@
 
 
 def normalize_name(name: str) -> str:
-    return re.sub(r"[^a-zA-Z0-9_]", "_", name)
->>>>>>> 47a515d2
+    return re.sub(r"[^a-zA-Z0-9_]", "_", name)