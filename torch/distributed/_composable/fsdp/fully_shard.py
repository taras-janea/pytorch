--- conflicted
+++ resolved
@@ -188,11 +188,7 @@
             if isinstance(module, FSDP):
                 state = module._get_fsdp_state()
                 if fsdp_param_group := state._fsdp_param_group:
-<<<<<<< HEAD
-                    fsdp_param_group.reduce_scatter_grads = requires_gradient_sync
-=======
                     fsdp_param_group.reduce_grads = requires_gradient_sync
->>>>>>> 22ba180e
                     fsdp_param_group.all_reduce_grads = requires_gradient_sync
 
     def set_requires_all_reduce(self, requires_all_reduce: bool, recurse: bool = True):
@@ -201,12 +197,9 @@
         implement gradient accumulation with only reduce-scatter but not
         all-reduce for HSDP.
         """
-<<<<<<< HEAD
-=======
         # TODO: post_reduce_output += fsdp_param.sharded_param.grad
         # after reduce-scatter and before all-reduce
         raise NotImplementedError("requires_all_reduce is not yet supported in HSDP")
->>>>>>> 22ba180e
         for module in cast(nn.Module, self).modules():
             if isinstance(module, FSDP):
                 state = module._get_fsdp_state()
