--- conflicted
+++ resolved
@@ -154,10 +154,7 @@
         )
 
 
-<<<<<<< HEAD
-=======
 @_dcp_method_logger(log_exceptions=True)
->>>>>>> 22ba180e
 def async_save(
     state_dict: STATE_DICT_TYPE,
     *,
@@ -213,18 +210,11 @@
     """
     torch._C._log_api_usage_once("torch.distributed.checkpoint.async_save")
 
-<<<<<<< HEAD
-    pg = process_group or _get_default_group()
-    assert (
-        torch.device("cpu") in pg._device_types  # type: ignore[attr-defined]
-    ), "A CPU backend must be enabled for async save; try initializing process group with 'cpu:gloo,cuda:ncc'"
-=======
     if dist.is_available() and dist.is_initialized():
         pg = process_group or _get_default_group()
         assert (
             torch.device("cpu") in pg._device_types  # type: ignore[attr-defined]
         ), "A CPU backend must be enabled for async save; try initializing process group with 'cpu:gloo,cuda:nccl'"
->>>>>>> 22ba180e
 
     cpu_state_dict = _offload_state_dict_to_cpu(_stateful_to_state_dict(state_dict))
 
