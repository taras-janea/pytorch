# mypy: allow-untyped-decorators
# mypy: allow-untyped-defs
import contextlib
import copy
import dataclasses
import functools
import operator
import types
import warnings
from collections import namedtuple
from contextlib import contextmanager
from typing import (
    Any,
    Callable,
    Dict,
    final,
    Iterator,
    List,
    Optional,
    Tuple,
    Type,
    TYPE_CHECKING,
    Union,
)

from torch._higher_order_ops.utils import autograd_not_implemented
from torch._library.fake_class_registry import FakeScriptObject
<<<<<<< HEAD
=======
from torch._subclasses.fake_tensor import FakeTensorMode
>>>>>>> 9b2e453e
from torch.fx._utils import first_call_function_nn_module_stack
from torch.fx.graph import _PyTreeCodeGen, _PyTreeInfo
from torch.fx.immutable_collections import immutable_dict, immutable_list
from torch.fx.passes.runtime_assert import insert_deferred_runtime_asserts


if TYPE_CHECKING:
    # Import the following modules during type checking to enable code intelligence features,
    # such as auto-completion in tools like pylance, even when these modules are not explicitly
    # imported in user code.

    import sympy

    from torch.utils._sympy.value_ranges import ValueRanges

import torch
import torch.utils._pytree as pytree
from torch._export.utils import (
    _collect_and_set_constant_attrs,
    _collect_param_buffer_metadata,
    _detect_fake_mode_from_gm,
    _name_hoo_subgraph_placeholders,
    _overwrite_signature_for_non_persistent_buffers,
    _populate_param_buffer_metadata_to_new_gm,
    _rename_without_collisions,
)
from torch._export.verifier import Verifier
from torch._guards import detect_fake_mode
from torch._subclasses.fake_tensor import unset_fake_temporarily
from torch.export._tree_utils import is_equivalent, reorder_kwargs
from torch.fx._compatibility import compatibility
from torch.fx.passes.infra.pass_base import PassResult
from torch.fx.passes.infra.pass_manager import PassManager

from .graph_signature import (  # noqa: F401
    ArgumentSpec,
    ConstantArgument,
    CustomObjArgument,
    ExportGraphSignature,
    InputKind,
    InputSpec,
    OutputKind,
    OutputSpec,
    SymIntArgument,
    TensorArgument,
    TokenArgument,
)


__all__ = [
    "ExportedProgram",
    "ModuleCallEntry",
    "ModuleCallSignature",
    "core_aten_decompositions",
]


PassType = Callable[[torch.fx.GraphModule], Optional[PassResult]]


@dataclasses.dataclass
class ModuleCallSignature:
    inputs: List[ArgumentSpec]
    outputs: List[ArgumentSpec]
    in_spec: pytree.TreeSpec
    out_spec: pytree.TreeSpec
    forward_arg_names: Optional[List[str]] = None

    def replace_all_uses_with(self, original_node, new_node):
        for i in self.inputs:
            if i.name == original_node.name:
                i.name = new_node.name
        for o in self.outputs:
            if o.name == original_node.name:
                o.name = new_node.name

    def replace_all_uses_with(self, original_node, new_node):
        for i in self.inputs:
            if i.name == original_node.name:
                i.name = new_node.name
        for o in self.outputs:
            if o.name == original_node.name:
                o.name = new_node.name


@dataclasses.dataclass
class ModuleCallEntry:
    fqn: str
    signature: Optional[ModuleCallSignature] = None


def _disable_prexisiting_fake_mode(fn):
    @functools.wraps(fn)
    def wrapper(*args, **kwargs):
        with unset_fake_temporarily():
            return fn(*args, **kwargs)

    return wrapper


def _fx_collection_equivalence_fn(
    spec1_type: Optional[type],
    spec1_context: pytree.Context,
    spec2_type: Optional[type],
    spec2_context: pytree.Context,
) -> bool:
    """Treat containers and their immutable variants as the same type. Otherwise
    compare as normal.
    """
    if spec1_type is None or spec2_type is None:
        return spec1_type is spec2_type and spec1_context == spec2_context

    if issubclass(spec1_type, (dict, immutable_dict)) and issubclass(
        spec2_type, (dict, immutable_dict)
    ):
        return spec1_context == spec2_context

    if issubclass(spec1_type, (list, immutable_list)) and issubclass(
        spec2_type, (list, immutable_list)
    ):
        return spec1_context == spec2_context

    return spec1_type is spec2_type and spec1_context == spec2_context


# This list is compiled from DispatchKey.cpp.
# The idea is that we use these keys to override
# CIA decomp in export
_AUTOGRAD_ALIAS_BACKEND_KEYS_TO_OVERRIDE = [
    torch._C.DispatchKey.AutogradCPU,
    torch._C.DispatchKey.AutogradCUDA,
    torch._C.DispatchKey.AutogradMeta,
    torch._C.DispatchKey.AutogradXLA,
    torch._C.DispatchKey.AutogradLazy,
    torch._C.DispatchKey.AutogradIPU,
    torch._C.DispatchKey.AutogradXPU,
    torch._C.DispatchKey.AutogradMPS,
    torch._C.DispatchKey.AutogradHPU,
    torch._C.DispatchKey.AutogradPrivateUse1,
    torch._C.DispatchKey.AutogradPrivateUse2,
    torch._C.DispatchKey.AutogradPrivateUse3,
]


# This list is compiled from DispatchKey.cpp.
# The idea is that we use these keys to add
# python kernels that directly uses default
# CIA decomp
# See NOTE Registering old CIA to Backend kernel
_BACKEND_KEYS_TO_OVERRIDE = [
    torch._C.DispatchKey.CPU,
    torch._C.DispatchKey.CUDA,
    torch._C.DispatchKey.Meta,
    torch._C.DispatchKey.XLA,
    torch._C.DispatchKey.Lazy,
    torch._C.DispatchKey.IPU,
    torch._C.DispatchKey.XPU,
    torch._C.DispatchKey.MPS,
    torch._C.DispatchKey.HPU,
]


@contextmanager
def _override_composite_implicit_decomp(cia_ops_to_callable, safe=True):
    # This function overrides CompositeImplicitAutograd decomp for
    # functional composite ops that user specified. Ideally we want to not-decompose
    # ALL composite ops but today's C++ functinalization relies on
    # the fact that it is working with the opset after decomp is run.
    # Hence we can only do it for functional ops. One caveat is that
    # there are some composite ops that lie about their schema (claimed to be
    # functional but not really aka dropout), for these cases, we just decompose.

    # When safe=False, we will assume that ops_to_preserve can be mutating/aliasing
    # and their usual decompositions need to be shadowed rather than overridden.
    # Thus we will avoid asserting that they are valid to preserve, and will not
    # replace their CompositeImplicitAutograd kernels with NotImplemented.
    # The only current users of this mode are variants of aten::to that we will
    # replace with aten::_to_copy in FunctionalTensorMode.__torch_dispatch__.
<<<<<<< HEAD
=======
    from torch._decomp import _get_decomp_for_cia
>>>>>>> 9b2e453e

    saved_tables = {}
    patched_ops = set()
    for op_overload, decomp_callable in cia_ops_to_callable.items():
        saved_tables[op_overload] = op_overload.py_kernels.copy()
        patched_ops.add(op_overload)
        for override_dispatch_key in _AUTOGRAD_ALIAS_BACKEND_KEYS_TO_OVERRIDE:
            if override_dispatch_key not in op_overload.py_kernels:
                # TODO (tmanlaibaatar)https://github.com/pytorch/pytorch/issues/129430
                op_overload.py_impl(override_dispatch_key)(
                    autograd_not_implemented(op_overload, deferred_error=True)
                )
        # See NOTE: Registering old CIA to Backend kernel
        # It is important that we cache this before we override py_kernels.
        orig_cia_callable = _get_decomp_for_cia(op_overload)
        if torch._C.DispatchKey.CompositeImplicitAutograd in op_overload.py_kernels:
            del op_overload.py_kernels[torch._C.DispatchKey.CompositeImplicitAutograd]

        if safe:
            op_overload.py_impl(torch._C.DispatchKey.CompositeImplicitAutograd)(
                decomp_callable
<<<<<<< HEAD
            )

        # For fake tensor prop, we do want to register meta kernel directly
        if torch._C.DispatchKey.Meta not in op_overload.py_kernels:
            op_overload.py_impl(torch._C.DispatchKey.Meta)(
                functools.partial(_register_cia_to_meta, kernel=op_overload)
            )

=======
            )

        for key in _BACKEND_KEYS_TO_OVERRIDE:
            if key not in op_overload.py_kernels:
                # [NOTE] Registering old CIA to Backend kernel
                # We always register original CIA behavior to the backend keys kernel
                # The reason is when we are fake tensor prop-ing or executing real kernel,
                # we end up calling an operator on respective backend, which in python dispatcher,
                # will resolve into CIA key. (see resolve_key in torch/_ops.py)
                # As a result, this CIA now will call into the custom user defined
                # CIA which can cause a problem.
                # To make it more concrete, the case we are handling is:
                #  (1) there is a tensor constant we are performing constant propagation
                #      on during tracing
                #  (2) we invoke an op underneath autograd (either because we are below autograd,
                #      or we are tracing in inference mode), so one of the backend keys gets hit
                #  (3) the op we are invoking has a CIA impl that normally runs in eager mode
                #      (and the user wants to tweak this CIA impl during tracing, but during
                #      const-prop we want the original CIA to run
                op_overload.py_impl(key)(orig_cia_callable)

>>>>>>> 9b2e453e
    try:
        yield
    finally:
        for op in patched_ops:
            op.py_kernels.clear()
            op.py_kernels.update(saved_tables[op])
            op._dispatch_cache.clear()

<<<<<<< HEAD

def _special_op_to_preserve_cia(*args, **kwargs):
    "This is an special marker that tells our infra that we shouldn't decompose this op"
    return NotImplemented

=======

def _special_op_to_preserve_cia(*args, **kwargs):
    """
    This is an special marker that tells our infra that we shouldn't decompose this op.
    """
    return NotImplemented

>>>>>>> 9b2e453e

@contextmanager
def _override_decomp_aten_to_variants():
    # Preserve variants of aten::to understanding that they are mutating/aliasing
    # and their CompositeImplicitAutograd kernels will not become NotImplemented.
    # We will later replace them with aten._to_copy when functionalizing.
    with _override_composite_implicit_decomp(
        {
            torch.ops.aten.to.dtype_layout: _special_op_to_preserve_cia,
            torch.ops.aten.to.dtype: _special_op_to_preserve_cia,
        },
        safe=False,
    ):
        yield


def _split_decomp_table_to_cia_and_python_decomp(
    decomp_table: Dict[torch._ops.OperatorBase, Callable]
) -> Tuple[Dict[torch._ops.OperatorBase, Callable], ...]:
<<<<<<< HEAD
    from torch._decomp import _collect_all_valid_cia_ops, _get_decomp_for_cia
=======
    from torch._decomp import _collect_all_valid_cia_ops, _is_preservable_cia_op
>>>>>>> 9b2e453e

    all_preservable_cia_ops = set(_collect_all_valid_cia_ops())
    cia_ops_to_callable = {}

    for op in list(decomp_table.keys()):
        # TODO we are silently allowing non-safe(non-functional) ops through a crack
        # due to core aten decomp table having non-functional entries. Once we have
        # a tigher check around core aten decomp, we should warn users about them.
        # Tracking issue: (https://github.com/pytorch/pytorch/issues/135759)

        # if it is a valid CIA op we can mess with in export, we check if it is:
        #  1. Has been marked as to be decomposed. Example:
        #        decomp_table = decomp_table_to_core_aten()
        #        del decomp_table[aten.linear]
        #     In this case, user says decompose everything except for aten.linear
        #  2. Has been marked with custom decomp behavour. Example:
        #        decomp_table = {aten.linear: some_op}
        # For (1), we want to remove all the CIA ops that weren't handled by user as
        # it suggests they are safe to decompose, so we should remove from preservable_list.
        # for (2), we just plumb the custom decomp to AOTDIspatcher.
        # In both cases, we want to remove this CIA op from the decomp_table as it is special
        # handled.
        if op in all_preservable_cia_ops:
<<<<<<< HEAD
            # TODO this is annpying case where aten.item has
            # prim decomposition which later calls into aten.item
            # and recurses infinitely. (https://github.com/pytorch/pytorch/issues/136050)
            if op == torch.ops.aten.item.default:
                cia_ops_to_callable[op] = _get_decomp_for_cia(op)
            else:
                cia_ops_to_callable[op] = decomp_table[op]
            all_preservable_cia_ops.remove(op)
            del decomp_table[op]
=======
            cia_ops_to_callable[op] = decomp_table[op]
            all_preservable_cia_ops.remove(op)
            del decomp_table[op]
        # If it is a custom op, we want to still preserve or do whatever
        # with it if it is a functional CIA. The reason we don't remove
        # from CIA list is because we don't query custom ops.
        elif _is_preservable_cia_op(op):
            op_name = op.name()
            assert not op_name.startswith("aten"), "This should be a custom op"
            cia_ops_to_callable[op] = decomp_table[op]
>>>>>>> 9b2e453e

    # If we reached here, it means user intentionally deleted these CIA ops from
    # decomp table.
    for k in all_preservable_cia_ops:
        cia_ops_to_callable[k] = _special_op_to_preserve_cia

    return cia_ops_to_callable, decomp_table


def core_aten_decompositions() -> Dict[torch._ops.OperatorBase, Callable]:
    """
    This is the default decomposition table which contains decomposition of
    all ATEN operators to core aten opset. Use this API together with
    :func:`run_decompositions()`
    """
    from torch._decomp import core_aten_decompositions

    return core_aten_decompositions()


def _decompose_and_get_gm_with_new_signature_constants(
    ep,
    *,
    cia_to_decomp: Dict[torch._ops.OperatorBase, Callable],
    python_decomp_table: Dict[torch._ops.OperatorBase, Callable],
    joint_loss_index: Optional[int],
):
    from torch._functorch.aot_autograd import aot_export_module
<<<<<<< HEAD
    from torch._subclasses.fake_tensor import FakeTensorMode
=======
>>>>>>> 9b2e453e
    from torch.export._trace import (
        _export_to_aten_ir,
        _fakify_params_buffers,
        _ignore_backend_decomps,
        _verify_nn_module_stack,
        _verify_placeholder_names,
        _verify_stack_trace,
    )
    from torch.fx.experimental.symbolic_shapes import ShapeEnv

    # TODO Merge this path with inference IR decomp, but it will require some additional work
    # so I will leave it for now. T200307782
    if ep.verifier.dialect == "TRAINING":
        mod = ep.module()

        fake_args = []
        for node in mod.graph.nodes:
            if node.op == "placeholder":
                fake_args.append(node.meta["val"])

        fake_args_unwrapped = pytree.tree_unflatten(fake_args, mod._in_spec)
        fake_mode = _detect_fake_mode_from_gm(mod)
        if fake_mode is None:
            fake_mode = FakeTensorMode(shape_env=ShapeEnv(), export=True)

        # Fix the graph output signature to be tuple if scalar
        out_spec = mod._out_spec

        orig_arg_names = mod.graph._codegen.pytree_info.orig_args  # type: ignore[attr-defined]

        # aot_export expect the return type to always be a tuple.
        if out_spec.type not in (list, tuple):
            out_spec = pytree.TreeSpec(tuple, None, [out_spec])

        mod.graph._codegen = _PyTreeCodeGen(
            _PyTreeInfo(
                orig_arg_names,
                mod._in_spec,
                out_spec,
            )
        )

        mod.recompile()

        # the exported module will store constants & non-persistent buffers such that
        # retracing treats them as persistent buffers, so we inform the constants lifting pass
        # and overwrite the new graph signature using the previous program.
        constant_attrs = _collect_and_set_constant_attrs(
            ep.graph_signature, ep.constants, mod
        )

        # get params & buffers after excluding constants
        fake_params_buffers = _fakify_params_buffers(fake_mode, mod)

        params_buffers_to_node_meta = _collect_param_buffer_metadata(mod)

        with _ignore_backend_decomps(), (
            fake_mode
        ), _override_decomp_aten_to_variants(), _override_composite_implicit_decomp(
            cia_to_decomp,
        ):
            aten_export_artifact = _export_to_aten_ir(
                mod,
                # this requires empty kwargs, but not in pytree.flattened format
                (
                    *fake_args_unwrapped[0],
                    *fake_args_unwrapped[1].values(),
                ),
                {},
                fake_params_buffers,
                constant_attrs,
                decomp_table=python_decomp_table,
                _check_autograd_state=False,
            )

        gm = aten_export_artifact.gm
        new_graph_signature = aten_export_artifact.sig

        _populate_param_buffer_metadata_to_new_gm(
            params_buffers_to_node_meta, gm, new_graph_signature
        )

        # overwrite signature for non-persistent buffers
        new_graph_signature = _overwrite_signature_for_non_persistent_buffers(
            ep.graph_signature, new_graph_signature
        )

        _verify_nn_module_stack(gm)
        _verify_stack_trace(gm)
        _verify_placeholder_names(gm, new_graph_signature)

        return _remove_unneccessary_copy_op_pass(gm, new_graph_signature)

    old_placeholders = [
        node for node in ep.graph_module.graph.nodes if node.op == "placeholder"
    ]
    fake_args = [node.meta["val"] for node in old_placeholders]

    buffers_to_remove = [name for name, _ in ep.graph_module.named_buffers()]
    for name in buffers_to_remove:
        delattr(ep.graph_module, name)

    # TODO(zhxhchen17) Return the new graph_signature directly.
    fake_mode = detect_fake_mode(fake_args)
    fake_mode = contextlib.nullcontext() if fake_mode is None else fake_mode
    with _ignore_backend_decomps(), fake_mode, _override_composite_implicit_decomp(
        cia_to_decomp
    ):
        gm, graph_signature = aot_export_module(
            ep.graph_module,
            fake_args,
            decompositions=python_decomp_table,
            trace_joint=True if joint_loss_index is not None else False,
            output_loss_index=(
                joint_loss_index if joint_loss_index is not None else None
            ),
        )
        gm.graph.eliminate_dead_code()

    # Update the signatures with the new placeholder names in case they
    # changed when calling aot_export
    def update_arg(old_arg, new_ph):
        if isinstance(old_arg, ConstantArgument):
            return old_arg
        elif isinstance(old_arg, TensorArgument):
            return TensorArgument(name=new_ph.name)
        elif isinstance(old_arg, SymIntArgument):
            return SymIntArgument(name=new_ph.name)
        raise RuntimeError(f"Type of old_arg not supported: {type(old_arg)}")

    new_placeholders = [node for node in gm.graph.nodes if node.op == "placeholder"]
    new_outputs = list(gm.graph.nodes)[-1].args[0]

    # rename the placeholders
    assert len(new_placeholders) == len(old_placeholders)
    for old_ph, new_ph in zip(old_placeholders, new_placeholders):
        new_ph.name = new_ph.target = old_ph.name

    # handle name collisions with newly decomposed graph nodes
    name_map = {ph.name: ph.name for ph in new_placeholders}
    for node in gm.graph.nodes:
        if node.op == "placeholder":
            continue
        node.name = _rename_without_collisions(name_map, node.name, node.name)

    # propagate names to higher order op subgraphs
    _name_hoo_subgraph_placeholders(gm)

    # Run this pass before creating input/output specs, since size-related CSE/DCE might affect output signature.
    # Overwrite output specs afterwards.
    from torch._export.passes._node_metadata_hook import (
        _node_metadata_hook,
        _set_node_metadata_hook,
    )
    from torch._functorch._aot_autograd.input_output_analysis import _graph_output_names

    if not torch._dynamo.config.do_not_emit_runtime_asserts:
        stack_trace = (
            'File "torch/fx/passes/runtime_assert.py", line 24, '
            "in insert_deferred_runtime_asserts"
        )
        shape_env = _get_shape_env(gm)
        if shape_env is not None:
            with _set_node_metadata_hook(
                gm, functools.partial(_node_metadata_hook, stack_trace=stack_trace)
            ):
                insert_deferred_runtime_asserts(
                    gm,
                    shape_env,
                    f"exported program: {first_call_function_nn_module_stack(gm.graph)}",
                    export=True,
                )

    # update output specs
    gm.recompile()
    for i, name in enumerate(_graph_output_names(gm)):
        if isinstance(new_outputs[i], torch.fx.Node):
            new_outputs[i].name = name

    # To match the output target with correct input for input mutations
    # need to find the old to new placeholder map
    old_new_placeholder_map = {
        spec.arg.name: new_placeholders[i].name
        for i, spec in enumerate(ep.graph_signature.input_specs)
        if not isinstance(spec.arg, ConstantArgument)
    }

    input_specs = [
        InputSpec(
            spec.kind,
            update_arg(spec.arg, new_placeholders[i]),
            spec.target,
            spec.persistent,
        )
        for i, spec in enumerate(ep.graph_signature.input_specs)
    ]
    output_specs = [
        OutputSpec(
            spec.kind,
            update_arg(spec.arg, new_outputs[i]),
            old_new_placeholder_map.get(spec.target, spec.target),
        )
        for i, spec in enumerate(ep.graph_signature.output_specs)
    ]

    if joint_loss_index is not None:
        assert graph_signature.backward_signature is not None
        gradients = graph_signature.backward_signature.gradients_to_user_inputs
        assert len(graph_signature.user_inputs) == len(ep.graph_signature.input_specs)
        specs = {
            graph_signature.user_inputs[i]: spec
            for i, spec in enumerate(ep.graph_signature.input_specs)
            if isinstance(spec.arg, TensorArgument)
        }
        for i, node in enumerate(new_outputs[len(output_specs) :]):
            source = gradients[node.name]
            spec = specs[source]  # type: ignore[index]
            if spec.kind == InputKind.PARAMETER:
                kind = OutputKind.GRADIENT_TO_PARAMETER
                target = spec.target
            elif spec.kind == InputKind.USER_INPUT:
                kind = OutputKind.GRADIENT_TO_USER_INPUT
                target = source
            else:
                raise AssertionError(f"Unknown input kind: {spec.kind}")
            output_specs.append(
                OutputSpec(
                    kind,
                    TensorArgument(name=node.name),
                    target,
                )
            )

    assert len(new_placeholders) == len(old_placeholders)

    new_graph_signature = ExportGraphSignature(
        input_specs=input_specs, output_specs=output_specs
    )
    # NOTE: aot_export adds symint metadata for placeholders with int
    # values; since these become specialized, we replace such metadata with
    # the original values.
    # Also, set the param/buffer metadata back to the placeholders.
    for old_node, new_node in zip(old_placeholders, new_placeholders):
        if not isinstance(old_node.meta["val"], torch.Tensor):
            new_node.meta["val"] = old_node.meta["val"]

        if (
            new_node.target in new_graph_signature.inputs_to_parameters
            or new_node.target in new_graph_signature.inputs_to_buffers
        ):
            for k, v in old_node.meta.items():
                new_node.meta[k] = v
    return gm, new_graph_signature


def _remove_unneccessary_copy_op_pass(
    gm: torch.fx.GraphModule, new_graph_signature: ExportGraphSignature
) -> Tuple[torch.fx.GraphModule, ExportGraphSignature]:
    """
    Removes redundant copy_ node that was introduced due to mutated buffer.
    """
    with gm._set_replace_hook(new_graph_signature.get_replace_hook()):
        for node in gm.graph.nodes:
            if node.op == "output":
                args, _ = pytree.tree_flatten(node.args)
                for out in args:
                    if (
                        isinstance(out, torch.fx.Node)
                        and out.name in new_graph_signature.buffers_to_mutate
                    ):
                        if (
                            out.op == "call_function"
                            and out.target == torch.ops.aten.copy.default
                        ):
                            out.replace_all_uses_with(out.args[1])  # type: ignore[arg-type]
                            gm.graph.erase_node(out)
        gm.recompile()
    return gm, new_graph_signature


def _common_getitem_elimination_pass(
    gm: torch.fx.GraphModule, graph_signature, module_call_graph
):
    with gm._set_replace_hook(graph_signature.get_replace_hook()):
        for module in gm.modules():
            if not isinstance(module, torch.fx.GraphModule):
                continue

            node_id: Dict[torch.fx.Node, str] = {}
            getitems: Dict[str, torch.fx.Node] = {}
            for node in list(module.graph.nodes):
                if node.op == "call_function" and node.target == operator.getitem:
                    source, idx = node.args
                    new_id = f"{node_id[source]}.{idx}"
                    if new_id in getitems:
                        node.replace_all_uses_with(getitems[new_id])
                        for entry in module_call_graph:
                            if entry.signature is not None:
                                entry.signature.replace_all_uses_with(
                                    node, getitems[new_id]
                                )
                        module.graph.erase_node(node)
                    else:
                        getitems[new_id] = node
                        node_id[node] = new_id
                else:
                    node_id[node] = node.name


def _decompose_exported_program(
    ep,
    *,
    cia_to_decomp: Dict[torch._ops.OperatorBase, Callable],
    python_decomp_table: Dict[torch._ops.OperatorBase, Callable],
    joint_loss_index: Optional[int],
):
    gm, new_graph_signature = _decompose_and_get_gm_with_new_signature_constants(
        ep,
        cia_to_decomp=cia_to_decomp,
        python_decomp_table=python_decomp_table,
        joint_loss_index=joint_loss_index,
    )

    # TODO unfortunately preserving graph-level metadata is not
    # working well with aot_export. So we manually copy it.
    # (The node-level meta is addressed above.)
    gm.meta.update(ep.graph_module.meta)

    new_range_constraints = _get_updated_range_constraints(
        gm,
        ep.range_constraints,
    )

    exported_program = ExportedProgram(
        root=gm,
        graph=gm.graph,
        graph_signature=new_graph_signature,
        state_dict=ep.state_dict,
        range_constraints=new_range_constraints,
        module_call_graph=copy.deepcopy(ep.module_call_graph),
        example_inputs=ep.example_inputs,
        constants=ep.constants,
    )
    return exported_program


class ExportedProgram:
    """
    Package of a program from :func:`export`. It contains
    an :class:`torch.fx.Graph` that represents Tensor computation, a state_dict containing
    tensor values of all lifted parameters and buffers, and various metadata.

    You can call an ExportedProgram like the original callable traced by
    :func:`export` with the same calling convention.

    To perform transformations on the graph, use ``.module`` property to access
    an :class:`torch.fx.GraphModule`. You can then use
    `FX transformation <https://pytorch.org/docs/stable/fx.html#writing-transformations>`_
    to rewrite the graph. Afterwards, you can simply use :func:`export`
    again to construct a correct ExportedProgram.
    """

    def __init__(
        self,
        root: Union[torch.nn.Module, Dict[str, Any]],
        graph: torch.fx.Graph,
        graph_signature: ExportGraphSignature,
        state_dict: Dict[str, Union[torch.Tensor, torch.nn.Parameter]],
        range_constraints: "Dict[sympy.Symbol, Any]",
        module_call_graph: List[ModuleCallEntry],
        example_inputs: Optional[Tuple[Tuple[Any, ...], Dict[str, Any]]] = None,
        constants: Optional[
            Dict[str, Union[torch.Tensor, FakeScriptObject, torch._C.ScriptObject]]
        ] = None,
        *,
        verifiers: Optional[List[Type[Verifier]]] = None,
    ):
        # Remove codegen related things from the graph. It should just be a flat graph.
        graph._codegen = torch.fx.graph.CodeGen()
        self._graph_module = _create_graph_module_for_export(root, graph)
        if isinstance(root, torch.fx.GraphModule):
            self._graph_module.meta.update(root.meta)

        _common_getitem_elimination_pass(
            self._graph_module, graph_signature, module_call_graph
        )
        self._graph_signature: ExportGraphSignature = graph_signature
        self._state_dict: Dict[str, Any] = state_dict
        self._range_constraints: Dict[sympy.Symbol, ValueRanges] = range_constraints
        assert module_call_graph is not None
        self._module_call_graph: List[ModuleCallEntry] = module_call_graph
        self._example_inputs = example_inputs

        self._constants = constants or {}

        verifiers = verifiers or [Verifier]
        assert all(issubclass(v, Verifier) for v in verifiers)
        self._verifiers = verifiers
        # Validate should be always the last step of the constructor.
        self.validate()

    @property
    @compatibility(is_backward_compatible=False)
    def graph_module(self):
        return self._graph_module

    @property
    @compatibility(is_backward_compatible=False)
    def graph(self):
        return self.graph_module.graph

    @property
    @compatibility(is_backward_compatible=False)
    def graph_signature(self):
        return self._graph_signature

    @property
    @compatibility(is_backward_compatible=False)
    def state_dict(self):
        return self._state_dict

    @compatibility(is_backward_compatible=False)
    def parameters(self) -> Iterator[torch.nn.Parameter]:
        """
        Returns an iterator over original module's parameters.
        """
        for _, param in self.named_parameters():
            yield param

    @compatibility(is_backward_compatible=False)
    def named_parameters(self) -> Iterator[Tuple[str, torch.nn.Parameter]]:
        """
        Returns an iterator over original module parameters, yielding
        both the name of the parameter as well as the parameter itself.
        """
        for param_name in self.graph_signature.parameters:
            yield param_name, self.state_dict[param_name]

    @compatibility(is_backward_compatible=False)
    def buffers(self) -> Iterator[torch.Tensor]:
        """
        Returns an iterator over original module buffers.
        """
        for _, buf in self.named_buffers():
            yield buf

    @compatibility(is_backward_compatible=False)
    def named_buffers(self) -> Iterator[Tuple[str, torch.Tensor]]:
        """
        Returns an iterator over original module buffers, yielding
        both the name of the buffer as well as the buffer itself.
        """
        non_persistent_buffers = set(self.graph_signature.non_persistent_buffers)
        for buffer_name in self.graph_signature.buffers:
            if buffer_name in non_persistent_buffers:
                yield buffer_name, self.constants[buffer_name]
            else:
                yield buffer_name, self.state_dict[buffer_name]

    @property
    @compatibility(is_backward_compatible=False)
    def range_constraints(self):
        return self._range_constraints

    @property
    @compatibility(is_backward_compatible=False)
    def module_call_graph(self):
        return self._module_call_graph

    @property
    @compatibility(is_backward_compatible=False)
    def example_inputs(self):
        return self._example_inputs

    @property
    @compatibility(is_backward_compatible=False)
    def call_spec(self):
        CallSpec = namedtuple("CallSpec", ["in_spec", "out_spec"])

        if len(self.module_call_graph) == 0:
            return CallSpec(in_spec=None, out_spec=None)
        assert self.module_call_graph[0].fqn == ""
        return CallSpec(
            in_spec=self.module_call_graph[0].signature.in_spec,
            out_spec=self.module_call_graph[0].signature.out_spec,
        )

    @property
    @compatibility(is_backward_compatible=False)
    def verifier(self) -> Any:
        return self._verifiers[0]

    @property
    @compatibility(is_backward_compatible=False)
    def dialect(self) -> str:
        assert self._verifiers is not None
        return self._verifiers[0].dialect

    @property
    @compatibility(is_backward_compatible=False)
    def verifiers(self):
        return self._verifiers

    @property
    @compatibility(is_backward_compatible=False)
    def tensor_constants(self):
        return self._constants

    @property
    @compatibility(is_backward_compatible=False)
    def constants(self):
        return self._constants

    def _get_flat_args_with_check(self, args, kwargs):
        """Flatten args, kwargs using pytree, then, check specs.

        Args:
            args: List[Any] original args passed to __call__
            kwargs: Dict[str, Any] original kwargs passed to __call

        Returns:
            A tuple of (flat_args, received_spec)
            flat_args is flattend args / kwargs
            received_spec is the pytree spec produced while flattening the
            tuple (args, kwargs)
        """
        in_spec = self.call_spec.in_spec
        if in_spec is not None:
            kwargs = reorder_kwargs(kwargs, in_spec)
        flat_args_with_path, received_spec = pytree.tree_flatten_with_path(
            (args, kwargs)
        )  # type: ignore[possibly-undefined]
        self._check_input_constraints(flat_args_with_path)
        flat_args = tuple(x[1] for x in flat_args_with_path)
        return flat_args, received_spec

    def _graph_module_flat_inputs(self, args: Any, kwargs: Any) -> Any:
        """Transform args, kwargs of __call__ to args for graph_module.

        self.graph_module takes stuff from state dict as inputs.
        The invariant is for ep: ExportedProgram is
        ep(args, kwargs) ==
          ep.postprocess(ep.graph_module(ep.graph_module_flat_inputs(args, kwargs)))
        """

        in_spec = self.call_spec.in_spec
        flat_args, received_spec = self._get_flat_args_with_check(args, kwargs)
        if in_spec is not None and not is_equivalent(
            received_spec, in_spec, _fx_collection_equivalence_fn
        ):
            raise ValueError(
                "Trying to flatten user inputs with exported input tree spec: \n"
                f"{in_spec}\n"
                "but actually got inputs with tree spec of: \n"
                f"{received_spec}"
            )

        additional_inputs = []
        for input_ in self.graph_signature.input_specs:
            if input_.kind == InputKind.USER_INPUT:
                continue
            elif input_.kind in (
                InputKind.PARAMETER,
                InputKind.BUFFER,
            ):
                if input_.persistent is False:
                    # This is a non-persistent buffer, grab it from our
                    # constants instead of the state dict.
                    additional_inputs.append(self.constants[input_.target])
                else:
                    additional_inputs.append(self.state_dict[input_.target])
            elif input_.kind in (
                InputKind.CONSTANT_TENSOR,
                InputKind.CUSTOM_OBJ,
            ):
                additional_inputs.append(self.constants[input_.target])
        additional_inputs = tuple(additional_inputs)

        # NOTE: calling convention is first params, then buffers, then args as user supplied them.
        # See: torch/_functorch/aot_autograd.py#L1034
        return additional_inputs + flat_args

    def __call__(self, *args: Any, **kwargs: Any) -> Any:
        raise RuntimeError(
            "Unable to call ExportedProgram directly. "
            "You should use `exported_program.module()` instead."
        )

    def _postprocess_graph_module_outputs(self, res, orig_args, orig_kwargs):
        """Process potential mutations to the input.

        Because self.graph_module is functional, so mutations has to be written
        back after execution of graph_module.
        """
        import torch._export.error as error

        flat_args, _ = self._get_flat_args_with_check(orig_args, orig_kwargs)
        if self.call_spec.out_spec is not None:
            buffer_mutation = self.graph_signature.buffers_to_mutate
            user_input_mutation = self.graph_signature.user_inputs_to_mutate
            num_mutated = len(buffer_mutation) + len(user_input_mutation)
            mutated_values = res[:num_mutated]

            # Exclude dependency token from final result.
            assertion_dep_token = self.graph_signature.assertion_dep_token
            if assertion_dep_token is not None:
                assertion_dep_token_index = next(iter(assertion_dep_token.keys()))
                res = res[:assertion_dep_token_index]

            res = res[num_mutated:]
            try:
                res = pytree.tree_unflatten(res, self.call_spec.out_spec)
            except Exception:
                _, received_spec = pytree.tree_flatten(res)
                raise error.InternalError(  # noqa: B904
                    "Trying to flatten user outputs with exported output tree spec: \n"
                    f"{self.call_spec.out_spec}\n"
                    "but actually got outputs with tree spec of: \n"
                    f"{received_spec}"
                )
            finally:
                user_inputs = [
                    spec
                    for spec in self.graph_signature.input_specs
                    if spec.kind == InputKind.USER_INPUT
                ]
                for i, value in enumerate(mutated_values):
                    output_spec = self.graph_signature.output_specs[i]
                    if output_spec.kind == OutputKind.BUFFER_MUTATION:
                        assert output_spec.target is not None
                        self.state_dict[output_spec.target] = value
                    elif output_spec.kind == OutputKind.USER_INPUT_MUTATION:
                        assert output_spec.target is not None
                        index = next(
                            i
                            for i, spec in enumerate(user_inputs)
                            if spec.arg.name == output_spec.target
                        )
                        flat_args[index].copy_(value)
                    else:
                        raise AssertionError(f"Unexpected kind: {output_spec.kind}")
        return res

    def __str__(self) -> str:
        graph_module = self.graph_module.print_readable(
            print_output=False, colored=False
        ).replace("\n", "\n    ")
        string = (
            "ExportedProgram:\n"
            f"    {graph_module}\n"
            f"Graph signature: {self.graph_signature}\n"
            f"Range constraints: {self.range_constraints}\n"
        )
        return string

    def module(self) -> torch.nn.Module:
        """
        Returns a self contained GraphModule with all the parameters/buffers inlined.
        """
        from ._unlift import _unlift_exported_program_lifted_states

        module = _unlift_exported_program_lifted_states(self)

        def _train(self, mode: bool = True):
            raise NotImplementedError("Calling train() is not supported yet.")

        def _eval(self, mode: bool = True):
            raise NotImplementedError("Calling eval() is not supported yet.")

        module.train = types.MethodType(_train, module)  # type: ignore[method-assign]
        module.eval = types.MethodType(_eval, module)  # type: ignore[method-assign]
        return module

    def _num_lifted_params_buffers(self):
        return next(
            (
                i
                for i, s in enumerate(self._graph_signature.input_specs)
                if s.kind == InputKind.USER_INPUT
            ),
            len(self._graph_signature.input_specs),
        )

    @_disable_prexisiting_fake_mode
    def run_decompositions(
        self,
        decomp_table: Optional[Dict[torch._ops.OperatorBase, Callable]] = None,
        _preserve_ops: Tuple[torch._ops.OpOverload, ...] = (),
    ) -> "ExportedProgram":
        """
        Run a set of decompositions on the exported program and returns a new
        exported program. By default we will run the Core ATen decompositions to
        get operators in the
        `Core ATen Operator Set <https://pytorch.org/docs/stable/torch.compiler_ir.html>`_.

        For now, we do not decompose joint graphs.

        Args:
            decomp_table:
             An optional argument that specifies decomp behaviour for Aten ops
             (1) If None, we decompose to core aten decompositions
             (2) If empty, we don't decompose any operator


        Some examples:

        If you don't want to decompose anything

        .. code-block:: python

            ep = torch.export.export(model, ...)
            ep = ep.run_decompositions(decomp_table={})

        If you want to get a core aten operator set except for certain operator, you can do following:

        .. code-block:: python

            ep = torch.export.export(model, ...)
            decomp_table = torch.export.core_aten_decompositions()
            decomp_table[your_op] = your_custom_decomp
            ep = ep.run_decompositions(decomp_table=decomp_table)
        """
        from torch._decomp import (
            _decomp_table_to_post_autograd_aten,
<<<<<<< HEAD
=======
            _is_preservable_cia_op,
>>>>>>> 9b2e453e
            core_aten_decompositions,
        )
        from torch._inductor import config

        # FIXME delete this option after PTC, Executorch syncing is
        # bit annoying so can't get rid of it easily
        if _preserve_ops != ():
            warnings.warn(
                "This API is deprecated and soon will be removed. "
                "Please look at the docstring to see how to preserve "
                "an operator."
            )

        _decomp_table = (
            core_aten_decompositions() if decomp_table is None else dict(decomp_table)
        )

        if config.is_fbcode():
            # This means the decomp_table would only be containing post-autograd ops
            # We should manually add CIA decomps
            for k, v in _decomp_table_to_post_autograd_aten().items():
                _decomp_table[k] = v

        for op in _preserve_ops:
            if op in _decomp_table:
                del _decomp_table[op]
<<<<<<< HEAD
=======
            # This is needed when the op they want to preserve is a
            # CIA op.
            elif _is_preservable_cia_op(op):
                _decomp_table[op] = _special_op_to_preserve_cia
>>>>>>> 9b2e453e

        # Note [Seperating decomp_table into CIA decomps and non-CIA decomps]
        # At this point, we have a decomp_table that contains decomp behaviour for
        # both CIA and post-autograd ops.
        # We need to separate the op into two categories:
        # 1. CIA op: These are the ops that we want to override
        #    CompositeImplicitAutograd decomp for. For them, we need to use _override_composite_implicit_decomp
        #    context manager to plumb it through AOTDispatcher
        # 2. Non-CIA op: These ops are only relevant after AOTDIspatcher runs, so just
        #    checking if they are statically functional is enough.
        # For joint IR case tho, we need to use the old path because we can't register
        # custom decomps this way because we can't use context manager as it installs
        # autograd_error node.
        (
            cia_to_decomp,
            python_decomp_table,
        ) = _split_decomp_table_to_cia_and_python_decomp(_decomp_table)

        return _decompose_exported_program(
            self,
            cia_to_decomp=cia_to_decomp,
            python_decomp_table=python_decomp_table,
            joint_loss_index=None,
        )

    def _transform_do_not_use(self, *passes: PassType) -> "ExportedProgram":
        pm = PassManager(list(passes))
        # Since we abstractly run the passes, we need to disable backend decomp here
        # again.
        from torch.export._trace import _ignore_backend_decomps

        with _ignore_backend_decomps():
            res = pm(self.graph_module)
        transformed_gm = res.graph_module if res is not None else self.graph_module
        assert transformed_gm is not None

        if transformed_gm is self.graph_module and not res.modified:
            return self

        # TODO(zhxchen17) Remove this.
        def _get_updated_graph_signature(
            old_signature: ExportGraphSignature,
            new_gm: torch.fx.GraphModule,
        ) -> ExportGraphSignature:
            """
            Update the graph signature's user_input/user_outputs.
            """
            new_input_specs = []
            for i, node in enumerate(new_gm.graph.nodes):
                if node.op != "placeholder":
                    break

                assert i < len(
                    old_signature.input_specs
                ), "Number of inputs changed after transformation"
                old_input_spec = old_signature.input_specs[i]
                arg = (
                    old_input_spec.arg
                    if isinstance(
                        old_input_spec.arg, (ConstantArgument, CustomObjArgument)
                    )
                    else type(old_input_spec.arg)(node.name)
                )
                new_input_specs.append(
                    InputSpec(
                        old_input_spec.kind,
                        arg,
                        old_input_spec.target,
                        old_input_spec.persistent,
                    )
                )

            output_node = list(new_gm.graph.nodes)[-1]
            assert output_node.op == "output"

            new_output_specs = []
            for i, node in enumerate(output_node.args[0]):
                assert i < len(
                    old_signature.output_specs
                ), "Number of outputs changed after transformation"
                old_output_spec = old_signature.output_specs[i]
                arg = (
                    old_output_spec.arg
                    if isinstance(
                        old_output_spec.arg, (ConstantArgument, CustomObjArgument)
                    )
                    else type(old_output_spec.arg)(node.name)
                )
                new_output_specs.append(
                    OutputSpec(old_output_spec.kind, arg, old_output_spec.target)
                )

            new_signature = ExportGraphSignature(
                input_specs=new_input_specs, output_specs=new_output_specs
            )
            return new_signature

        transformed_ep = ExportedProgram(
            root=transformed_gm,
            graph=transformed_gm.graph,
            graph_signature=_get_updated_graph_signature(
                self.graph_signature, transformed_gm
            ),
            state_dict=self.state_dict,
            range_constraints=_get_updated_range_constraints(
                transformed_gm,
                self.range_constraints,
            ),
            module_call_graph=copy.deepcopy(self._module_call_graph),
            example_inputs=self.example_inputs,
            constants=self.constants,
            verifiers=self.verifiers,
        )
        transformed_ep.graph_module.meta.update(self.graph_module.meta)
        transformed_ep.graph_module.meta.update(res.graph_module.meta)
        return transformed_ep

    def _check_input_constraints(self, flat_args_with_path):
        from torch._export.utils import _check_input_constraints_for_graph

        placeholders = [p for p in self.graph.nodes if p.op == "placeholder"]
        input_placeholders = [
            p
            for p, s in zip(placeholders, self.graph_signature.input_specs)
            if s.kind == InputKind.USER_INPUT
        ]
        _check_input_constraints_for_graph(
            input_placeholders, flat_args_with_path, self.range_constraints
        )

    @compatibility(is_backward_compatible=False)
    def validate(self):
        self._validate()

    # TODO: remove this
    @final
    def _validate(self):
        assert (
            len(self.verifiers) > 0
        ), "ExportedProgram must have at least one verifier."
        for v in self.verifiers:
            v().check(self)

    # TODO(zhxchen17) Formalize this.
    def _update(
        self, graph_module, graph_signature, *, state_dict=None, verifiers=None
    ) -> "ExportedProgram":
        return ExportedProgram(
            root=graph_module,
            graph=graph_module.graph,
            graph_signature=graph_signature,
            state_dict=state_dict if state_dict is not None else self.state_dict,
            range_constraints=copy.deepcopy(self.range_constraints),
            module_call_graph=copy.deepcopy(self._module_call_graph),
            example_inputs=self.example_inputs,
            constants=self.constants,
            verifiers=verifiers if verifiers is not None else self.verifiers,
        )


def _get_shape_env(gm):
    vals = [
        node.meta["val"]
        for node in gm.graph.nodes
        if node.meta.get("val", None) is not None
    ]
    from torch._guards import detect_fake_mode

    fake_mode = detect_fake_mode(vals)
    if fake_mode is not None:
        return fake_mode.shape_env
    for v in vals:
        if isinstance(v, torch.SymInt):
            return v.node.shape_env


def _get_updated_range_constraints(
    gm: torch.fx.GraphModule,
    old_range_constraints: "Optional[Dict[sympy.Symbol, Any]]" = None,
) -> "Dict[sympy.Symbol, Any]":
    assert old_range_constraints is not None

    shape_env = _get_shape_env(gm)
    if shape_env is None:
        return {}

    range_constraints = copy.copy(old_range_constraints)
    range_constraints = {
        k: v for k, v in range_constraints.items() if k not in shape_env.replacements
    }
    # Only when we have an unbacked symint, and it's used as constructor inputs,
    # runtime_var_to_range will make a difference compated to var_to_range.
    # e.g. [2, oo) -> [0, oo)
    for k, v in shape_env.var_to_range.items():
        if k not in shape_env.replacements and k not in range_constraints:
            range_constraints[k] = v
    return range_constraints


def _create_graph_module_for_export(root, graph):
    try:
        gm = torch.fx.GraphModule(root, graph)
    except SyntaxError:
        # If custom objects stored in memory are being used in the graph,
        # the generated python code will result in a syntax error on the custom
        # object, since it is unable to parse the in-memory object. However
        # we can still run the graph eagerly through torch.fx.Interpreter,
        # so we will bypass this error.
        warnings.warn(
            "Unable to execute the generated python source code from "
            "the graph. The graph module will no longer be directly callable, "
            "but you can still run the ExportedProgram, and if needed, you can "
            "run the graph module eagerly using torch.fx.Interpreter."
        )
        gm = torch.fx.GraphModule(root, torch.fx.Graph())
        gm._graph = graph

    return gm<|MERGE_RESOLUTION|>--- conflicted
+++ resolved
@@ -25,10 +25,7 @@
 
 from torch._higher_order_ops.utils import autograd_not_implemented
 from torch._library.fake_class_registry import FakeScriptObject
-<<<<<<< HEAD
-=======
 from torch._subclasses.fake_tensor import FakeTensorMode
->>>>>>> 9b2e453e
 from torch.fx._utils import first_call_function_nn_module_stack
 from torch.fx.graph import _PyTreeCodeGen, _PyTreeInfo
 from torch.fx.immutable_collections import immutable_dict, immutable_list
@@ -105,14 +102,6 @@
             if o.name == original_node.name:
                 o.name = new_node.name
 
-    def replace_all_uses_with(self, original_node, new_node):
-        for i in self.inputs:
-            if i.name == original_node.name:
-                i.name = new_node.name
-        for o in self.outputs:
-            if o.name == original_node.name:
-                o.name = new_node.name
-
 
 @dataclasses.dataclass
 class ModuleCallEntry:
@@ -207,10 +196,7 @@
     # replace their CompositeImplicitAutograd kernels with NotImplemented.
     # The only current users of this mode are variants of aten::to that we will
     # replace with aten::_to_copy in FunctionalTensorMode.__torch_dispatch__.
-<<<<<<< HEAD
-=======
     from torch._decomp import _get_decomp_for_cia
->>>>>>> 9b2e453e
 
     saved_tables = {}
     patched_ops = set()
@@ -232,16 +218,6 @@
         if safe:
             op_overload.py_impl(torch._C.DispatchKey.CompositeImplicitAutograd)(
                 decomp_callable
-<<<<<<< HEAD
-            )
-
-        # For fake tensor prop, we do want to register meta kernel directly
-        if torch._C.DispatchKey.Meta not in op_overload.py_kernels:
-            op_overload.py_impl(torch._C.DispatchKey.Meta)(
-                functools.partial(_register_cia_to_meta, kernel=op_overload)
-            )
-
-=======
             )
 
         for key in _BACKEND_KEYS_TO_OVERRIDE:
@@ -263,7 +239,6 @@
                 #      const-prop we want the original CIA to run
                 op_overload.py_impl(key)(orig_cia_callable)
 
->>>>>>> 9b2e453e
     try:
         yield
     finally:
@@ -272,13 +247,6 @@
             op.py_kernels.update(saved_tables[op])
             op._dispatch_cache.clear()
 
-<<<<<<< HEAD
-
-def _special_op_to_preserve_cia(*args, **kwargs):
-    "This is an special marker that tells our infra that we shouldn't decompose this op"
-    return NotImplemented
-
-=======
 
 def _special_op_to_preserve_cia(*args, **kwargs):
     """
@@ -286,7 +254,6 @@
     """
     return NotImplemented
 
->>>>>>> 9b2e453e
 
 @contextmanager
 def _override_decomp_aten_to_variants():
@@ -306,11 +273,7 @@
 def _split_decomp_table_to_cia_and_python_decomp(
     decomp_table: Dict[torch._ops.OperatorBase, Callable]
 ) -> Tuple[Dict[torch._ops.OperatorBase, Callable], ...]:
-<<<<<<< HEAD
-    from torch._decomp import _collect_all_valid_cia_ops, _get_decomp_for_cia
-=======
     from torch._decomp import _collect_all_valid_cia_ops, _is_preservable_cia_op
->>>>>>> 9b2e453e
 
     all_preservable_cia_ops = set(_collect_all_valid_cia_ops())
     cia_ops_to_callable = {}
@@ -334,17 +297,6 @@
         # In both cases, we want to remove this CIA op from the decomp_table as it is special
         # handled.
         if op in all_preservable_cia_ops:
-<<<<<<< HEAD
-            # TODO this is annpying case where aten.item has
-            # prim decomposition which later calls into aten.item
-            # and recurses infinitely. (https://github.com/pytorch/pytorch/issues/136050)
-            if op == torch.ops.aten.item.default:
-                cia_ops_to_callable[op] = _get_decomp_for_cia(op)
-            else:
-                cia_ops_to_callable[op] = decomp_table[op]
-            all_preservable_cia_ops.remove(op)
-            del decomp_table[op]
-=======
             cia_ops_to_callable[op] = decomp_table[op]
             all_preservable_cia_ops.remove(op)
             del decomp_table[op]
@@ -355,7 +307,6 @@
             op_name = op.name()
             assert not op_name.startswith("aten"), "This should be a custom op"
             cia_ops_to_callable[op] = decomp_table[op]
->>>>>>> 9b2e453e
 
     # If we reached here, it means user intentionally deleted these CIA ops from
     # decomp table.
@@ -384,10 +335,6 @@
     joint_loss_index: Optional[int],
 ):
     from torch._functorch.aot_autograd import aot_export_module
-<<<<<<< HEAD
-    from torch._subclasses.fake_tensor import FakeTensorMode
-=======
->>>>>>> 9b2e453e
     from torch.export._trace import (
         _export_to_aten_ir,
         _fakify_params_buffers,
@@ -1112,10 +1059,7 @@
         """
         from torch._decomp import (
             _decomp_table_to_post_autograd_aten,
-<<<<<<< HEAD
-=======
             _is_preservable_cia_op,
->>>>>>> 9b2e453e
             core_aten_decompositions,
         )
         from torch._inductor import config
@@ -1142,13 +1086,10 @@
         for op in _preserve_ops:
             if op in _decomp_table:
                 del _decomp_table[op]
-<<<<<<< HEAD
-=======
             # This is needed when the op they want to preserve is a
             # CIA op.
             elif _is_preservable_cia_op(op):
                 _decomp_table[op] = _special_op_to_preserve_cia
->>>>>>> 9b2e453e
 
         # Note [Seperating decomp_table into CIA decomps and non-CIA decomps]
         # At this point, we have a decomp_table that contains decomp behaviour for
