--- conflicted
+++ resolved
@@ -1,11 +1,6 @@
 # mypy: allow-untyped-defs
 r"""Implementation for Stochastic Gradient Descent optimizer."""
-<<<<<<< HEAD
-
-from typing import List, Optional
-=======
 from typing import List, Optional, Union
->>>>>>> 0eea2b39
 
 import torch
 from torch import Tensor
