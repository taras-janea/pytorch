--- conflicted
+++ resolved
@@ -359,11 +359,6 @@
     )
 
 
-<<<<<<< HEAD
-def sm_lower_than_70(device: torch.device):
-    """Returns True if the device's compute capability is lower than 70"""
-    return torch.cuda.get_device_capability(device) < (7, 0) and not torch.version.hip
-=======
 def sm_is_or_higher_than(device: torch.device, major: int, minor: int) -> bool:
     """
     Returns True if the device's compute capability is (major, minor) or higher.
@@ -378,7 +373,6 @@
         return False
 
     return torch.cuda.get_device_capability(device) >= (major, minor)
->>>>>>> 2bd31b8a
 
 
 @retry_on_connect_failures
