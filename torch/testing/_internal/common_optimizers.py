--- conflicted
+++ resolved
@@ -1124,9 +1124,6 @@
         optim_inputs_func=optim_inputs_func_adagrad,
         optim_error_inputs_func=optim_error_inputs_func_adagrad,
         supported_impls=("foreach", "differentiable"),
-<<<<<<< HEAD
-        supports_sparse_on=("cpu"),
-=======
         supports_sparse=True,
         metadata_for_sparse=(
             {"lr": 0.1, "weight_decay": 0, "lr_decay": 0},
@@ -1135,7 +1132,6 @@
                 lambda opt: ReduceLROnPlateau(opt, threshold=1e-4),
             ],
         ),
->>>>>>> 22ba180e
         skips=(
             DecorateInfo(
                 skipIfMps,  # addcdiv doesn't work for non-contiguous, see #118115
@@ -1235,8 +1231,6 @@
         ),
         optim_error_inputs_func=optim_error_inputs_func_adam,
         supported_impls=("foreach", "differentiable", "fused"),
-<<<<<<< HEAD
-=======
         decorators=(
             # Expected floating point error between fused and compiled forloop
             DecorateInfo(
@@ -1247,7 +1241,6 @@
                 and kwargs["dtype"] == torch.float64,
             ),
         ),
->>>>>>> 22ba180e
         skips=(
             DecorateInfo(
                 skipIfMps,  # addcdiv doesn't work for non-contiguous, see #118115
@@ -1315,8 +1308,6 @@
                 "TestOptimRenewed",
                 "test_deepcopy_copies_all_public_attrs",
             ),
-<<<<<<< HEAD
-=======
             DecorateInfo(
                 skipIfTorchDynamo(
                     "This test uses mocks, which dynamo does not support"
@@ -1324,7 +1315,6 @@
                 "TestOptimRenewed",
                 "test_defaults_changed_to_foreach",
             ),
->>>>>>> 22ba180e
         ),
     ),
     OptimizerInfo(
@@ -1403,15 +1393,6 @@
                 "test_deepcopy_copies_all_public_attrs",
             ),
             DecorateInfo(
-<<<<<<< HEAD
-                skipIfTorchDynamo("cpu fails due to #115607"),
-                "TestOptimRenewed",
-                "test_can_load_older_state_dict",
-                device_type="cpu",
-            ),
-            DecorateInfo(
-=======
->>>>>>> 22ba180e
                 skipIfTorchDynamo(
                     "capturable path no longer called after hitting cache limit, see #121178"
                 ),
@@ -1432,8 +1413,6 @@
                 "TestOptimRenewed",
                 "test_param_groups_lr",
             ),
-<<<<<<< HEAD
-=======
             DecorateInfo(
                 skipIfTorchDynamo(
                     "This test uses mocks, which dynamo does not support"
@@ -1441,7 +1420,6 @@
                 "TestOptimRenewed",
                 "test_defaults_changed_to_foreach",
             ),
->>>>>>> 22ba180e
         ),
     ),
     OptimizerInfo(
@@ -1449,8 +1427,6 @@
         optim_inputs_func=optim_inputs_func_adamw,
         optim_error_inputs_func=optim_error_inputs_func_adamw,
         supported_impls=("foreach", "differentiable", "fused"),
-<<<<<<< HEAD
-=======
         decorators=(
             # Expected error between compiled forloop and fused optimizers
             DecorateInfo(
@@ -1461,7 +1437,6 @@
                 and kwargs["dtype"] == torch.float64,
             ),
         ),
->>>>>>> 22ba180e
         skips=(
             DecorateInfo(
                 skipIfMps,  # addcdiv doesn't work for non-contiguous, see #118115
@@ -1838,18 +1813,10 @@
             ),
             DecorateInfo(
                 skipIfTorchDynamo(
-<<<<<<< HEAD
-                    "Should be fixed by https://github.com/pytorch/pytorch/issues/115607"
-                ),
-                "TestOptimRenewed",
-                "test_can_load_older_state_dict",
-                device_type="cpu",
-=======
                     "This test uses mocks, which dynamo does not support"
                 ),
                 "TestOptimRenewed",
                 "test_defaults_changed_to_foreach",
->>>>>>> 22ba180e
             ),
         ),
     ),
@@ -2041,9 +2008,6 @@
         ),
         optim_error_inputs_func=optim_error_inputs_func_sgd,
         supported_impls=("foreach", "differentiable", "fused"),
-<<<<<<< HEAD
-        supports_sparse_on=("cpu", "cuda"),
-=======
         supports_sparse=True,
         metadata_for_sparse=(
             {
@@ -2055,7 +2019,6 @@
             },
             [lambda opt: StepLR(opt, gamma=0.99999, step_size=300)],
         ),
->>>>>>> 22ba180e
         skips=(
             DecorateInfo(
                 skipIfTorchDynamo(
@@ -2188,11 +2151,8 @@
         optim_error_inputs_func=optim_error_inputs_func_sparseadam,
         supported_impls=(),
         only_supports_sparse_grads=True,
-<<<<<<< HEAD
-=======
         metadata_for_sparse=({"lr": 4e-2}, []),
         supports_complex=False,  # Missing complex support, see #118153
->>>>>>> 22ba180e
         skips=(
             DecorateInfo(
                 skipIfMps,  # SparseAdam does not support MPS
